--- conflicted
+++ resolved
@@ -173,7 +173,6 @@
 	initrd_end = (unsigned long)__va(end);
 	initrd_start = (unsigned long)__va(__pa(initrd_start));
 
-<<<<<<< HEAD
 #if defined(CONFIG_MIPS_RAW_APPENDED_DTB)
 	size = initrd_end - initrd_start;
 	pr_info("Initial ramdisk at: 0x%lx-0x%lx\n",
@@ -198,13 +197,12 @@
 		pr_info("Move ramdisk to: 0x%lx-0x%lx\n", initrd_start, initrd_end);
 	}
 #endif
-=======
+
 	if (initrd_start < PAGE_OFFSET) {
 		pr_err("initrd start < PAGE_OFFSET\n");
 		goto disable;
 	}
 
->>>>>>> e84a4e36
 	ROOT_DEV = Root_RAM0;
 	return PFN_UP(end);
 disable:
