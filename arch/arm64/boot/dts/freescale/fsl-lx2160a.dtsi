--- conflicted
+++ resolved
@@ -35,10 +35,7 @@
 			i-cache-sets = <192>;
 			next-level-cache = <&cluster0_l2>;
 			cpu-idle-states = <&cpu_pw15>;
-<<<<<<< HEAD
-=======
-			#cooling-cells = <2>;
->>>>>>> b08baef0
+			#cooling-cells = <2>;
 		};
 
 		cpu1: cpu@1 {
@@ -55,10 +52,7 @@
 			i-cache-sets = <192>;
 			next-level-cache = <&cluster0_l2>;
 			cpu-idle-states = <&cpu_pw15>;
-<<<<<<< HEAD
-=======
-			#cooling-cells = <2>;
->>>>>>> b08baef0
+			#cooling-cells = <2>;
 		};
 
 		cpu100: cpu@100 {
@@ -75,10 +69,7 @@
 			i-cache-sets = <192>;
 			next-level-cache = <&cluster1_l2>;
 			cpu-idle-states = <&cpu_pw15>;
-<<<<<<< HEAD
-=======
-			#cooling-cells = <2>;
->>>>>>> b08baef0
+			#cooling-cells = <2>;
 		};
 
 		cpu101: cpu@101 {
@@ -95,10 +86,7 @@
 			i-cache-sets = <192>;
 			next-level-cache = <&cluster1_l2>;
 			cpu-idle-states = <&cpu_pw15>;
-<<<<<<< HEAD
-=======
-			#cooling-cells = <2>;
->>>>>>> b08baef0
+			#cooling-cells = <2>;
 		};
 
 		cpu200: cpu@200 {
@@ -115,10 +103,7 @@
 			i-cache-sets = <192>;
 			next-level-cache = <&cluster2_l2>;
 			cpu-idle-states = <&cpu_pw15>;
-<<<<<<< HEAD
-=======
-			#cooling-cells = <2>;
->>>>>>> b08baef0
+			#cooling-cells = <2>;
 		};
 
 		cpu201: cpu@201 {
@@ -135,10 +120,7 @@
 			i-cache-sets = <192>;
 			next-level-cache = <&cluster2_l2>;
 			cpu-idle-states = <&cpu_pw15>;
-<<<<<<< HEAD
-=======
-			#cooling-cells = <2>;
->>>>>>> b08baef0
+			#cooling-cells = <2>;
 		};
 
 		cpu300: cpu@300 {
@@ -155,10 +137,7 @@
 			i-cache-sets = <192>;
 			next-level-cache = <&cluster3_l2>;
 			cpu-idle-states = <&cpu_pw15>;
-<<<<<<< HEAD
-=======
-			#cooling-cells = <2>;
->>>>>>> b08baef0
+			#cooling-cells = <2>;
 		};
 
 		cpu301: cpu@301 {
@@ -175,10 +154,7 @@
 			i-cache-sets = <192>;
 			next-level-cache = <&cluster3_l2>;
 			cpu-idle-states = <&cpu_pw15>;
-<<<<<<< HEAD
-=======
-			#cooling-cells = <2>;
->>>>>>> b08baef0
+			#cooling-cells = <2>;
 		};
 
 		cpu400: cpu@400 {
@@ -195,10 +171,7 @@
 			i-cache-sets = <192>;
 			next-level-cache = <&cluster4_l2>;
 			cpu-idle-states = <&cpu_pw15>;
-<<<<<<< HEAD
-=======
-			#cooling-cells = <2>;
->>>>>>> b08baef0
+			#cooling-cells = <2>;
 		};
 
 		cpu401: cpu@401 {
@@ -215,10 +188,7 @@
 			i-cache-sets = <192>;
 			next-level-cache = <&cluster4_l2>;
 			cpu-idle-states = <&cpu_pw15>;
-<<<<<<< HEAD
-=======
-			#cooling-cells = <2>;
->>>>>>> b08baef0
+			#cooling-cells = <2>;
 		};
 
 		cpu500: cpu@500 {
@@ -235,10 +205,7 @@
 			i-cache-sets = <192>;
 			next-level-cache = <&cluster5_l2>;
 			cpu-idle-states = <&cpu_pw15>;
-<<<<<<< HEAD
-=======
-			#cooling-cells = <2>;
->>>>>>> b08baef0
+			#cooling-cells = <2>;
 		};
 
 		cpu501: cpu@501 {
@@ -255,10 +222,7 @@
 			i-cache-sets = <192>;
 			next-level-cache = <&cluster5_l2>;
 			cpu-idle-states = <&cpu_pw15>;
-<<<<<<< HEAD
-=======
-			#cooling-cells = <2>;
->>>>>>> b08baef0
+			#cooling-cells = <2>;
 		};
 
 		cpu600: cpu@600 {
@@ -275,10 +239,7 @@
 			i-cache-sets = <192>;
 			next-level-cache = <&cluster6_l2>;
 			cpu-idle-states = <&cpu_pw15>;
-<<<<<<< HEAD
-=======
-			#cooling-cells = <2>;
->>>>>>> b08baef0
+			#cooling-cells = <2>;
 		};
 
 		cpu601: cpu@601 {
@@ -295,10 +256,7 @@
 			i-cache-sets = <192>;
 			next-level-cache = <&cluster6_l2>;
 			cpu-idle-states = <&cpu_pw15>;
-<<<<<<< HEAD
-=======
-			#cooling-cells = <2>;
->>>>>>> b08baef0
+			#cooling-cells = <2>;
 		};
 
 		cpu700: cpu@700 {
@@ -315,10 +273,7 @@
 			i-cache-sets = <192>;
 			next-level-cache = <&cluster7_l2>;
 			cpu-idle-states = <&cpu_pw15>;
-<<<<<<< HEAD
-=======
-			#cooling-cells = <2>;
->>>>>>> b08baef0
+			#cooling-cells = <2>;
 		};
 
 		cpu701: cpu@701 {
@@ -335,10 +290,7 @@
 			i-cache-sets = <192>;
 			next-level-cache = <&cluster7_l2>;
 			cpu-idle-states = <&cpu_pw15>;
-<<<<<<< HEAD
-=======
-			#cooling-cells = <2>;
->>>>>>> b08baef0
+			#cooling-cells = <2>;
 		};
 
 		cluster0_l2: l2-cache0 {
