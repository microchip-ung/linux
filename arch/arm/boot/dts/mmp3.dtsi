// SPDX-License-Identifier: GPL-2.0+ OR MIT
/*
 *  Copyright (C) 2019 Lubomir Rintel <lkundrak@v3.sk>
 */

#include <dt-bindings/clock/marvell,mmp2.h>
#include <dt-bindings/interrupt-controller/arm-gic.h>

/ {
	#address-cells = <1>;
	#size-cells = <1>;

	cpus {
		#address-cells = <1>;
		#size-cells = <0>;
		enable-method = "marvell,mmp3-smp";

		cpu@0 {
			compatible = "marvell,pj4b";
			device_type = "cpu";
			next-level-cache = <&l2>;
			reg = <0>;
		};

		cpu@1 {
			compatible = "marvell,pj4b";
			device_type = "cpu";
			next-level-cache = <&l2>;
			reg = <1>;
		};
	};

	soc {
		#address-cells = <1>;
		#size-cells = <1>;
		compatible = "simple-bus";
		interrupt-parent = <&gic>;
		ranges;

		axi@d4200000 {
			compatible = "simple-bus";
			#address-cells = <1>;
			#size-cells = <1>;
			reg = <0xd4200000 0x00200000>;
			ranges;

			interrupt-controller@d4282000 {
				compatible = "marvell,mmp3-intc";
				interrupt-controller;
				#interrupt-cells = <1>;
				reg = <0xd4282000 0x1000>,
				      <0xd4284000 0x100>;
				mrvl,intc-nr-irqs = <64>;
			};

			pmic_mux: interrupt-controller@d4282150 {
				compatible = "mrvl,mmp2-mux-intc";
				interrupts = <GIC_SPI 4 IRQ_TYPE_LEVEL_HIGH>;
				interrupt-controller;
				#interrupt-cells = <1>;
				reg = <0x150 0x4>, <0x168 0x4>;
				reg-names = "mux status", "mux mask";
				mrvl,intc-nr-irqs = <4>;
			};

			rtc_mux: interrupt-controller@d4282154 {
				compatible = "mrvl,mmp2-mux-intc";
				interrupts = <GIC_SPI 5 IRQ_TYPE_LEVEL_HIGH>;
				interrupt-controller;
				#interrupt-cells = <1>;
				reg = <0x154 0x4>, <0x16c 0x4>;
				reg-names = "mux status", "mux mask";
				mrvl,intc-nr-irqs = <2>;
			};

			hsi3_mux: interrupt-controller@d42821bc {
				compatible = "mrvl,mmp2-mux-intc";
				interrupts = <GIC_SPI 6 IRQ_TYPE_LEVEL_HIGH>;
				interrupt-controller;
				#interrupt-cells = <1>;
				reg = <0x1bc 0x4>, <0x1a4 0x4>;
				reg-names = "mux status", "mux mask";
				mrvl,intc-nr-irqs = <3>;
			};

			gpu_mux: interrupt-controller@d42821c0 {
				compatible = "mrvl,mmp2-mux-intc";
				interrupts = <GIC_SPI 8 IRQ_TYPE_LEVEL_HIGH>;
				interrupt-controller;
				#interrupt-cells = <1>;
				reg = <0x1c0 0x4>, <0x1a8 0x4>;
				reg-names = "mux status", "mux mask";
				mrvl,intc-nr-irqs = <3>;
			};

			twsi_mux: interrupt-controller@d4282158 {
				compatible = "mrvl,mmp2-mux-intc";
				interrupts = <GIC_SPI 17 IRQ_TYPE_LEVEL_HIGH>;
				interrupt-controller;
				#interrupt-cells = <1>;
				reg = <0x158 0x4>, <0x170 0x4>;
				reg-names = "mux status", "mux mask";
				mrvl,intc-nr-irqs = <5>;
			};

			hsi2_mux: interrupt-controller@d42821c4 {
				compatible = "mrvl,mmp2-mux-intc";
				interrupts = <GIC_SPI 18 IRQ_TYPE_LEVEL_HIGH>;
				interrupt-controller;
				#interrupt-cells = <1>;
				reg = <0x1c4 0x4>, <0x1ac 0x4>;
				reg-names = "mux status", "mux mask";
				mrvl,intc-nr-irqs = <2>;
			};

			dxo_mux: interrupt-controller@d42821c8 {
				compatible = "mrvl,mmp2-mux-intc";
				interrupts = <GIC_SPI 30 IRQ_TYPE_LEVEL_HIGH>;
				interrupt-controller;
				#interrupt-cells = <1>;
				reg = <0x1c8 0x4>, <0x1b0 0x4>;
				reg-names = "mux status", "mux mask";
				mrvl,intc-nr-irqs = <2>;
			};

			misc1_mux: interrupt-controller@d428215c {
				compatible = "mrvl,mmp2-mux-intc";
				interrupts = <GIC_SPI 35 IRQ_TYPE_LEVEL_HIGH>;
				interrupt-controller;
				#interrupt-cells = <1>;
				reg = <0x15c 0x4>, <0x174 0x4>;
				reg-names = "mux status", "mux mask";
				mrvl,intc-nr-irqs = <31>;
			};

			ci_mux: interrupt-controller@d42821cc {
				compatible = "mrvl,mmp2-mux-intc";
				interrupts = <GIC_SPI 42 IRQ_TYPE_LEVEL_HIGH>;
				interrupt-controller;
				#interrupt-cells = <1>;
				reg = <0x1cc 0x4>, <0x1b4 0x4>;
				reg-names = "mux status", "mux mask";
				mrvl,intc-nr-irqs = <2>;
			};

			ssp_mux: interrupt-controller@d4282160 {
				compatible = "mrvl,mmp2-mux-intc";
				interrupts = <GIC_SPI 51 IRQ_TYPE_LEVEL_HIGH>;
				interrupt-controller;
				#interrupt-cells = <1>;
				reg = <0x160 0x4>, <0x178 0x4>;
				reg-names = "mux status", "mux mask";
				mrvl,intc-nr-irqs = <2>;
			};

			hsi1_mux: interrupt-controller@d4282184 {
				compatible = "mrvl,mmp2-mux-intc";
				interrupts = <GIC_SPI 55 IRQ_TYPE_LEVEL_HIGH>;
				interrupt-controller;
				#interrupt-cells = <1>;
				reg = <0x184 0x4>, <0x17c 0x4>;
				reg-names = "mux status", "mux mask";
				mrvl,intc-nr-irqs = <4>;
			};

			misc2_mux: interrupt-controller@d4282188 {
				compatible = "mrvl,mmp2-mux-intc";
				interrupts = <GIC_SPI 57 IRQ_TYPE_LEVEL_HIGH>;
				interrupt-controller;
				#interrupt-cells = <1>;
				reg = <0x188 0x4>, <0x180 0x4>;
				reg-names = "mux status", "mux mask";
				mrvl,intc-nr-irqs = <20>;
			};

			hsi0_mux: interrupt-controller@d42821d0 {
				compatible = "mrvl,mmp2-mux-intc";
				interrupts = <GIC_SPI 58 IRQ_TYPE_LEVEL_HIGH>;
				interrupt-controller;
				#interrupt-cells = <1>;
				reg = <0x1d0 0x4>, <0x1b8 0x4>;
				reg-names = "mux status", "mux mask";
				mrvl,intc-nr-irqs = <5>;
			};

			usb_otg_phy0: usb-phy@d4207000 {
				compatible = "marvell,mmp3-usb-phy";
				reg = <0xd4207000 0x40>;
				#phy-cells = <0>;
				status = "disabled";
			};

			usb_otg0: usb@d4208000 {
				compatible = "marvell,pxau2o-ehci";
				reg = <0xd4208000 0x200>;
				interrupts = <GIC_SPI 44 IRQ_TYPE_LEVEL_HIGH>;
				clocks = <&soc_clocks MMP2_CLK_USB>;
				clock-names = "USBCLK";
				phys = <&usb_otg_phy0>;
				phy-names = "usb";
				status = "disabled";
			};

<<<<<<< HEAD
			hsic_phy0: usb-phy@f0001800 {
				compatible = "marvell,mmp3-hsic-phy",
					     "usb-nop-xceiv";
=======
			hsic_phy0: hsic-phy@f0001800 {
				compatible = "marvell,mmp3-hsic-phy";
>>>>>>> 24cf6eef
				reg = <0xf0001800 0x40>;
				#phy-cells = <0>;
				status = "disabled";
			};

			hsic0: usb@f0001000 {
				compatible = "marvell,pxau2o-ehci";
				reg = <0xf0001000 0x200>;
				interrupts = <GIC_SPI 22 IRQ_TYPE_LEVEL_HIGH>;
				clocks = <&soc_clocks MMP2_CLK_USBHSIC0>;
				clock-names = "USBCLK";
				phys = <&hsic_phy0>;
				phy-names = "usb";
				phy_type = "hsic";
				#address-cells = <0x01>;
				#size-cells = <0x00>;
				status = "disabled";
			};

<<<<<<< HEAD
			hsic_phy1: usb-phy@f0002800 {
				compatible = "marvell,mmp3-hsic-phy",
					     "usb-nop-xceiv";
=======
			hsic_phy1: hsic-phy@f0002800 {
				compatible = "marvell,mmp3-hsic-phy";
>>>>>>> 24cf6eef
				reg = <0xf0002800 0x40>;
				#phy-cells = <0>;
				status = "disabled";
			};

			hsic1: usb@f0002000 {
				compatible = "marvell,pxau2o-ehci";
				reg = <0xf0002000 0x200>;
				interrupts = <GIC_SPI 23 IRQ_TYPE_LEVEL_HIGH>;
				clocks = <&soc_clocks MMP2_CLK_USBHSIC1>;
				clock-names = "USBCLK";
				phys = <&hsic_phy1>;
				phy-names = "usb";
				phy_type = "hsic";
				#address-cells = <0x01>;
				#size-cells = <0x00>;
				status = "disabled";
			};

			mmc1: mmc@d4280000 {
				compatible = "mrvl,pxav3-mmc";
				reg = <0xd4280000 0x120>;
				clocks = <&soc_clocks MMP2_CLK_SDH0>;
				clock-names = "io";
				interrupts = <GIC_SPI 39 IRQ_TYPE_LEVEL_HIGH>;
				status = "disabled";
			};

			mmc2: mmc@d4280800 {
				compatible = "mrvl,pxav3-mmc";
				reg = <0xd4280800 0x120>;
				clocks = <&soc_clocks MMP2_CLK_SDH1>;
				clock-names = "io";
				interrupts = <GIC_SPI 52 IRQ_TYPE_LEVEL_HIGH>;
				status = "disabled";
			};

			mmc3: mmc@d4281000 {
				compatible = "mrvl,pxav3-mmc";
				reg = <0xd4281000 0x120>;
				clocks = <&soc_clocks MMP2_CLK_SDH2>;
				clock-names = "io";
				interrupts = <GIC_SPI 53 IRQ_TYPE_LEVEL_HIGH>;
				status = "disabled";
			};

			mmc4: mmc@d4281800 {
				compatible = "mrvl,pxav3-mmc";
				reg = <0xd4281800 0x120>;
				clocks = <&soc_clocks MMP2_CLK_SDH3>;
				clock-names = "io";
				interrupts = <GIC_SPI 54 IRQ_TYPE_LEVEL_HIGH>;
				status = "disabled";
			};

			mmc5: mmc@d4217000 {
				compatible = "mrvl,pxav3-mmc";
				reg = <0xd4217000 0x120>;
				clocks = <&soc_clocks MMP3_CLK_SDH4>;
				clock-names = "io";
				interrupt-parent = <&hsi1_mux>;
				interrupts = <0>;
				status = "disabled";
			};

			camera0: camera@d420a000 {
				compatible = "marvell,mmp2-ccic";
				reg = <0xd420a000 0x800>;
				interrupts = <GIC_SPI 42 IRQ_TYPE_LEVEL_HIGH>;
				clocks = <&soc_clocks MMP2_CLK_CCIC0>;
				clock-names = "axi";
				#clock-cells = <0>;
				clock-output-names = "mclk";
				status = "disabled";
			};

			camera1: camera@d420a800 {
				compatible = "marvell,mmp2-ccic";
				reg = <0xd420a800 0x800>;
				interrupts = <GIC_SPI 30 IRQ_TYPE_LEVEL_HIGH>;
				clocks = <&soc_clocks MMP2_CLK_CCIC1>;
				clock-names = "axi";
				#clock-cells = <0>;
				clock-output-names = "mclk";
				status = "disabled";
			};
		};

		apb@d4000000 {
			compatible = "simple-bus";
			#address-cells = <1>;
			#size-cells = <1>;
			reg = <0xd4000000 0x00200000>;
			ranges;

			timer: timer@d4014000 {
				compatible = "mrvl,mmp-timer";
				reg = <0xd4014000 0x100>;
				interrupts = <GIC_SPI 13 IRQ_TYPE_LEVEL_HIGH>;
				clocks = <&soc_clocks MMP2_CLK_TIMER>;
			};

			uart1: serial@d4030000 {
				compatible = "mrvl,mmp-uart", "intel,xscale-uart";
				reg = <0xd4030000 0x1000>;
				interrupts = <GIC_SPI 27 IRQ_TYPE_LEVEL_HIGH>;
				clocks = <&soc_clocks MMP2_CLK_UART0>;
				resets = <&soc_clocks MMP2_CLK_UART0>;
				reg-shift = <2>;
				status = "disabled";
			};

			uart2: serial@d4017000 {
				compatible = "mrvl,mmp-uart", "intel,xscale-uart";
				reg = <0xd4017000 0x1000>;
				interrupts = <GIC_SPI 28 IRQ_TYPE_LEVEL_HIGH>;
				clocks = <&soc_clocks MMP2_CLK_UART1>;
				resets = <&soc_clocks MMP2_CLK_UART1>;
				reg-shift = <2>;
				status = "disabled";
			};

			uart3: serial@d4018000 {
				compatible = "mrvl,mmp-uart", "intel,xscale-uart";
				reg = <0xd4018000 0x1000>;
				interrupts = <GIC_SPI 24 IRQ_TYPE_LEVEL_HIGH>;
				clocks = <&soc_clocks MMP2_CLK_UART2>;
				resets = <&soc_clocks MMP2_CLK_UART2>;
				reg-shift = <2>;
				status = "disabled";
			};

			uart4: serial@d4016000 {
				compatible = "mrvl,mmp-uart", "intel,xscale-uart";
				reg = <0xd4016000 0x1000>;
				interrupts = <GIC_SPI 46 IRQ_TYPE_LEVEL_HIGH>;
				clocks = <&soc_clocks MMP2_CLK_UART3>;
				resets = <&soc_clocks MMP2_CLK_UART3>;
				reg-shift = <2>;
				status = "disabled";
			};

			gpio: gpio@d4019000 {
				compatible = "marvell,mmp2-gpio";
				#address-cells = <1>;
				#size-cells = <1>;
				reg = <0xd4019000 0x1000>;
				gpio-controller;
				#gpio-cells = <2>;
				interrupts = <GIC_SPI 49 IRQ_TYPE_LEVEL_HIGH>;
				interrupt-names = "gpio_mux";
				clocks = <&soc_clocks MMP2_CLK_GPIO>;
				resets = <&soc_clocks MMP2_CLK_GPIO>;
				interrupt-controller;
				#interrupt-cells = <2>;
				ranges;

				gcb0: gpio@d4019000 {
					reg = <0xd4019000 0x4>;
				};

				gcb1: gpio@d4019004 {
					reg = <0xd4019004 0x4>;
				};

				gcb2: gpio@d4019008 {
					reg = <0xd4019008 0x4>;
				};

				gcb3: gpio@d4019100 {
					reg = <0xd4019100 0x4>;
				};

				gcb4: gpio@d4019104 {
					reg = <0xd4019104 0x4>;
				};

				gcb5: gpio@d4019108 {
					reg = <0xd4019108 0x4>;
				};
			};

			twsi1: i2c@d4011000 {
				compatible = "mrvl,mmp-twsi";
				reg = <0xd4011000 0x70>;
				interrupts = <GIC_SPI 7 IRQ_TYPE_LEVEL_HIGH>;
				clocks = <&soc_clocks MMP2_CLK_TWSI0>;
				resets = <&soc_clocks MMP2_CLK_TWSI0>;
				#address-cells = <1>;
				#size-cells = <0>;
				mrvl,i2c-fast-mode;
				status = "disabled";
			};

			twsi2: i2c@d4031000 {
				compatible = "mrvl,mmp-twsi";
				reg = <0xd4031000 0x70>;
				interrupt-parent = <&twsi_mux>;
				interrupts = <0>;
				clocks = <&soc_clocks MMP2_CLK_TWSI1>;
				resets = <&soc_clocks MMP2_CLK_TWSI1>;
				#address-cells = <1>;
				#size-cells = <0>;
				status = "disabled";
			};

			twsi3: i2c@d4032000 {
				compatible = "mrvl,mmp-twsi";
				reg = <0xd4032000 0x70>;
				interrupt-parent = <&twsi_mux>;
				interrupts = <1>;
				clocks = <&soc_clocks MMP2_CLK_TWSI2>;
				resets = <&soc_clocks MMP2_CLK_TWSI2>;
				#address-cells = <1>;
				#size-cells = <0>;
				status = "disabled";
			};

			twsi4: i2c@d4033000 {
				compatible = "mrvl,mmp-twsi";
				reg = <0xd4033000 0x70>;
				interrupt-parent = <&twsi_mux>;
				interrupts = <2>;
				clocks = <&soc_clocks MMP2_CLK_TWSI3>;
				resets = <&soc_clocks MMP2_CLK_TWSI3>;
				#address-cells = <1>;
				#size-cells = <0>;
				status = "disabled";
			};


			twsi5: i2c@d4033800 {
				compatible = "mrvl,mmp-twsi";
				reg = <0xd4033800 0x70>;
				interrupt-parent = <&twsi_mux>;
				interrupts = <3>;
				clocks = <&soc_clocks MMP2_CLK_TWSI4>;
				resets = <&soc_clocks MMP2_CLK_TWSI4>;
				#address-cells = <1>;
				#size-cells = <0>;
				status = "disabled";
			};

			twsi6: i2c@d4034000 {
				compatible = "mrvl,mmp-twsi";
				reg = <0xd4034000 0x70>;
				interrupt-parent = <&twsi_mux>;
				interrupts = <4>;
				clocks = <&soc_clocks MMP2_CLK_TWSI5>;
				resets = <&soc_clocks MMP2_CLK_TWSI5>;
				#address-cells = <1>;
				#size-cells = <0>;
				status = "disabled";
			};

			rtc: rtc@d4010000 {
				compatible = "mrvl,mmp-rtc";
				reg = <0xd4010000 0x1000>;
				interrupts = <1>, <0>;
				interrupt-names = "rtc 1Hz", "rtc alarm";
				interrupt-parent = <&rtc_mux>;
				clocks = <&soc_clocks MMP2_CLK_RTC>;
				resets = <&soc_clocks MMP2_CLK_RTC>;
				status = "disabled";
			};

			ssp1: spi@d4035000 {
				compatible = "marvell,mmp2-ssp";
				reg = <0xd4035000 0x1000>;
				clocks = <&soc_clocks MMP2_CLK_SSP0>;
				interrupts = <GIC_SPI 0 IRQ_TYPE_LEVEL_HIGH>;
				#address-cells = <1>;
				#size-cells = <0>;
				status = "disabled";
			};

			ssp2: spi@d4036000 {
				compatible = "marvell,mmp2-ssp";
				reg = <0xd4036000 0x1000>;
				clocks = <&soc_clocks MMP2_CLK_SSP1>;
				interrupts = <GIC_SPI 1 IRQ_TYPE_LEVEL_HIGH>;
				#address-cells = <1>;
				#size-cells = <0>;
				status = "disabled";
			};

			ssp3: spi@d4037000 {
				compatible = "marvell,mmp2-ssp";
				reg = <0xd4037000 0x1000>;
				clocks = <&soc_clocks MMP2_CLK_SSP2>;
				interrupts = <GIC_SPI 20 IRQ_TYPE_LEVEL_HIGH>;
				#address-cells = <1>;
				#size-cells = <0>;
				status = "disabled";
			};

			ssp4: spi@d4039000 {
				compatible = "marvell,mmp2-ssp";
				reg = <0xd4039000 0x1000>;
				clocks = <&soc_clocks MMP2_CLK_SSP3>;
				interrupts = <GIC_SPI 21 IRQ_TYPE_LEVEL_HIGH>;
				#address-cells = <1>;
				#size-cells = <0>;
				status = "disabled";
			};
		};

		l2: cache-controller@d0020000 {
			compatible = "marvell,tauros3-cache", "arm,pl310-cache";
			reg = <0xd0020000 0x1000>;
			cache-unified;
			cache-level = <2>;
		};

		soc_clocks: clocks@d4050000 {
			compatible = "marvell,mmp3-clock";
			reg = <0xd4050000 0x1000>,
			      <0xd4282800 0x400>,
			      <0xd4015000 0x1000>;
			reg-names = "mpmu", "apmu", "apbc";
			#clock-cells = <1>;
			#reset-cells = <1>;
			#power-domain-cells = <1>;
		};

		snoop-control-unit@e0000000 {
			compatible = "arm,arm11mp-scu";
			reg = <0xe0000000 0x100>;
		};

		gic: interrupt-controller@e0001000 {
			compatible = "arm,arm11mp-gic";
			interrupt-controller;
			#interrupt-cells = <3>;
			reg = <0xe0001000 0x1000>,
			      <0xe0000100 0x100>;
		};

		local-timer@e0000600 {
			compatible = "arm,arm11mp-twd-timer";
			interrupts = <GIC_PPI 13 (GIC_CPU_MASK_SIMPLE(2) |
						  IRQ_TYPE_EDGE_RISING)>;
			reg = <0xe0000600 0x20>;
		};

		watchdog@e0000620 {
			compatible = "arm,arm11mp-twd-wdt";
			reg = <0xe0000620 0x20>;
			interrupts = <GIC_PPI 14 (GIC_CPU_MASK_SIMPLE(2) |
						  IRQ_TYPE_EDGE_RISING)>;
		};
	};
};<|MERGE_RESOLUTION|>--- conflicted
+++ resolved
@@ -201,14 +201,8 @@
 				status = "disabled";
 			};
 
-<<<<<<< HEAD
 			hsic_phy0: usb-phy@f0001800 {
-				compatible = "marvell,mmp3-hsic-phy",
-					     "usb-nop-xceiv";
-=======
-			hsic_phy0: hsic-phy@f0001800 {
 				compatible = "marvell,mmp3-hsic-phy";
->>>>>>> 24cf6eef
 				reg = <0xf0001800 0x40>;
 				#phy-cells = <0>;
 				status = "disabled";
@@ -228,14 +222,8 @@
 				status = "disabled";
 			};
 
-<<<<<<< HEAD
 			hsic_phy1: usb-phy@f0002800 {
-				compatible = "marvell,mmp3-hsic-phy",
-					     "usb-nop-xceiv";
-=======
-			hsic_phy1: hsic-phy@f0002800 {
 				compatible = "marvell,mmp3-hsic-phy";
->>>>>>> 24cf6eef
 				reg = <0xf0002800 0x40>;
 				#phy-cells = <0>;
 				status = "disabled";
