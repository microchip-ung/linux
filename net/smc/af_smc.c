--- conflicted
+++ resolved
@@ -1584,17 +1584,11 @@
 	if (rc && rc != -EINPROGRESS)
 		goto out;
 
-<<<<<<< HEAD
-	sock_hold(&smc->sk); /* sock put in passive closing */
 	if (smc->use_fallback) {
 		sock->state = rc ? SS_CONNECTING : SS_CONNECTED;
 		goto out;
 	}
-=======
-	if (smc->use_fallback)
-		goto out;
 	sock_hold(&smc->sk); /* sock put in passive closing */
->>>>>>> 7fb02697
 	if (flags & O_NONBLOCK) {
 		if (queue_work(smc_hs_wq, &smc->connect_work))
 			smc->connect_nonblock = 1;
