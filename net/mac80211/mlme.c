/*
 * BSS client mode implementation
 * Copyright 2003-2008, Jouni Malinen <j@w1.fi>
 * Copyright 2004, Instant802 Networks, Inc.
 * Copyright 2005, Devicescape Software, Inc.
 * Copyright 2006-2007	Jiri Benc <jbenc@suse.cz>
 * Copyright 2007, Michael Wu <flamingice@sourmilk.net>
 *
 * This program is free software; you can redistribute it and/or modify
 * it under the terms of the GNU General Public License version 2 as
 * published by the Free Software Foundation.
 */

#include <linux/delay.h>
#include <linux/if_ether.h>
#include <linux/skbuff.h>
#include <linux/if_arp.h>
#include <linux/etherdevice.h>
#include <linux/rtnetlink.h>
#include <linux/pm_qos_params.h>
#include <linux/crc32.h>
#include <net/mac80211.h>
#include <asm/unaligned.h>

#include "ieee80211_i.h"
#include "driver-ops.h"
#include "rate.h"
#include "led.h"

#define IEEE80211_ASSOC_SCANS_MAX_TRIES 2
#define IEEE80211_AUTH_TIMEOUT (HZ / 5)
#define IEEE80211_AUTH_MAX_TRIES 3
#define IEEE80211_ASSOC_TIMEOUT (HZ / 5)
#define IEEE80211_ASSOC_MAX_TRIES 3
#define IEEE80211_MONITORING_INTERVAL (2 * HZ)
#define IEEE80211_PROBE_WAIT (HZ / 5)
#define IEEE80211_PROBE_IDLE_TIME (60 * HZ)
#define IEEE80211_RETRY_AUTH_INTERVAL (1 * HZ)

#define TMR_RUNNING_TIMER	0
#define TMR_RUNNING_CHANSW	1

/* utils */
static int ecw2cw(int ecw)
{
	return (1 << ecw) - 1;
}

static u8 *ieee80211_bss_get_ie(struct ieee80211_bss *bss, u8 ie)
{
	u8 *end, *pos;

	pos = bss->cbss.information_elements;
	if (pos == NULL)
		return NULL;
	end = pos + bss->cbss.len_information_elements;

	while (pos + 1 < end) {
		if (pos + 2 + pos[1] > end)
			break;
		if (pos[0] == ie)
			return pos;
		pos += 2 + pos[1];
	}

	return NULL;
}

static int ieee80211_compatible_rates(struct ieee80211_bss *bss,
				      struct ieee80211_supported_band *sband,
				      u32 *rates)
{
	int i, j, count;
	*rates = 0;
	count = 0;
	for (i = 0; i < bss->supp_rates_len; i++) {
		int rate = (bss->supp_rates[i] & 0x7F) * 5;

		for (j = 0; j < sband->n_bitrates; j++)
			if (sband->bitrates[j].bitrate == rate) {
				*rates |= BIT(j);
				count++;
				break;
			}
	}

	return count;
}

/*
 * ieee80211_enable_ht should be called only after the operating band
 * has been determined as ht configuration depends on the hw's
 * HT abilities for a specific band.
 */
static u32 ieee80211_enable_ht(struct ieee80211_sub_if_data *sdata,
			       struct ieee80211_ht_info *hti,
			       u16 ap_ht_cap_flags)
{
	struct ieee80211_local *local = sdata->local;
	struct ieee80211_supported_band *sband;
	struct ieee80211_if_managed *ifmgd = &sdata->u.mgd;
	struct sta_info *sta;
	u32 changed = 0;
	u16 ht_opmode;
	bool enable_ht = true, ht_changed;
	enum nl80211_channel_type channel_type = NL80211_CHAN_NO_HT;

	sband = local->hw.wiphy->bands[local->hw.conf.channel->band];

	/* HT is not supported */
	if (!sband->ht_cap.ht_supported)
		enable_ht = false;

	/* check that channel matches the right operating channel */
	if (local->hw.conf.channel->center_freq !=
	    ieee80211_channel_to_frequency(hti->control_chan))
		enable_ht = false;

	if (enable_ht) {
		channel_type = NL80211_CHAN_HT20;

		if (!(ap_ht_cap_flags & IEEE80211_HT_CAP_40MHZ_INTOLERANT) &&
		    (sband->ht_cap.cap & IEEE80211_HT_CAP_SUP_WIDTH_20_40) &&
		    (hti->ht_param & IEEE80211_HT_PARAM_CHAN_WIDTH_ANY)) {
			switch(hti->ht_param & IEEE80211_HT_PARAM_CHA_SEC_OFFSET) {
			case IEEE80211_HT_PARAM_CHA_SEC_ABOVE:
				if (!(local->hw.conf.channel->flags &
				    IEEE80211_CHAN_NO_HT40PLUS))
					channel_type = NL80211_CHAN_HT40PLUS;
				break;
			case IEEE80211_HT_PARAM_CHA_SEC_BELOW:
				if (!(local->hw.conf.channel->flags &
				    IEEE80211_CHAN_NO_HT40MINUS))
					channel_type = NL80211_CHAN_HT40MINUS;
				break;
			}
		}
	}

	ht_changed = conf_is_ht(&local->hw.conf) != enable_ht ||
		     channel_type != local->hw.conf.channel_type;

	local->oper_channel_type = channel_type;

	if (ht_changed) {
                /* channel_type change automatically detected */
		ieee80211_hw_config(local, 0);

		rcu_read_lock();

		sta = sta_info_get(local, ifmgd->bssid);
		if (sta)
			rate_control_rate_update(local, sband, sta,
						 IEEE80211_RC_HT_CHANGED);

		rcu_read_unlock();
        }

	/* disable HT */
	if (!enable_ht)
		return 0;

	ht_opmode = le16_to_cpu(hti->operation_mode);

	/* if bss configuration changed store the new one */
	if (!sdata->ht_opmode_valid ||
	    sdata->vif.bss_conf.ht_operation_mode != ht_opmode) {
		changed |= BSS_CHANGED_HT;
		sdata->vif.bss_conf.ht_operation_mode = ht_opmode;
		sdata->ht_opmode_valid = true;
	}

	return changed;
}

/* frame sending functions */

static void ieee80211_send_assoc(struct ieee80211_sub_if_data *sdata)
{
	struct ieee80211_if_managed *ifmgd = &sdata->u.mgd;
	struct ieee80211_local *local = sdata->local;
	struct sk_buff *skb;
	struct ieee80211_mgmt *mgmt;
	u8 *pos, *ies, *ht_ie;
	int i, len, count, rates_len, supp_rates_len;
	u16 capab;
	struct ieee80211_bss *bss;
	int wmm = 0;
	struct ieee80211_supported_band *sband;
	u32 rates = 0;

	skb = dev_alloc_skb(local->hw.extra_tx_headroom +
			    sizeof(*mgmt) + 200 + ifmgd->extra_ie_len +
			    ifmgd->ssid_len);
	if (!skb) {
		printk(KERN_DEBUG "%s: failed to allocate buffer for assoc "
		       "frame\n", sdata->dev->name);
		return;
	}
	skb_reserve(skb, local->hw.extra_tx_headroom);

	sband = local->hw.wiphy->bands[local->hw.conf.channel->band];

	capab = ifmgd->capab;

	if (local->hw.conf.channel->band == IEEE80211_BAND_2GHZ) {
		if (!(local->hw.flags & IEEE80211_HW_2GHZ_SHORT_SLOT_INCAPABLE))
			capab |= WLAN_CAPABILITY_SHORT_SLOT_TIME;
		if (!(local->hw.flags & IEEE80211_HW_2GHZ_SHORT_PREAMBLE_INCAPABLE))
			capab |= WLAN_CAPABILITY_SHORT_PREAMBLE;
	}

	bss = ieee80211_rx_bss_get(local, ifmgd->bssid,
				   local->hw.conf.channel->center_freq,
				   ifmgd->ssid, ifmgd->ssid_len);
	if (bss) {
		if (bss->cbss.capability & WLAN_CAPABILITY_PRIVACY)
			capab |= WLAN_CAPABILITY_PRIVACY;
		if (bss->wmm_used)
			wmm = 1;

		/* get all rates supported by the device and the AP as
		 * some APs don't like getting a superset of their rates
		 * in the association request (e.g. D-Link DAP 1353 in
		 * b-only mode) */
		rates_len = ieee80211_compatible_rates(bss, sband, &rates);

		if ((bss->cbss.capability & WLAN_CAPABILITY_SPECTRUM_MGMT) &&
		    (local->hw.flags & IEEE80211_HW_SPECTRUM_MGMT))
			capab |= WLAN_CAPABILITY_SPECTRUM_MGMT;

		ieee80211_rx_bss_put(local, bss);
	} else {
		rates = ~0;
		rates_len = sband->n_bitrates;
	}

	mgmt = (struct ieee80211_mgmt *) skb_put(skb, 24);
	memset(mgmt, 0, 24);
	memcpy(mgmt->da, ifmgd->bssid, ETH_ALEN);
	memcpy(mgmt->sa, sdata->dev->dev_addr, ETH_ALEN);
	memcpy(mgmt->bssid, ifmgd->bssid, ETH_ALEN);

	if (ifmgd->flags & IEEE80211_STA_PREV_BSSID_SET) {
		skb_put(skb, 10);
		mgmt->frame_control = cpu_to_le16(IEEE80211_FTYPE_MGMT |
						  IEEE80211_STYPE_REASSOC_REQ);
		mgmt->u.reassoc_req.capab_info = cpu_to_le16(capab);
		mgmt->u.reassoc_req.listen_interval =
				cpu_to_le16(local->hw.conf.listen_interval);
		memcpy(mgmt->u.reassoc_req.current_ap, ifmgd->prev_bssid,
		       ETH_ALEN);
	} else {
		skb_put(skb, 4);
		mgmt->frame_control = cpu_to_le16(IEEE80211_FTYPE_MGMT |
						  IEEE80211_STYPE_ASSOC_REQ);
		mgmt->u.assoc_req.capab_info = cpu_to_le16(capab);
		mgmt->u.assoc_req.listen_interval =
				cpu_to_le16(local->hw.conf.listen_interval);
	}

	/* SSID */
	ies = pos = skb_put(skb, 2 + ifmgd->ssid_len);
	*pos++ = WLAN_EID_SSID;
	*pos++ = ifmgd->ssid_len;
	memcpy(pos, ifmgd->ssid, ifmgd->ssid_len);

	/* add all rates which were marked to be used above */
	supp_rates_len = rates_len;
	if (supp_rates_len > 8)
		supp_rates_len = 8;

	len = sband->n_bitrates;
	pos = skb_put(skb, supp_rates_len + 2);
	*pos++ = WLAN_EID_SUPP_RATES;
	*pos++ = supp_rates_len;

	count = 0;
	for (i = 0; i < sband->n_bitrates; i++) {
		if (BIT(i) & rates) {
			int rate = sband->bitrates[i].bitrate;
			*pos++ = (u8) (rate / 5);
			if (++count == 8)
				break;
		}
	}

	if (rates_len > count) {
		pos = skb_put(skb, rates_len - count + 2);
		*pos++ = WLAN_EID_EXT_SUPP_RATES;
		*pos++ = rates_len - count;

		for (i++; i < sband->n_bitrates; i++) {
			if (BIT(i) & rates) {
				int rate = sband->bitrates[i].bitrate;
				*pos++ = (u8) (rate / 5);
			}
		}
	}

	if (capab & WLAN_CAPABILITY_SPECTRUM_MGMT) {
		/* 1. power capabilities */
		pos = skb_put(skb, 4);
		*pos++ = WLAN_EID_PWR_CAPABILITY;
		*pos++ = 2;
		*pos++ = 0; /* min tx power */
		*pos++ = local->hw.conf.channel->max_power; /* max tx power */

		/* 2. supported channels */
		/* TODO: get this in reg domain format */
		pos = skb_put(skb, 2 * sband->n_channels + 2);
		*pos++ = WLAN_EID_SUPPORTED_CHANNELS;
		*pos++ = 2 * sband->n_channels;
		for (i = 0; i < sband->n_channels; i++) {
			*pos++ = ieee80211_frequency_to_channel(
					sband->channels[i].center_freq);
			*pos++ = 1; /* one channel in the subband*/
		}
	}

	if (ifmgd->extra_ie) {
		pos = skb_put(skb, ifmgd->extra_ie_len);
		memcpy(pos, ifmgd->extra_ie, ifmgd->extra_ie_len);
	}

	if (wmm && (ifmgd->flags & IEEE80211_STA_WMM_ENABLED)) {
		pos = skb_put(skb, 9);
		*pos++ = WLAN_EID_VENDOR_SPECIFIC;
		*pos++ = 7; /* len */
		*pos++ = 0x00; /* Microsoft OUI 00:50:F2 */
		*pos++ = 0x50;
		*pos++ = 0xf2;
		*pos++ = 2; /* WME */
		*pos++ = 0; /* WME info */
		*pos++ = 1; /* WME ver */
		*pos++ = 0;
	}

	/* wmm support is a must to HT */
	/*
	 * IEEE802.11n does not allow TKIP/WEP as pairwise
	 * ciphers in HT mode. We still associate in non-ht
	 * mode (11a/b/g) if any one of these ciphers is
	 * configured as pairwise.
	 */
	if (wmm && (ifmgd->flags & IEEE80211_STA_WMM_ENABLED) &&
	    sband->ht_cap.ht_supported &&
	    (ht_ie = ieee80211_bss_get_ie(bss, WLAN_EID_HT_INFORMATION)) &&
	    ht_ie[1] >= sizeof(struct ieee80211_ht_info) &&
	    (!(ifmgd->flags & IEEE80211_STA_TKIP_WEP_USED))) {
		struct ieee80211_ht_info *ht_info =
			(struct ieee80211_ht_info *)(ht_ie + 2);
		u16 cap = sband->ht_cap.cap;
		__le16 tmp;
		u32 flags = local->hw.conf.channel->flags;

		switch (ht_info->ht_param & IEEE80211_HT_PARAM_CHA_SEC_OFFSET) {
		case IEEE80211_HT_PARAM_CHA_SEC_ABOVE:
			if (flags & IEEE80211_CHAN_NO_HT40PLUS) {
				cap &= ~IEEE80211_HT_CAP_SUP_WIDTH_20_40;
				cap &= ~IEEE80211_HT_CAP_SGI_40;
			}
			break;
		case IEEE80211_HT_PARAM_CHA_SEC_BELOW:
			if (flags & IEEE80211_CHAN_NO_HT40MINUS) {
				cap &= ~IEEE80211_HT_CAP_SUP_WIDTH_20_40;
				cap &= ~IEEE80211_HT_CAP_SGI_40;
			}
			break;
		}

		tmp = cpu_to_le16(cap);
		pos = skb_put(skb, sizeof(struct ieee80211_ht_cap)+2);
		*pos++ = WLAN_EID_HT_CAPABILITY;
		*pos++ = sizeof(struct ieee80211_ht_cap);
		memset(pos, 0, sizeof(struct ieee80211_ht_cap));
		memcpy(pos, &tmp, sizeof(u16));
		pos += sizeof(u16);
		/* TODO: needs a define here for << 2 */
		*pos++ = sband->ht_cap.ampdu_factor |
			 (sband->ht_cap.ampdu_density << 2);
		memcpy(pos, &sband->ht_cap.mcs, sizeof(sband->ht_cap.mcs));
	}

	kfree(ifmgd->assocreq_ies);
	ifmgd->assocreq_ies_len = (skb->data + skb->len) - ies;
	ifmgd->assocreq_ies = kmalloc(ifmgd->assocreq_ies_len, GFP_KERNEL);
	if (ifmgd->assocreq_ies)
		memcpy(ifmgd->assocreq_ies, ies, ifmgd->assocreq_ies_len);

	ieee80211_tx_skb(sdata, skb, 0);
}


static void ieee80211_send_deauth_disassoc(struct ieee80211_sub_if_data *sdata,
					   u16 stype, u16 reason)
{
	struct ieee80211_local *local = sdata->local;
	struct ieee80211_if_managed *ifmgd = &sdata->u.mgd;
	struct sk_buff *skb;
	struct ieee80211_mgmt *mgmt;

	skb = dev_alloc_skb(local->hw.extra_tx_headroom + sizeof(*mgmt));
	if (!skb) {
		printk(KERN_DEBUG "%s: failed to allocate buffer for "
		       "deauth/disassoc frame\n", sdata->dev->name);
		return;
	}
	skb_reserve(skb, local->hw.extra_tx_headroom);

	mgmt = (struct ieee80211_mgmt *) skb_put(skb, 24);
	memset(mgmt, 0, 24);
	memcpy(mgmt->da, ifmgd->bssid, ETH_ALEN);
	memcpy(mgmt->sa, sdata->dev->dev_addr, ETH_ALEN);
	memcpy(mgmt->bssid, ifmgd->bssid, ETH_ALEN);
	mgmt->frame_control = cpu_to_le16(IEEE80211_FTYPE_MGMT | stype);
	skb_put(skb, 2);
	/* u.deauth.reason_code == u.disassoc.reason_code */
	mgmt->u.deauth.reason_code = cpu_to_le16(reason);

	if (stype == IEEE80211_STYPE_DEAUTH)
		cfg80211_send_deauth(sdata->dev, (u8 *) mgmt, skb->len);
	else
		cfg80211_send_disassoc(sdata->dev, (u8 *) mgmt, skb->len);
	ieee80211_tx_skb(sdata, skb, ifmgd->flags & IEEE80211_STA_MFP_ENABLED);
}

void ieee80211_send_pspoll(struct ieee80211_local *local,
			   struct ieee80211_sub_if_data *sdata)
{
	struct ieee80211_if_managed *ifmgd = &sdata->u.mgd;
	struct ieee80211_pspoll *pspoll;
	struct sk_buff *skb;
	u16 fc;

	skb = dev_alloc_skb(local->hw.extra_tx_headroom + sizeof(*pspoll));
	if (!skb) {
		printk(KERN_DEBUG "%s: failed to allocate buffer for "
		       "pspoll frame\n", sdata->dev->name);
		return;
	}
	skb_reserve(skb, local->hw.extra_tx_headroom);

	pspoll = (struct ieee80211_pspoll *) skb_put(skb, sizeof(*pspoll));
	memset(pspoll, 0, sizeof(*pspoll));
	fc = IEEE80211_FTYPE_CTL | IEEE80211_STYPE_PSPOLL | IEEE80211_FCTL_PM;
	pspoll->frame_control = cpu_to_le16(fc);
	pspoll->aid = cpu_to_le16(ifmgd->aid);

	/* aid in PS-Poll has its two MSBs each set to 1 */
	pspoll->aid |= cpu_to_le16(1 << 15 | 1 << 14);

	memcpy(pspoll->bssid, ifmgd->bssid, ETH_ALEN);
	memcpy(pspoll->ta, sdata->dev->dev_addr, ETH_ALEN);

	ieee80211_tx_skb(sdata, skb, 0);
}

void ieee80211_send_nullfunc(struct ieee80211_local *local,
			     struct ieee80211_sub_if_data *sdata,
			     int powersave)
{
	struct sk_buff *skb;
	struct ieee80211_hdr *nullfunc;
	__le16 fc;

	if (WARN_ON(sdata->vif.type != NL80211_IFTYPE_STATION))
		return;

	skb = dev_alloc_skb(local->hw.extra_tx_headroom + 24);
	if (!skb) {
		printk(KERN_DEBUG "%s: failed to allocate buffer for nullfunc "
		       "frame\n", sdata->dev->name);
		return;
	}
	skb_reserve(skb, local->hw.extra_tx_headroom);

	nullfunc = (struct ieee80211_hdr *) skb_put(skb, 24);
	memset(nullfunc, 0, 24);
	fc = cpu_to_le16(IEEE80211_FTYPE_DATA | IEEE80211_STYPE_NULLFUNC |
			 IEEE80211_FCTL_TODS);
	if (powersave)
		fc |= cpu_to_le16(IEEE80211_FCTL_PM);
	nullfunc->frame_control = fc;
	memcpy(nullfunc->addr1, sdata->u.mgd.bssid, ETH_ALEN);
	memcpy(nullfunc->addr2, sdata->dev->dev_addr, ETH_ALEN);
	memcpy(nullfunc->addr3, sdata->u.mgd.bssid, ETH_ALEN);

	ieee80211_tx_skb(sdata, skb, 0);
}

/* spectrum management related things */
static void ieee80211_chswitch_work(struct work_struct *work)
{
	struct ieee80211_sub_if_data *sdata =
		container_of(work, struct ieee80211_sub_if_data, u.mgd.chswitch_work);
	struct ieee80211_bss *bss;
	struct ieee80211_if_managed *ifmgd = &sdata->u.mgd;

	if (!netif_running(sdata->dev))
		return;

	bss = ieee80211_rx_bss_get(sdata->local, ifmgd->bssid,
				   sdata->local->hw.conf.channel->center_freq,
				   ifmgd->ssid, ifmgd->ssid_len);
	if (!bss)
		goto exit;

	sdata->local->oper_channel = sdata->local->csa_channel;
	/* XXX: shouldn't really modify cfg80211-owned data! */
	if (!ieee80211_hw_config(sdata->local, IEEE80211_CONF_CHANGE_CHANNEL))
		bss->cbss.channel = sdata->local->oper_channel;

	ieee80211_rx_bss_put(sdata->local, bss);
exit:
	ifmgd->flags &= ~IEEE80211_STA_CSA_RECEIVED;
	ieee80211_wake_queues_by_reason(&sdata->local->hw,
					IEEE80211_QUEUE_STOP_REASON_CSA);
}

static void ieee80211_chswitch_timer(unsigned long data)
{
	struct ieee80211_sub_if_data *sdata =
		(struct ieee80211_sub_if_data *) data;
	struct ieee80211_if_managed *ifmgd = &sdata->u.mgd;

	if (sdata->local->quiescing) {
		set_bit(TMR_RUNNING_CHANSW, &ifmgd->timers_running);
		return;
	}

	queue_work(sdata->local->hw.workqueue, &ifmgd->chswitch_work);
}

void ieee80211_sta_process_chanswitch(struct ieee80211_sub_if_data *sdata,
				      struct ieee80211_channel_sw_ie *sw_elem,
				      struct ieee80211_bss *bss)
{
	struct ieee80211_channel *new_ch;
	struct ieee80211_if_managed *ifmgd = &sdata->u.mgd;
	int new_freq = ieee80211_channel_to_frequency(sw_elem->new_ch_num);

	if (ifmgd->state != IEEE80211_STA_MLME_ASSOCIATED)
		return;

	if (sdata->local->sw_scanning || sdata->local->hw_scanning)
		return;

	/* Disregard subsequent beacons if we are already running a timer
	   processing a CSA */

	if (ifmgd->flags & IEEE80211_STA_CSA_RECEIVED)
		return;

	new_ch = ieee80211_get_channel(sdata->local->hw.wiphy, new_freq);
	if (!new_ch || new_ch->flags & IEEE80211_CHAN_DISABLED)
		return;

	sdata->local->csa_channel = new_ch;

	if (sw_elem->count <= 1) {
		queue_work(sdata->local->hw.workqueue, &ifmgd->chswitch_work);
	} else {
		ieee80211_stop_queues_by_reason(&sdata->local->hw,
					IEEE80211_QUEUE_STOP_REASON_CSA);
		ifmgd->flags |= IEEE80211_STA_CSA_RECEIVED;
		mod_timer(&ifmgd->chswitch_timer,
			  jiffies +
			  msecs_to_jiffies(sw_elem->count *
					   bss->cbss.beacon_interval));
	}
}

static void ieee80211_handle_pwr_constr(struct ieee80211_sub_if_data *sdata,
					u16 capab_info, u8 *pwr_constr_elem,
					u8 pwr_constr_elem_len)
{
	struct ieee80211_conf *conf = &sdata->local->hw.conf;

	if (!(capab_info & WLAN_CAPABILITY_SPECTRUM_MGMT))
		return;

	/* Power constraint IE length should be 1 octet */
	if (pwr_constr_elem_len != 1)
		return;

	if ((*pwr_constr_elem <= conf->channel->max_power) &&
	    (*pwr_constr_elem != sdata->local->power_constr_level)) {
		sdata->local->power_constr_level = *pwr_constr_elem;
		ieee80211_hw_config(sdata->local, 0);
	}
}

/* powersave */
static void ieee80211_enable_ps(struct ieee80211_local *local,
				struct ieee80211_sub_if_data *sdata)
{
	struct ieee80211_conf *conf = &local->hw.conf;

	/*
	 * If we are scanning right now then the parameters will
	 * take effect when scan finishes.
	 */
	if (local->hw_scanning || local->sw_scanning)
		return;

	if (conf->dynamic_ps_timeout > 0 &&
	    !(local->hw.flags & IEEE80211_HW_SUPPORTS_DYNAMIC_PS)) {
		mod_timer(&local->dynamic_ps_timer, jiffies +
			  msecs_to_jiffies(conf->dynamic_ps_timeout));
	} else {
		if (local->hw.flags & IEEE80211_HW_PS_NULLFUNC_STACK)
			ieee80211_send_nullfunc(local, sdata, 1);
		conf->flags |= IEEE80211_CONF_PS;
		ieee80211_hw_config(local, IEEE80211_CONF_CHANGE_PS);
	}
}

static void ieee80211_change_ps(struct ieee80211_local *local)
{
	struct ieee80211_conf *conf = &local->hw.conf;

	if (local->ps_sdata) {
		ieee80211_enable_ps(local, local->ps_sdata);
	} else if (conf->flags & IEEE80211_CONF_PS) {
		conf->flags &= ~IEEE80211_CONF_PS;
		ieee80211_hw_config(local, IEEE80211_CONF_CHANGE_PS);
		del_timer_sync(&local->dynamic_ps_timer);
		cancel_work_sync(&local->dynamic_ps_enable_work);
	}
}

/* need to hold RTNL or interface lock */
void ieee80211_recalc_ps(struct ieee80211_local *local, s32 latency)
{
	struct ieee80211_sub_if_data *sdata, *found = NULL;
	int count = 0;

	if (!(local->hw.flags & IEEE80211_HW_SUPPORTS_PS)) {
		local->ps_sdata = NULL;
		return;
	}

	list_for_each_entry(sdata, &local->interfaces, list) {
		if (!netif_running(sdata->dev))
			continue;
		if (sdata->vif.type != NL80211_IFTYPE_STATION)
			continue;
		found = sdata;
		count++;
	}

	if (count == 1 && found->u.mgd.powersave &&
	    (found->u.mgd.flags & IEEE80211_STA_ASSOCIATED) &&
	    !(found->u.mgd.flags & IEEE80211_STA_PROBEREQ_POLL)) {
		s32 beaconint_us;

		if (latency < 0)
			latency = pm_qos_requirement(PM_QOS_NETWORK_LATENCY);

		beaconint_us = ieee80211_tu_to_usec(
					found->vif.bss_conf.beacon_int);

		if (beaconint_us > latency) {
			local->ps_sdata = NULL;
		} else {
			u8 dtimper = found->vif.bss_conf.dtim_period;
			int maxslp = 1;

			if (dtimper > 1)
				maxslp = min_t(int, dtimper,
						    latency / beaconint_us);

			local->hw.conf.max_sleep_period = maxslp;
			local->ps_sdata = found;
		}
	} else {
		local->ps_sdata = NULL;
	}

	ieee80211_change_ps(local);
}

void ieee80211_dynamic_ps_disable_work(struct work_struct *work)
{
	struct ieee80211_local *local =
		container_of(work, struct ieee80211_local,
			     dynamic_ps_disable_work);

	if (local->hw.conf.flags & IEEE80211_CONF_PS) {
		local->hw.conf.flags &= ~IEEE80211_CONF_PS;
		ieee80211_hw_config(local, IEEE80211_CONF_CHANGE_PS);
	}

	ieee80211_wake_queues_by_reason(&local->hw,
					IEEE80211_QUEUE_STOP_REASON_PS);
}

void ieee80211_dynamic_ps_enable_work(struct work_struct *work)
{
	struct ieee80211_local *local =
		container_of(work, struct ieee80211_local,
			     dynamic_ps_enable_work);
	struct ieee80211_sub_if_data *sdata = local->ps_sdata;

	/* can only happen when PS was just disabled anyway */
	if (!sdata)
		return;

	if (local->hw.conf.flags & IEEE80211_CONF_PS)
		return;

	if (local->hw.flags & IEEE80211_HW_PS_NULLFUNC_STACK)
		ieee80211_send_nullfunc(local, sdata, 1);

	local->hw.conf.flags |= IEEE80211_CONF_PS;
	ieee80211_hw_config(local, IEEE80211_CONF_CHANGE_PS);
}

void ieee80211_dynamic_ps_timer(unsigned long data)
{
	struct ieee80211_local *local = (void *) data;

<<<<<<< HEAD
	if (local->quiescing)
=======
	if (local->quiescing || local->suspended)
>>>>>>> 80ffb3cc
		return;

	queue_work(local->hw.workqueue, &local->dynamic_ps_enable_work);
}

/* MLME */
static void ieee80211_sta_wmm_params(struct ieee80211_local *local,
				     struct ieee80211_if_managed *ifmgd,
				     u8 *wmm_param, size_t wmm_param_len)
{
	struct ieee80211_tx_queue_params params;
	size_t left;
	int count;
	u8 *pos;

	if (!(ifmgd->flags & IEEE80211_STA_WMM_ENABLED))
		return;

	if (!wmm_param)
		return;

	if (wmm_param_len < 8 || wmm_param[5] /* version */ != 1)
		return;
	count = wmm_param[6] & 0x0f;
	if (count == ifmgd->wmm_last_param_set)
		return;
	ifmgd->wmm_last_param_set = count;

	pos = wmm_param + 8;
	left = wmm_param_len - 8;

	memset(&params, 0, sizeof(params));

	local->wmm_acm = 0;
	for (; left >= 4; left -= 4, pos += 4) {
		int aci = (pos[0] >> 5) & 0x03;
		int acm = (pos[0] >> 4) & 0x01;
		int queue;

		switch (aci) {
		case 1: /* AC_BK */
			queue = 3;
			if (acm)
				local->wmm_acm |= BIT(1) | BIT(2); /* BK/- */
			break;
		case 2: /* AC_VI */
			queue = 1;
			if (acm)
				local->wmm_acm |= BIT(4) | BIT(5); /* CL/VI */
			break;
		case 3: /* AC_VO */
			queue = 0;
			if (acm)
				local->wmm_acm |= BIT(6) | BIT(7); /* VO/NC */
			break;
		case 0: /* AC_BE */
		default:
			queue = 2;
			if (acm)
				local->wmm_acm |= BIT(0) | BIT(3); /* BE/EE */
			break;
		}

		params.aifs = pos[0] & 0x0f;
		params.cw_max = ecw2cw((pos[1] & 0xf0) >> 4);
		params.cw_min = ecw2cw(pos[1] & 0x0f);
		params.txop = get_unaligned_le16(pos + 2);
#ifdef CONFIG_MAC80211_VERBOSE_DEBUG
		printk(KERN_DEBUG "%s: WMM queue=%d aci=%d acm=%d aifs=%d "
		       "cWmin=%d cWmax=%d txop=%d\n",
		       wiphy_name(local->hw.wiphy), queue, aci, acm,
		       params.aifs, params.cw_min, params.cw_max, params.txop);
#endif
		if (drv_conf_tx(local, queue, &params) && local->ops->conf_tx)
			printk(KERN_DEBUG "%s: failed to set TX queue "
			       "parameters for queue %d\n",
			       wiphy_name(local->hw.wiphy), queue);
	}
}

static u32 ieee80211_handle_bss_capability(struct ieee80211_sub_if_data *sdata,
					   u16 capab, bool erp_valid, u8 erp)
{
	struct ieee80211_bss_conf *bss_conf = &sdata->vif.bss_conf;
#ifdef CONFIG_MAC80211_VERBOSE_DEBUG
	struct ieee80211_if_managed *ifmgd = &sdata->u.mgd;
#endif
	u32 changed = 0;
	bool use_protection;
	bool use_short_preamble;
	bool use_short_slot;

	if (erp_valid) {
		use_protection = (erp & WLAN_ERP_USE_PROTECTION) != 0;
		use_short_preamble = (erp & WLAN_ERP_BARKER_PREAMBLE) == 0;
	} else {
		use_protection = false;
		use_short_preamble = !!(capab & WLAN_CAPABILITY_SHORT_PREAMBLE);
	}

	use_short_slot = !!(capab & WLAN_CAPABILITY_SHORT_SLOT_TIME);

	if (use_protection != bss_conf->use_cts_prot) {
#ifdef CONFIG_MAC80211_VERBOSE_DEBUG
		if (net_ratelimit()) {
			printk(KERN_DEBUG "%s: CTS protection %s (BSSID=%pM)\n",
			       sdata->dev->name,
			       use_protection ? "enabled" : "disabled",
			       ifmgd->bssid);
		}
#endif
		bss_conf->use_cts_prot = use_protection;
		changed |= BSS_CHANGED_ERP_CTS_PROT;
	}

	if (use_short_preamble != bss_conf->use_short_preamble) {
#ifdef CONFIG_MAC80211_VERBOSE_DEBUG
		if (net_ratelimit()) {
			printk(KERN_DEBUG "%s: switched to %s barker preamble"
			       " (BSSID=%pM)\n",
			       sdata->dev->name,
			       use_short_preamble ? "short" : "long",
			       ifmgd->bssid);
		}
#endif
		bss_conf->use_short_preamble = use_short_preamble;
		changed |= BSS_CHANGED_ERP_PREAMBLE;
	}

	if (use_short_slot != bss_conf->use_short_slot) {
#ifdef CONFIG_MAC80211_VERBOSE_DEBUG
		if (net_ratelimit()) {
			printk(KERN_DEBUG "%s: switched to %s slot time"
			       " (BSSID=%pM)\n",
			       sdata->dev->name,
			       use_short_slot ? "short" : "long",
			       ifmgd->bssid);
		}
#endif
		bss_conf->use_short_slot = use_short_slot;
		changed |= BSS_CHANGED_ERP_SLOT;
	}

	return changed;
}

static void ieee80211_sta_send_apinfo(struct ieee80211_sub_if_data *sdata)
{
	union iwreq_data wrqu;

	memset(&wrqu, 0, sizeof(wrqu));
	if (sdata->u.mgd.flags & IEEE80211_STA_ASSOCIATED)
		memcpy(wrqu.ap_addr.sa_data, sdata->u.mgd.bssid, ETH_ALEN);
	wrqu.ap_addr.sa_family = ARPHRD_ETHER;
	wireless_send_event(sdata->dev, SIOCGIWAP, &wrqu, NULL);
}

static void ieee80211_sta_send_associnfo(struct ieee80211_sub_if_data *sdata)
{
	struct ieee80211_if_managed *ifmgd = &sdata->u.mgd;
	char *buf;
	size_t len;
	int i;
	union iwreq_data wrqu;

	if (!ifmgd->assocreq_ies && !ifmgd->assocresp_ies)
		return;

	buf = kmalloc(50 + 2 * (ifmgd->assocreq_ies_len +
				ifmgd->assocresp_ies_len), GFP_KERNEL);
	if (!buf)
		return;

	len = sprintf(buf, "ASSOCINFO(");
	if (ifmgd->assocreq_ies) {
		len += sprintf(buf + len, "ReqIEs=");
		for (i = 0; i < ifmgd->assocreq_ies_len; i++) {
			len += sprintf(buf + len, "%02x",
				       ifmgd->assocreq_ies[i]);
		}
	}
	if (ifmgd->assocresp_ies) {
		if (ifmgd->assocreq_ies)
			len += sprintf(buf + len, " ");
		len += sprintf(buf + len, "RespIEs=");
		for (i = 0; i < ifmgd->assocresp_ies_len; i++) {
			len += sprintf(buf + len, "%02x",
				       ifmgd->assocresp_ies[i]);
		}
	}
	len += sprintf(buf + len, ")");

	if (len > IW_CUSTOM_MAX) {
		len = sprintf(buf, "ASSOCRESPIE=");
		for (i = 0; i < ifmgd->assocresp_ies_len; i++) {
			len += sprintf(buf + len, "%02x",
				       ifmgd->assocresp_ies[i]);
		}
	}

	if (len <= IW_CUSTOM_MAX) {
		memset(&wrqu, 0, sizeof(wrqu));
		wrqu.data.length = len;
		wireless_send_event(sdata->dev, IWEVCUSTOM, &wrqu, buf);
	}

	kfree(buf);
}


static void ieee80211_set_associated(struct ieee80211_sub_if_data *sdata,
				     u32 bss_info_changed)
{
	struct ieee80211_if_managed *ifmgd = &sdata->u.mgd;
	struct ieee80211_local *local = sdata->local;
	struct ieee80211_conf *conf = &local_to_hw(local)->conf;

	struct ieee80211_bss *bss;

	bss_info_changed |= BSS_CHANGED_ASSOC;
	ifmgd->flags |= IEEE80211_STA_ASSOCIATED;

	bss = ieee80211_rx_bss_get(local, ifmgd->bssid,
				   conf->channel->center_freq,
				   ifmgd->ssid, ifmgd->ssid_len);
	if (bss) {
		/* set timing information */
		sdata->vif.bss_conf.beacon_int = bss->cbss.beacon_interval;
		sdata->vif.bss_conf.timestamp = bss->cbss.tsf;
		sdata->vif.bss_conf.dtim_period = bss->dtim_period;

		bss_info_changed |= BSS_CHANGED_BEACON_INT;
		bss_info_changed |= ieee80211_handle_bss_capability(sdata,
			bss->cbss.capability, bss->has_erp_value, bss->erp_value);

		cfg80211_hold_bss(&bss->cbss);

		ieee80211_rx_bss_put(local, bss);
	}

	ifmgd->flags |= IEEE80211_STA_PREV_BSSID_SET;
	memcpy(ifmgd->prev_bssid, sdata->u.mgd.bssid, ETH_ALEN);
	ieee80211_sta_send_associnfo(sdata);

	ifmgd->last_probe = jiffies;
	ieee80211_led_assoc(local, 1);

	sdata->vif.bss_conf.assoc = 1;
	/*
	 * For now just always ask the driver to update the basic rateset
	 * when we have associated, we aren't checking whether it actually
	 * changed or not.
	 */
	bss_info_changed |= BSS_CHANGED_BASIC_RATES;

	/* And the BSSID changed - we're associated now */
	bss_info_changed |= BSS_CHANGED_BSSID;

	ieee80211_bss_info_change_notify(sdata, bss_info_changed);

	/* will be same as sdata */
	if (local->ps_sdata) {
		mutex_lock(&local->iflist_mtx);
		ieee80211_recalc_ps(local, -1);
		mutex_unlock(&local->iflist_mtx);
	}

	netif_tx_start_all_queues(sdata->dev);
	netif_carrier_on(sdata->dev);

	ieee80211_sta_send_apinfo(sdata);
}

static void ieee80211_direct_probe(struct ieee80211_sub_if_data *sdata)
{
	struct ieee80211_if_managed *ifmgd = &sdata->u.mgd;
	struct ieee80211_local *local = sdata->local;

	ifmgd->direct_probe_tries++;
	if (ifmgd->direct_probe_tries > IEEE80211_AUTH_MAX_TRIES) {
		printk(KERN_DEBUG "%s: direct probe to AP %pM timed out\n",
		       sdata->dev->name, ifmgd->bssid);
		ifmgd->state = IEEE80211_STA_MLME_DISABLED;
		ieee80211_recalc_idle(local);
		cfg80211_send_auth_timeout(sdata->dev, ifmgd->bssid);

		/*
		 * Most likely AP is not in the range so remove the
		 * bss information associated to the AP
		 */
		ieee80211_rx_bss_remove(sdata, ifmgd->bssid,
				sdata->local->hw.conf.channel->center_freq,
				ifmgd->ssid, ifmgd->ssid_len);

		/*
		 * We might have a pending scan which had no chance to run yet
		 * due to state == IEEE80211_STA_MLME_DIRECT_PROBE.
		 * Hence, queue the STAs work again
		 */
		queue_work(local->hw.workqueue, &ifmgd->work);
		return;
	}

	printk(KERN_DEBUG "%s: direct probe to AP %pM try %d\n",
			sdata->dev->name, ifmgd->bssid,
			ifmgd->direct_probe_tries);

	ifmgd->state = IEEE80211_STA_MLME_DIRECT_PROBE;

	/* Direct probe is sent to broadcast address as some APs
	 * will not answer to direct packet in unassociated state.
	 */
	ieee80211_send_probe_req(sdata, NULL,
				 ifmgd->ssid, ifmgd->ssid_len, NULL, 0);

	mod_timer(&ifmgd->timer, jiffies + IEEE80211_AUTH_TIMEOUT);
}


static void ieee80211_authenticate(struct ieee80211_sub_if_data *sdata)
{
	struct ieee80211_if_managed *ifmgd = &sdata->u.mgd;
	struct ieee80211_local *local = sdata->local;
	u8 *ies;
	size_t ies_len;

	ifmgd->auth_tries++;
	if (ifmgd->auth_tries > IEEE80211_AUTH_MAX_TRIES) {
		printk(KERN_DEBUG "%s: authentication with AP %pM"
		       " timed out\n",
		       sdata->dev->name, ifmgd->bssid);
		ifmgd->state = IEEE80211_STA_MLME_DISABLED;
		ieee80211_recalc_idle(local);
		cfg80211_send_auth_timeout(sdata->dev, ifmgd->bssid);
		ieee80211_rx_bss_remove(sdata, ifmgd->bssid,
				sdata->local->hw.conf.channel->center_freq,
				ifmgd->ssid, ifmgd->ssid_len);

		/*
		 * We might have a pending scan which had no chance to run yet
		 * due to state == IEEE80211_STA_MLME_AUTHENTICATE.
		 * Hence, queue the STAs work again
		 */
		queue_work(local->hw.workqueue, &ifmgd->work);
		return;
	}

	ifmgd->state = IEEE80211_STA_MLME_AUTHENTICATE;
	printk(KERN_DEBUG "%s: authenticate with AP %pM\n",
	       sdata->dev->name, ifmgd->bssid);

	if (ifmgd->flags & IEEE80211_STA_EXT_SME) {
		ies = ifmgd->sme_auth_ie;
		ies_len = ifmgd->sme_auth_ie_len;
	} else {
		ies = NULL;
		ies_len = 0;
	}
	ieee80211_send_auth(sdata, 1, ifmgd->auth_alg, ies, ies_len,
			    ifmgd->bssid, 0);
	ifmgd->auth_transaction = 2;

	mod_timer(&ifmgd->timer, jiffies + IEEE80211_AUTH_TIMEOUT);
}

/*
 * The disassoc 'reason' argument can be either our own reason
 * if self disconnected or a reason code from the AP.
 */
static void ieee80211_set_disassoc(struct ieee80211_sub_if_data *sdata,
				   bool deauth, bool self_disconnected,
				   u16 reason)
{
	struct ieee80211_if_managed *ifmgd = &sdata->u.mgd;
	struct ieee80211_local *local = sdata->local;
	struct ieee80211_conf *conf = &local_to_hw(local)->conf;
	struct ieee80211_bss *bss;
	struct sta_info *sta;
	u32 changed = 0, config_changed = 0;

	if (deauth) {
		ifmgd->direct_probe_tries = 0;
		ifmgd->auth_tries = 0;
	}
	ifmgd->assoc_scan_tries = 0;
	ifmgd->assoc_tries = 0;

	netif_tx_stop_all_queues(sdata->dev);
	netif_carrier_off(sdata->dev);

	rcu_read_lock();
	sta = sta_info_get(local, ifmgd->bssid);
	if (sta)
		ieee80211_sta_tear_down_BA_sessions(sta);
	rcu_read_unlock();

	bss = ieee80211_rx_bss_get(local, ifmgd->bssid,
				   conf->channel->center_freq,
				   ifmgd->ssid, ifmgd->ssid_len);

	if (bss) {
		cfg80211_unhold_bss(&bss->cbss);
		ieee80211_rx_bss_put(local, bss);
	}

	if (self_disconnected) {
		if (deauth)
			ieee80211_send_deauth_disassoc(sdata,
				IEEE80211_STYPE_DEAUTH, reason);
		else
			ieee80211_send_deauth_disassoc(sdata,
				IEEE80211_STYPE_DISASSOC, reason);
	}

	ifmgd->flags &= ~IEEE80211_STA_ASSOCIATED;
	changed |= ieee80211_reset_erp_info(sdata);

	ieee80211_led_assoc(local, 0);
	changed |= BSS_CHANGED_ASSOC;
	sdata->vif.bss_conf.assoc = false;

	ieee80211_sta_send_apinfo(sdata);

	if (self_disconnected || reason == WLAN_REASON_DISASSOC_STA_HAS_LEFT) {
		ifmgd->state = IEEE80211_STA_MLME_DISABLED;
		ieee80211_rx_bss_remove(sdata, ifmgd->bssid,
				sdata->local->hw.conf.channel->center_freq,
				ifmgd->ssid, ifmgd->ssid_len);
	}

	ieee80211_set_wmm_default(sdata);

	ieee80211_recalc_idle(local);

	/* channel(_type) changes are handled by ieee80211_hw_config */
	local->oper_channel_type = NL80211_CHAN_NO_HT;

	/* on the next assoc, re-program HT parameters */
	sdata->ht_opmode_valid = false;

	local->power_constr_level = 0;

	del_timer_sync(&local->dynamic_ps_timer);
	cancel_work_sync(&local->dynamic_ps_enable_work);

	if (local->hw.conf.flags & IEEE80211_CONF_PS) {
		local->hw.conf.flags &= ~IEEE80211_CONF_PS;
		config_changed |= IEEE80211_CONF_CHANGE_PS;
	}

	ieee80211_hw_config(local, config_changed);

	/* And the BSSID changed -- not very interesting here */
	changed |= BSS_CHANGED_BSSID;
	ieee80211_bss_info_change_notify(sdata, changed);

	rcu_read_lock();

	sta = sta_info_get(local, ifmgd->bssid);
	if (!sta) {
		rcu_read_unlock();
		return;
	}

	sta_info_unlink(&sta);

	rcu_read_unlock();

	sta_info_destroy(sta);
}

static int ieee80211_sta_wep_configured(struct ieee80211_sub_if_data *sdata)
{
	if (!sdata || !sdata->default_key ||
	    sdata->default_key->conf.alg != ALG_WEP)
		return 0;
	return 1;
}

static int ieee80211_privacy_mismatch(struct ieee80211_sub_if_data *sdata)
{
	struct ieee80211_if_managed *ifmgd = &sdata->u.mgd;
	struct ieee80211_local *local = sdata->local;
	struct ieee80211_bss *bss;
	int bss_privacy;
	int wep_privacy;
	int privacy_invoked;

	if (!ifmgd || (ifmgd->flags & IEEE80211_STA_EXT_SME))
		return 0;

	bss = ieee80211_rx_bss_get(local, ifmgd->bssid,
				   local->hw.conf.channel->center_freq,
				   ifmgd->ssid, ifmgd->ssid_len);
	if (!bss)
		return 0;

	bss_privacy = !!(bss->cbss.capability & WLAN_CAPABILITY_PRIVACY);
	wep_privacy = !!ieee80211_sta_wep_configured(sdata);
	privacy_invoked = !!(ifmgd->flags & IEEE80211_STA_PRIVACY_INVOKED);

	ieee80211_rx_bss_put(local, bss);

	if ((bss_privacy == wep_privacy) || (bss_privacy == privacy_invoked))
		return 0;

	return 1;
}

static void ieee80211_associate(struct ieee80211_sub_if_data *sdata)
{
	struct ieee80211_if_managed *ifmgd = &sdata->u.mgd;
	struct ieee80211_local *local = sdata->local;

	ifmgd->assoc_tries++;
	if (ifmgd->assoc_tries > IEEE80211_ASSOC_MAX_TRIES) {
		printk(KERN_DEBUG "%s: association with AP %pM"
		       " timed out\n",
		       sdata->dev->name, ifmgd->bssid);
		ifmgd->state = IEEE80211_STA_MLME_DISABLED;
		ieee80211_recalc_idle(local);
		cfg80211_send_assoc_timeout(sdata->dev, ifmgd->bssid);
		ieee80211_rx_bss_remove(sdata, ifmgd->bssid,
				sdata->local->hw.conf.channel->center_freq,
				ifmgd->ssid, ifmgd->ssid_len);
		/*
		 * We might have a pending scan which had no chance to run yet
		 * due to state == IEEE80211_STA_MLME_ASSOCIATE.
		 * Hence, queue the STAs work again
		 */
		queue_work(local->hw.workqueue, &ifmgd->work);
		return;
	}

	ifmgd->state = IEEE80211_STA_MLME_ASSOCIATE;
	printk(KERN_DEBUG "%s: associate with AP %pM\n",
	       sdata->dev->name, ifmgd->bssid);
	if (ieee80211_privacy_mismatch(sdata)) {
		printk(KERN_DEBUG "%s: mismatch in privacy configuration and "
		       "mixed-cell disabled - abort association\n", sdata->dev->name);
		ifmgd->state = IEEE80211_STA_MLME_DISABLED;
		ieee80211_recalc_idle(local);
		return;
	}

	ieee80211_send_assoc(sdata);

	mod_timer(&ifmgd->timer, jiffies + IEEE80211_ASSOC_TIMEOUT);
}

void ieee80211_sta_rx_notify(struct ieee80211_sub_if_data *sdata,
			     struct ieee80211_hdr *hdr)
{
	/*
	 * We can postpone the mgd.timer whenever receiving unicast frames
	 * from AP because we know that the connection is working both ways
	 * at that time. But multicast frames (and hence also beacons) must
	 * be ignored here, because we need to trigger the timer during
	 * data idle periods for sending the periodical probe request to
	 * the AP.
	 */
	if (!is_multicast_ether_addr(hdr->addr1))
		mod_timer(&sdata->u.mgd.timer,
			  jiffies + IEEE80211_MONITORING_INTERVAL);
}

void ieee80211_beacon_loss_work(struct work_struct *work)
{
	struct ieee80211_sub_if_data *sdata =
		container_of(work, struct ieee80211_sub_if_data,
			     u.mgd.beacon_loss_work);
	struct ieee80211_if_managed *ifmgd = &sdata->u.mgd;

	/*
	 * The driver has already reported this event and we have
	 * already sent a probe request. Maybe the AP died and the
	 * driver keeps reporting until we disassociate... We have
	 * to ignore that because otherwise we would continually
	 * reset the timer and never check whether we received a
	 * probe response!
	 */
	if (ifmgd->flags & IEEE80211_STA_PROBEREQ_POLL)
		return;

#ifdef CONFIG_MAC80211_VERBOSE_DEBUG
	if (net_ratelimit()) {
		printk(KERN_DEBUG "%s: driver reports beacon loss from AP %pM "
		       "- sending probe request\n", sdata->dev->name,
		       sdata->u.mgd.bssid);
	}
#endif

	ifmgd->flags |= IEEE80211_STA_PROBEREQ_POLL;

	mutex_lock(&sdata->local->iflist_mtx);
	ieee80211_recalc_ps(sdata->local, -1);
	mutex_unlock(&sdata->local->iflist_mtx);

	ieee80211_send_probe_req(sdata, ifmgd->bssid, ifmgd->ssid,
				 ifmgd->ssid_len, NULL, 0);

	mod_timer(&ifmgd->timer, jiffies + IEEE80211_PROBE_WAIT);
}

void ieee80211_beacon_loss(struct ieee80211_vif *vif)
{
	struct ieee80211_sub_if_data *sdata = vif_to_sdata(vif);

	queue_work(sdata->local->hw.workqueue,
		   &sdata->u.mgd.beacon_loss_work);
}
EXPORT_SYMBOL(ieee80211_beacon_loss);

static void ieee80211_associated(struct ieee80211_sub_if_data *sdata)
{
	struct ieee80211_if_managed *ifmgd = &sdata->u.mgd;
	struct ieee80211_local *local = sdata->local;
	struct sta_info *sta;
	unsigned long last_rx;
	bool disassoc = false;

	/* TODO: start monitoring current AP signal quality and number of
	 * missed beacons. Scan other channels every now and then and search
	 * for better APs. */
	/* TODO: remove expired BSSes */

	ifmgd->state = IEEE80211_STA_MLME_ASSOCIATED;

	rcu_read_lock();

	sta = sta_info_get(local, ifmgd->bssid);
	if (!sta) {
		printk(KERN_DEBUG "%s: No STA entry for own AP %pM\n",
		       sdata->dev->name, ifmgd->bssid);
		disassoc = true;
		rcu_read_unlock();
		goto out;
	}

	last_rx = sta->last_rx;
	rcu_read_unlock();

	if ((ifmgd->flags & IEEE80211_STA_PROBEREQ_POLL) &&
	    time_after(jiffies, last_rx + IEEE80211_PROBE_WAIT)) {
		printk(KERN_DEBUG "%s: no probe response from AP %pM "
		       "- disassociating\n",
		       sdata->dev->name, ifmgd->bssid);
		disassoc = true;
		ifmgd->flags &= ~IEEE80211_STA_PROBEREQ_POLL;
		goto out;
	}

	/*
	 * Beacon filtering is only enabled with power save and then the
	 * stack should not check for beacon loss.
	 */
	if (!((local->hw.flags & IEEE80211_HW_BEACON_FILTER) &&
	      (local->hw.conf.flags & IEEE80211_CONF_PS)) &&
	    time_after(jiffies,
		       ifmgd->last_beacon + IEEE80211_MONITORING_INTERVAL)) {
#ifdef CONFIG_MAC80211_VERBOSE_DEBUG
		if (net_ratelimit()) {
			printk(KERN_DEBUG "%s: beacon loss from AP %pM "
			       "- sending probe request\n",
			       sdata->dev->name, ifmgd->bssid);
		}
#endif
		ifmgd->flags |= IEEE80211_STA_PROBEREQ_POLL;
		mutex_lock(&local->iflist_mtx);
		ieee80211_recalc_ps(local, -1);
		mutex_unlock(&local->iflist_mtx);
		ieee80211_send_probe_req(sdata, ifmgd->bssid, ifmgd->ssid,
					 ifmgd->ssid_len, NULL, 0);
		mod_timer(&ifmgd->timer, jiffies + IEEE80211_PROBE_WAIT);
		goto out;
	}

	if (time_after(jiffies, last_rx + IEEE80211_PROBE_IDLE_TIME)) {
		ifmgd->flags |= IEEE80211_STA_PROBEREQ_POLL;
		mutex_lock(&local->iflist_mtx);
		ieee80211_recalc_ps(local, -1);
		mutex_unlock(&local->iflist_mtx);
		ieee80211_send_probe_req(sdata, ifmgd->bssid, ifmgd->ssid,
					 ifmgd->ssid_len, NULL, 0);
	}

 out:
	if (!disassoc)
		mod_timer(&ifmgd->timer,
			  jiffies + IEEE80211_MONITORING_INTERVAL);
	else
		ieee80211_set_disassoc(sdata, true, true,
					WLAN_REASON_PREV_AUTH_NOT_VALID);
}


static void ieee80211_auth_completed(struct ieee80211_sub_if_data *sdata)
{
	struct ieee80211_if_managed *ifmgd = &sdata->u.mgd;

	printk(KERN_DEBUG "%s: authenticated\n", sdata->dev->name);
	ifmgd->flags |= IEEE80211_STA_AUTHENTICATED;
	if (ifmgd->flags & IEEE80211_STA_EXT_SME) {
		/* Wait for SME to request association */
		ifmgd->state = IEEE80211_STA_MLME_DISABLED;
		ieee80211_recalc_idle(sdata->local);
	} else
		ieee80211_associate(sdata);
}


static void ieee80211_auth_challenge(struct ieee80211_sub_if_data *sdata,
				     struct ieee80211_mgmt *mgmt,
				     size_t len)
{
	u8 *pos;
	struct ieee802_11_elems elems;

	pos = mgmt->u.auth.variable;
	ieee802_11_parse_elems(pos, len - (pos - (u8 *) mgmt), &elems);
	if (!elems.challenge)
		return;
	ieee80211_send_auth(sdata, 3, sdata->u.mgd.auth_alg,
			    elems.challenge - 2, elems.challenge_len + 2,
			    sdata->u.mgd.bssid, 1);
	sdata->u.mgd.auth_transaction = 4;
}

static void ieee80211_rx_mgmt_auth(struct ieee80211_sub_if_data *sdata,
				   struct ieee80211_mgmt *mgmt,
				   size_t len)
{
	struct ieee80211_if_managed *ifmgd = &sdata->u.mgd;
	u16 auth_alg, auth_transaction, status_code;

	if (ifmgd->state != IEEE80211_STA_MLME_AUTHENTICATE)
		return;

	if (len < 24 + 6)
		return;

	if (memcmp(ifmgd->bssid, mgmt->sa, ETH_ALEN) != 0)
		return;

	if (memcmp(ifmgd->bssid, mgmt->bssid, ETH_ALEN) != 0)
		return;

	auth_alg = le16_to_cpu(mgmt->u.auth.auth_alg);
	auth_transaction = le16_to_cpu(mgmt->u.auth.auth_transaction);
	status_code = le16_to_cpu(mgmt->u.auth.status_code);

	if (auth_alg != ifmgd->auth_alg ||
	    auth_transaction != ifmgd->auth_transaction)
		return;

	if (status_code != WLAN_STATUS_SUCCESS) {
		if (status_code == WLAN_STATUS_NOT_SUPPORTED_AUTH_ALG) {
			u8 algs[3];
			const int num_algs = ARRAY_SIZE(algs);
			int i, pos;
			algs[0] = algs[1] = algs[2] = 0xff;
			if (ifmgd->auth_algs & IEEE80211_AUTH_ALG_OPEN)
				algs[0] = WLAN_AUTH_OPEN;
			if (ifmgd->auth_algs & IEEE80211_AUTH_ALG_SHARED_KEY)
				algs[1] = WLAN_AUTH_SHARED_KEY;
			if (ifmgd->auth_algs & IEEE80211_AUTH_ALG_LEAP)
				algs[2] = WLAN_AUTH_LEAP;
			if (ifmgd->auth_alg == WLAN_AUTH_OPEN)
				pos = 0;
			else if (ifmgd->auth_alg == WLAN_AUTH_SHARED_KEY)
				pos = 1;
			else
				pos = 2;
			for (i = 0; i < num_algs; i++) {
				pos++;
				if (pos >= num_algs)
					pos = 0;
				if (algs[pos] == ifmgd->auth_alg ||
				    algs[pos] == 0xff)
					continue;
				if (algs[pos] == WLAN_AUTH_SHARED_KEY &&
				    !ieee80211_sta_wep_configured(sdata))
					continue;
				ifmgd->auth_alg = algs[pos];
				break;
			}
		}
		return;
	}

	switch (ifmgd->auth_alg) {
	case WLAN_AUTH_OPEN:
	case WLAN_AUTH_LEAP:
	case WLAN_AUTH_FT:
		ieee80211_auth_completed(sdata);
		cfg80211_send_rx_auth(sdata->dev, (u8 *) mgmt, len);
		break;
	case WLAN_AUTH_SHARED_KEY:
		if (ifmgd->auth_transaction == 4) {
			ieee80211_auth_completed(sdata);
			cfg80211_send_rx_auth(sdata->dev, (u8 *) mgmt, len);
		} else
			ieee80211_auth_challenge(sdata, mgmt, len);
		break;
	}
}


static void ieee80211_rx_mgmt_deauth(struct ieee80211_sub_if_data *sdata,
				     struct ieee80211_mgmt *mgmt,
				     size_t len)
{
	struct ieee80211_if_managed *ifmgd = &sdata->u.mgd;
	u16 reason_code;

	if (len < 24 + 2)
		return;

	if (memcmp(ifmgd->bssid, mgmt->sa, ETH_ALEN))
		return;

	reason_code = le16_to_cpu(mgmt->u.deauth.reason_code);

	if (ifmgd->flags & IEEE80211_STA_AUTHENTICATED)
		printk(KERN_DEBUG "%s: deauthenticated (Reason: %u)\n",
				sdata->dev->name, reason_code);

	if (!(ifmgd->flags & IEEE80211_STA_EXT_SME) &&
	    (ifmgd->state == IEEE80211_STA_MLME_AUTHENTICATE ||
	     ifmgd->state == IEEE80211_STA_MLME_ASSOCIATE ||
	     ifmgd->state == IEEE80211_STA_MLME_ASSOCIATED)) {
		ifmgd->state = IEEE80211_STA_MLME_DIRECT_PROBE;
		mod_timer(&ifmgd->timer, jiffies +
				      IEEE80211_RETRY_AUTH_INTERVAL);
	}

	ieee80211_set_disassoc(sdata, true, false, 0);
	ifmgd->flags &= ~IEEE80211_STA_AUTHENTICATED;
	cfg80211_send_deauth(sdata->dev, (u8 *) mgmt, len);
}


static void ieee80211_rx_mgmt_disassoc(struct ieee80211_sub_if_data *sdata,
				       struct ieee80211_mgmt *mgmt,
				       size_t len)
{
	struct ieee80211_if_managed *ifmgd = &sdata->u.mgd;
	u16 reason_code;

	if (len < 24 + 2)
		return;

	if (memcmp(ifmgd->bssid, mgmt->sa, ETH_ALEN))
		return;

	reason_code = le16_to_cpu(mgmt->u.disassoc.reason_code);

	if (ifmgd->flags & IEEE80211_STA_ASSOCIATED)
		printk(KERN_DEBUG "%s: disassociated (Reason: %u)\n",
				sdata->dev->name, reason_code);

	if (!(ifmgd->flags & IEEE80211_STA_EXT_SME) &&
	    ifmgd->state == IEEE80211_STA_MLME_ASSOCIATED) {
		ifmgd->state = IEEE80211_STA_MLME_ASSOCIATE;
		mod_timer(&ifmgd->timer, jiffies +
				      IEEE80211_RETRY_AUTH_INTERVAL);
	}

	ieee80211_set_disassoc(sdata, false, false, reason_code);
	cfg80211_send_disassoc(sdata->dev, (u8 *) mgmt, len);
}


static void ieee80211_rx_mgmt_assoc_resp(struct ieee80211_sub_if_data *sdata,
					 struct ieee80211_mgmt *mgmt,
					 size_t len,
					 int reassoc)
{
	struct ieee80211_if_managed *ifmgd = &sdata->u.mgd;
	struct ieee80211_local *local = sdata->local;
	struct ieee80211_supported_band *sband;
	struct sta_info *sta;
	u32 rates, basic_rates;
	u16 capab_info, status_code, aid;
	struct ieee802_11_elems elems;
	struct ieee80211_bss_conf *bss_conf = &sdata->vif.bss_conf;
	u8 *pos;
	u32 changed = 0;
	int i, j;
	bool have_higher_than_11mbit = false, newsta = false;
	u16 ap_ht_cap_flags;

	/* AssocResp and ReassocResp have identical structure, so process both
	 * of them in this function. */

	if (ifmgd->state != IEEE80211_STA_MLME_ASSOCIATE)
		return;

	if (len < 24 + 6)
		return;

	if (memcmp(ifmgd->bssid, mgmt->sa, ETH_ALEN) != 0)
		return;

	capab_info = le16_to_cpu(mgmt->u.assoc_resp.capab_info);
	status_code = le16_to_cpu(mgmt->u.assoc_resp.status_code);
	aid = le16_to_cpu(mgmt->u.assoc_resp.aid);

	printk(KERN_DEBUG "%s: RX %sssocResp from %pM (capab=0x%x "
	       "status=%d aid=%d)\n",
	       sdata->dev->name, reassoc ? "Rea" : "A", mgmt->sa,
	       capab_info, status_code, (u16)(aid & ~(BIT(15) | BIT(14))));

	pos = mgmt->u.assoc_resp.variable;
	ieee802_11_parse_elems(pos, len - (pos - (u8 *) mgmt), &elems);

	if (status_code == WLAN_STATUS_ASSOC_REJECTED_TEMPORARILY &&
	    elems.timeout_int && elems.timeout_int_len == 5 &&
	    elems.timeout_int[0] == WLAN_TIMEOUT_ASSOC_COMEBACK) {
		u32 tu, ms;
		tu = get_unaligned_le32(elems.timeout_int + 1);
		ms = tu * 1024 / 1000;
		printk(KERN_DEBUG "%s: AP rejected association temporarily; "
		       "comeback duration %u TU (%u ms)\n",
		       sdata->dev->name, tu, ms);
		if (ms > IEEE80211_ASSOC_TIMEOUT)
			mod_timer(&ifmgd->timer,
				  jiffies + msecs_to_jiffies(ms));
		return;
	}

	if (status_code != WLAN_STATUS_SUCCESS) {
		printk(KERN_DEBUG "%s: AP denied association (code=%d)\n",
		       sdata->dev->name, status_code);
		/* if this was a reassociation, ensure we try a "full"
		 * association next time. This works around some broken APs
		 * which do not correctly reject reassociation requests. */
		ifmgd->flags &= ~IEEE80211_STA_PREV_BSSID_SET;
		cfg80211_send_rx_assoc(sdata->dev, (u8 *) mgmt, len);
		if (ifmgd->flags & IEEE80211_STA_EXT_SME) {
			/* Wait for SME to decide what to do next */
			ifmgd->state = IEEE80211_STA_MLME_DISABLED;
			ieee80211_recalc_idle(local);
		}
		return;
	}

	if ((aid & (BIT(15) | BIT(14))) != (BIT(15) | BIT(14)))
		printk(KERN_DEBUG "%s: invalid aid value %d; bits 15:14 not "
		       "set\n", sdata->dev->name, aid);
	aid &= ~(BIT(15) | BIT(14));

	if (!elems.supp_rates) {
		printk(KERN_DEBUG "%s: no SuppRates element in AssocResp\n",
		       sdata->dev->name);
		return;
	}

	printk(KERN_DEBUG "%s: associated\n", sdata->dev->name);
	ifmgd->aid = aid;
	ifmgd->ap_capab = capab_info;

	kfree(ifmgd->assocresp_ies);
	ifmgd->assocresp_ies_len = len - (pos - (u8 *) mgmt);
	ifmgd->assocresp_ies = kmalloc(ifmgd->assocresp_ies_len, GFP_KERNEL);
	if (ifmgd->assocresp_ies)
		memcpy(ifmgd->assocresp_ies, pos, ifmgd->assocresp_ies_len);

	rcu_read_lock();

	/* Add STA entry for the AP */
	sta = sta_info_get(local, ifmgd->bssid);
	if (!sta) {
		newsta = true;

		sta = sta_info_alloc(sdata, ifmgd->bssid, GFP_ATOMIC);
		if (!sta) {
			printk(KERN_DEBUG "%s: failed to alloc STA entry for"
			       " the AP\n", sdata->dev->name);
			rcu_read_unlock();
			return;
		}

		/* update new sta with its last rx activity */
		sta->last_rx = jiffies;
	}

	/*
	 * FIXME: Do we really need to update the sta_info's information here?
	 *	  We already know about the AP (we found it in our list) so it
	 *	  should already be filled with the right info, no?
	 *	  As is stands, all this is racy because typically we assume
	 *	  the information that is filled in here (except flags) doesn't
	 *	  change while a STA structure is alive. As such, it should move
	 *	  to between the sta_info_alloc() and sta_info_insert() above.
	 */

	set_sta_flags(sta, WLAN_STA_AUTH | WLAN_STA_ASSOC | WLAN_STA_ASSOC_AP);
	if (!(ifmgd->flags & IEEE80211_STA_CONTROL_PORT))
		set_sta_flags(sta, WLAN_STA_AUTHORIZED);

	rates = 0;
	basic_rates = 0;
	sband = local->hw.wiphy->bands[local->hw.conf.channel->band];

	for (i = 0; i < elems.supp_rates_len; i++) {
		int rate = (elems.supp_rates[i] & 0x7f) * 5;
		bool is_basic = !!(elems.supp_rates[i] & 0x80);

		if (rate > 110)
			have_higher_than_11mbit = true;

		for (j = 0; j < sband->n_bitrates; j++) {
			if (sband->bitrates[j].bitrate == rate) {
				rates |= BIT(j);
				if (is_basic)
					basic_rates |= BIT(j);
				break;
			}
		}
	}

	for (i = 0; i < elems.ext_supp_rates_len; i++) {
		int rate = (elems.ext_supp_rates[i] & 0x7f) * 5;
		bool is_basic = !!(elems.ext_supp_rates[i] & 0x80);

		if (rate > 110)
			have_higher_than_11mbit = true;

		for (j = 0; j < sband->n_bitrates; j++) {
			if (sband->bitrates[j].bitrate == rate) {
				rates |= BIT(j);
				if (is_basic)
					basic_rates |= BIT(j);
				break;
			}
		}
	}

	sta->sta.supp_rates[local->hw.conf.channel->band] = rates;
	sdata->vif.bss_conf.basic_rates = basic_rates;

	/* cf. IEEE 802.11 9.2.12 */
	if (local->hw.conf.channel->band == IEEE80211_BAND_2GHZ &&
	    have_higher_than_11mbit)
		sdata->flags |= IEEE80211_SDATA_OPERATING_GMODE;
	else
		sdata->flags &= ~IEEE80211_SDATA_OPERATING_GMODE;

	/* If TKIP/WEP is used, no need to parse AP's HT capabilities */
	if (elems.ht_cap_elem && !(ifmgd->flags & IEEE80211_STA_TKIP_WEP_USED))
		ieee80211_ht_cap_ie_to_sta_ht_cap(sband,
				elems.ht_cap_elem, &sta->sta.ht_cap);

	ap_ht_cap_flags = sta->sta.ht_cap.cap;

	rate_control_rate_init(sta);

	if (ifmgd->flags & IEEE80211_STA_MFP_ENABLED)
		set_sta_flags(sta, WLAN_STA_MFP);

	if (elems.wmm_param)
		set_sta_flags(sta, WLAN_STA_WME);

	if (newsta) {
		int err = sta_info_insert(sta);
		if (err) {
			printk(KERN_DEBUG "%s: failed to insert STA entry for"
			       " the AP (error %d)\n", sdata->dev->name, err);
			rcu_read_unlock();
			return;
		}
	}

	rcu_read_unlock();

	if (elems.wmm_param)
		ieee80211_sta_wmm_params(local, ifmgd, elems.wmm_param,
					 elems.wmm_param_len);
	else
		ieee80211_set_wmm_default(sdata);

	if (elems.ht_info_elem && elems.wmm_param &&
	    (ifmgd->flags & IEEE80211_STA_WMM_ENABLED) &&
	    !(ifmgd->flags & IEEE80211_STA_TKIP_WEP_USED))
		changed |= ieee80211_enable_ht(sdata, elems.ht_info_elem,
					       ap_ht_cap_flags);

	/* set AID and assoc capability,
	 * ieee80211_set_associated() will tell the driver */
	bss_conf->aid = aid;
	bss_conf->assoc_capability = capab_info;
	ieee80211_set_associated(sdata, changed);

	/*
	 * initialise the time of last beacon to be the association time,
	 * otherwise beacon loss check will trigger immediately
	 */
	ifmgd->last_beacon = jiffies;

	ieee80211_associated(sdata);
	cfg80211_send_rx_assoc(sdata->dev, (u8 *) mgmt, len);
}


static void ieee80211_rx_bss_info(struct ieee80211_sub_if_data *sdata,
				  struct ieee80211_mgmt *mgmt,
				  size_t len,
				  struct ieee80211_rx_status *rx_status,
				  struct ieee802_11_elems *elems,
				  bool beacon)
{
	struct ieee80211_local *local = sdata->local;
	int freq;
	struct ieee80211_bss *bss;
	struct ieee80211_channel *channel;

	if (elems->ds_params && elems->ds_params_len == 1)
		freq = ieee80211_channel_to_frequency(elems->ds_params[0]);
	else
		freq = rx_status->freq;

	channel = ieee80211_get_channel(local->hw.wiphy, freq);

	if (!channel || channel->flags & IEEE80211_CHAN_DISABLED)
		return;

	bss = ieee80211_bss_info_update(local, rx_status, mgmt, len, elems,
					channel, beacon);
	if (!bss)
		return;

	if (elems->ch_switch_elem && (elems->ch_switch_elem_len == 3) &&
	    (memcmp(mgmt->bssid, sdata->u.mgd.bssid, ETH_ALEN) == 0)) {
		struct ieee80211_channel_sw_ie *sw_elem =
			(struct ieee80211_channel_sw_ie *)elems->ch_switch_elem;
		ieee80211_sta_process_chanswitch(sdata, sw_elem, bss);
	}

	ieee80211_rx_bss_put(local, bss);
}


static void ieee80211_rx_mgmt_probe_resp(struct ieee80211_sub_if_data *sdata,
					 struct ieee80211_mgmt *mgmt,
					 size_t len,
					 struct ieee80211_rx_status *rx_status)
{
	struct ieee80211_if_managed *ifmgd;
	size_t baselen;
	struct ieee802_11_elems elems;

	ifmgd = &sdata->u.mgd;

	if (memcmp(mgmt->da, sdata->dev->dev_addr, ETH_ALEN))
		return; /* ignore ProbeResp to foreign address */

	baselen = (u8 *) mgmt->u.probe_resp.variable - (u8 *) mgmt;
	if (baselen > len)
		return;

	ieee802_11_parse_elems(mgmt->u.probe_resp.variable, len - baselen,
				&elems);

	ieee80211_rx_bss_info(sdata, mgmt, len, rx_status, &elems, false);

	/* direct probe may be part of the association flow */
	if (ifmgd->state == IEEE80211_STA_MLME_DIRECT_PROBE) {
		printk(KERN_DEBUG "%s direct probe responded\n",
		       sdata->dev->name);
		ieee80211_authenticate(sdata);
	}

	if (ifmgd->flags & IEEE80211_STA_PROBEREQ_POLL) {
		ifmgd->flags &= ~IEEE80211_STA_PROBEREQ_POLL;
		mutex_lock(&sdata->local->iflist_mtx);
		ieee80211_recalc_ps(sdata->local, -1);
		mutex_unlock(&sdata->local->iflist_mtx);
	}
}

/*
 * This is the canonical list of information elements we care about,
 * the filter code also gives us all changes to the Microsoft OUI
 * (00:50:F2) vendor IE which is used for WMM which we need to track.
 *
 * We implement beacon filtering in software since that means we can
 * avoid processing the frame here and in cfg80211, and userspace
 * will not be able to tell whether the hardware supports it or not.
 *
 * XXX: This list needs to be dynamic -- userspace needs to be able to
 *	add items it requires. It also needs to be able to tell us to
 *	look out for other vendor IEs.
 */
static const u64 care_about_ies =
	(1ULL << WLAN_EID_COUNTRY) |
	(1ULL << WLAN_EID_ERP_INFO) |
	(1ULL << WLAN_EID_CHANNEL_SWITCH) |
	(1ULL << WLAN_EID_PWR_CONSTRAINT) |
	(1ULL << WLAN_EID_HT_CAPABILITY) |
	(1ULL << WLAN_EID_HT_INFORMATION);

static void ieee80211_rx_mgmt_beacon(struct ieee80211_sub_if_data *sdata,
				     struct ieee80211_mgmt *mgmt,
				     size_t len,
				     struct ieee80211_rx_status *rx_status)
{
	struct ieee80211_if_managed *ifmgd = &sdata->u.mgd;
	size_t baselen;
	struct ieee802_11_elems elems;
	struct ieee80211_local *local = sdata->local;
	u32 changed = 0;
	bool erp_valid, directed_tim = false;
	u8 erp_value = 0;
	u32 ncrc;

	/* Process beacon from the current BSS */
	baselen = (u8 *) mgmt->u.beacon.variable - (u8 *) mgmt;
	if (baselen > len)
		return;

	if (rx_status->freq != local->hw.conf.channel->center_freq)
		return;

	if (!(ifmgd->flags & IEEE80211_STA_ASSOCIATED) ||
	    memcmp(ifmgd->bssid, mgmt->bssid, ETH_ALEN) != 0)
		return;

	if (ifmgd->flags & IEEE80211_STA_PROBEREQ_POLL) {
#ifdef CONFIG_MAC80211_VERBOSE_DEBUG
		if (net_ratelimit()) {
			printk(KERN_DEBUG "%s: cancelling probereq poll due "
			       "to a received beacon\n", sdata->dev->name);
		}
#endif
		ifmgd->flags &= ~IEEE80211_STA_PROBEREQ_POLL;
		mutex_lock(&local->iflist_mtx);
		ieee80211_recalc_ps(local, -1);
		mutex_unlock(&local->iflist_mtx);
	}

	ncrc = crc32_be(0, (void *)&mgmt->u.beacon.beacon_int, 4);
	ncrc = ieee802_11_parse_elems_crc(mgmt->u.beacon.variable,
					  len - baselen, &elems,
					  care_about_ies, ncrc);

	if (local->hw.flags & IEEE80211_HW_PS_NULLFUNC_STACK)
		directed_tim = ieee80211_check_tim(elems.tim, elems.tim_len,
						   ifmgd->aid);

	if (ncrc != ifmgd->beacon_crc) {
		ieee80211_rx_bss_info(sdata, mgmt, len, rx_status, &elems,
				      true);

		ieee80211_sta_wmm_params(local, ifmgd, elems.wmm_param,
					 elems.wmm_param_len);
	}

	if (local->hw.flags & IEEE80211_HW_PS_NULLFUNC_STACK) {
		if (directed_tim) {
			if (local->hw.conf.dynamic_ps_timeout > 0) {
				local->hw.conf.flags &= ~IEEE80211_CONF_PS;
				ieee80211_hw_config(local,
						    IEEE80211_CONF_CHANGE_PS);
				ieee80211_send_nullfunc(local, sdata, 0);
			} else {
				local->pspolling = true;

				/*
				 * Here is assumed that the driver will be
				 * able to send ps-poll frame and receive a
				 * response even though power save mode is
				 * enabled, but some drivers might require
				 * to disable power save here. This needs
				 * to be investigated.
				 */
				ieee80211_send_pspoll(local, sdata);
			}
		}
	}

	if (ncrc == ifmgd->beacon_crc)
		return;
	ifmgd->beacon_crc = ncrc;

	if (elems.erp_info && elems.erp_info_len >= 1) {
		erp_valid = true;
		erp_value = elems.erp_info[0];
	} else {
		erp_valid = false;
	}
	changed |= ieee80211_handle_bss_capability(sdata,
			le16_to_cpu(mgmt->u.beacon.capab_info),
			erp_valid, erp_value);


	if (elems.ht_cap_elem && elems.ht_info_elem && elems.wmm_param &&
	    !(ifmgd->flags & IEEE80211_STA_TKIP_WEP_USED)) {
		struct sta_info *sta;
		struct ieee80211_supported_band *sband;
		u16 ap_ht_cap_flags;

		rcu_read_lock();

		sta = sta_info_get(local, ifmgd->bssid);
		if (!sta) {
			rcu_read_unlock();
			return;
		}

		sband = local->hw.wiphy->bands[local->hw.conf.channel->band];

		ieee80211_ht_cap_ie_to_sta_ht_cap(sband,
				elems.ht_cap_elem, &sta->sta.ht_cap);

		ap_ht_cap_flags = sta->sta.ht_cap.cap;

		rcu_read_unlock();

		changed |= ieee80211_enable_ht(sdata, elems.ht_info_elem,
					       ap_ht_cap_flags);
	}

	if (elems.country_elem) {
		/* Note we are only reviewing this on beacons
		 * for the BSSID we are associated to */
		regulatory_hint_11d(local->hw.wiphy,
			elems.country_elem, elems.country_elem_len);

		/* TODO: IBSS also needs this */
		if (elems.pwr_constr_elem)
			ieee80211_handle_pwr_constr(sdata,
				le16_to_cpu(mgmt->u.probe_resp.capab_info),
				elems.pwr_constr_elem,
				elems.pwr_constr_elem_len);
	}

	ieee80211_bss_info_change_notify(sdata, changed);
}

ieee80211_rx_result ieee80211_sta_rx_mgmt(struct ieee80211_sub_if_data *sdata,
					  struct sk_buff *skb,
					  struct ieee80211_rx_status *rx_status)
{
	struct ieee80211_local *local = sdata->local;
	struct ieee80211_mgmt *mgmt;
	u16 fc;

	if (skb->len < 24)
		return RX_DROP_MONITOR;

	mgmt = (struct ieee80211_mgmt *) skb->data;
	fc = le16_to_cpu(mgmt->frame_control);

	switch (fc & IEEE80211_FCTL_STYPE) {
	case IEEE80211_STYPE_PROBE_REQ:
	case IEEE80211_STYPE_PROBE_RESP:
	case IEEE80211_STYPE_BEACON:
		memcpy(skb->cb, rx_status, sizeof(*rx_status));
	case IEEE80211_STYPE_AUTH:
	case IEEE80211_STYPE_ASSOC_RESP:
	case IEEE80211_STYPE_REASSOC_RESP:
	case IEEE80211_STYPE_DEAUTH:
	case IEEE80211_STYPE_DISASSOC:
		skb_queue_tail(&sdata->u.mgd.skb_queue, skb);
		queue_work(local->hw.workqueue, &sdata->u.mgd.work);
		return RX_QUEUED;
	}

	return RX_DROP_MONITOR;
}

static void ieee80211_sta_rx_queued_mgmt(struct ieee80211_sub_if_data *sdata,
					 struct sk_buff *skb)
{
	struct ieee80211_rx_status *rx_status;
	struct ieee80211_mgmt *mgmt;
	u16 fc;

	rx_status = (struct ieee80211_rx_status *) skb->cb;
	mgmt = (struct ieee80211_mgmt *) skb->data;
	fc = le16_to_cpu(mgmt->frame_control);

	switch (fc & IEEE80211_FCTL_STYPE) {
	case IEEE80211_STYPE_PROBE_RESP:
		ieee80211_rx_mgmt_probe_resp(sdata, mgmt, skb->len,
					     rx_status);
		break;
	case IEEE80211_STYPE_BEACON:
		ieee80211_rx_mgmt_beacon(sdata, mgmt, skb->len,
					 rx_status);
		break;
	case IEEE80211_STYPE_AUTH:
		ieee80211_rx_mgmt_auth(sdata, mgmt, skb->len);
		break;
	case IEEE80211_STYPE_ASSOC_RESP:
		ieee80211_rx_mgmt_assoc_resp(sdata, mgmt, skb->len, 0);
		break;
	case IEEE80211_STYPE_REASSOC_RESP:
		ieee80211_rx_mgmt_assoc_resp(sdata, mgmt, skb->len, 1);
		break;
	case IEEE80211_STYPE_DEAUTH:
		ieee80211_rx_mgmt_deauth(sdata, mgmt, skb->len);
		break;
	case IEEE80211_STYPE_DISASSOC:
		ieee80211_rx_mgmt_disassoc(sdata, mgmt, skb->len);
		break;
	}

	kfree_skb(skb);
}

static void ieee80211_sta_timer(unsigned long data)
{
	struct ieee80211_sub_if_data *sdata =
		(struct ieee80211_sub_if_data *) data;
	struct ieee80211_if_managed *ifmgd = &sdata->u.mgd;
	struct ieee80211_local *local = sdata->local;

	if (local->quiescing) {
		set_bit(TMR_RUNNING_TIMER, &ifmgd->timers_running);
		return;
	}

	set_bit(IEEE80211_STA_REQ_RUN, &ifmgd->request);
	queue_work(local->hw.workqueue, &ifmgd->work);
}

static void ieee80211_sta_reset_auth(struct ieee80211_sub_if_data *sdata)
{
	struct ieee80211_if_managed *ifmgd = &sdata->u.mgd;
	struct ieee80211_local *local = sdata->local;

	/* Reset own TSF to allow time synchronization work. */
	drv_reset_tsf(local);

	ifmgd->wmm_last_param_set = -1; /* allow any WMM update */


	if (ifmgd->auth_algs & IEEE80211_AUTH_ALG_OPEN)
		ifmgd->auth_alg = WLAN_AUTH_OPEN;
	else if (ifmgd->auth_algs & IEEE80211_AUTH_ALG_SHARED_KEY)
		ifmgd->auth_alg = WLAN_AUTH_SHARED_KEY;
	else if (ifmgd->auth_algs & IEEE80211_AUTH_ALG_LEAP)
		ifmgd->auth_alg = WLAN_AUTH_LEAP;
	else if (ifmgd->auth_algs & IEEE80211_AUTH_ALG_FT)
		ifmgd->auth_alg = WLAN_AUTH_FT;
	else
		ifmgd->auth_alg = WLAN_AUTH_OPEN;
	ifmgd->auth_transaction = -1;
	ifmgd->flags &= ~IEEE80211_STA_ASSOCIATED;
	ifmgd->assoc_scan_tries = 0;
	ifmgd->direct_probe_tries = 0;
	ifmgd->auth_tries = 0;
	ifmgd->assoc_tries = 0;
	netif_tx_stop_all_queues(sdata->dev);
	netif_carrier_off(sdata->dev);
}

static int ieee80211_sta_config_auth(struct ieee80211_sub_if_data *sdata)
{
	struct ieee80211_if_managed *ifmgd = &sdata->u.mgd;
	struct ieee80211_local *local = sdata->local;
	struct ieee80211_bss *bss;
	u8 *bssid = ifmgd->bssid, *ssid = ifmgd->ssid;
	u8 ssid_len = ifmgd->ssid_len;
	u16 capa_mask = WLAN_CAPABILITY_ESS;
	u16 capa_val = WLAN_CAPABILITY_ESS;
	struct ieee80211_channel *chan = local->oper_channel;

	if (!(ifmgd->flags & IEEE80211_STA_EXT_SME) &&
	    ifmgd->flags & (IEEE80211_STA_AUTO_SSID_SEL |
			    IEEE80211_STA_AUTO_BSSID_SEL |
			    IEEE80211_STA_AUTO_CHANNEL_SEL)) {
		capa_mask |= WLAN_CAPABILITY_PRIVACY;
		if (sdata->default_key)
			capa_val |= WLAN_CAPABILITY_PRIVACY;
	}

	if (ifmgd->flags & IEEE80211_STA_AUTO_CHANNEL_SEL)
		chan = NULL;

	if (ifmgd->flags & IEEE80211_STA_AUTO_BSSID_SEL)
		bssid = NULL;

	if (ifmgd->flags & IEEE80211_STA_AUTO_SSID_SEL) {
		ssid = NULL;
		ssid_len = 0;
	}

	bss = (void *)cfg80211_get_bss(local->hw.wiphy, chan,
				       bssid, ssid, ssid_len,
				       capa_mask, capa_val);

	if (bss) {
		local->oper_channel = bss->cbss.channel;
		local->oper_channel_type = NL80211_CHAN_NO_HT;
		ieee80211_hw_config(local, 0);

		if (!(ifmgd->flags & IEEE80211_STA_SSID_SET))
			ieee80211_sta_set_ssid(sdata, bss->ssid,
					       bss->ssid_len);
		ieee80211_sta_set_bssid(sdata, bss->cbss.bssid);
		ieee80211_sta_def_wmm_params(sdata, bss->supp_rates_len,
						    bss->supp_rates);
		if (sdata->u.mgd.mfp == IEEE80211_MFP_REQUIRED)
			sdata->u.mgd.flags |= IEEE80211_STA_MFP_ENABLED;
		else
			sdata->u.mgd.flags &= ~IEEE80211_STA_MFP_ENABLED;

		/* Send out direct probe if no probe resp was received or
		 * the one we have is outdated
		 */
		if (!bss->last_probe_resp ||
		    time_after(jiffies, bss->last_probe_resp
					+ IEEE80211_SCAN_RESULT_EXPIRE))
			ifmgd->state = IEEE80211_STA_MLME_DIRECT_PROBE;
		else
			ifmgd->state = IEEE80211_STA_MLME_AUTHENTICATE;

		ieee80211_rx_bss_put(local, bss);
		ieee80211_sta_reset_auth(sdata);
		return 0;
	} else {
		if (ifmgd->assoc_scan_tries < IEEE80211_ASSOC_SCANS_MAX_TRIES) {

			ifmgd->assoc_scan_tries++;

			ieee80211_request_internal_scan(sdata, ifmgd->ssid,
							ssid_len);

			ifmgd->state = IEEE80211_STA_MLME_AUTHENTICATE;
			set_bit(IEEE80211_STA_REQ_AUTH, &ifmgd->request);
		} else {
			ifmgd->assoc_scan_tries = 0;
			ifmgd->state = IEEE80211_STA_MLME_DISABLED;
			ieee80211_recalc_idle(local);
		}
	}
	return -1;
}


static void ieee80211_sta_work(struct work_struct *work)
{
	struct ieee80211_sub_if_data *sdata =
		container_of(work, struct ieee80211_sub_if_data, u.mgd.work);
	struct ieee80211_local *local = sdata->local;
	struct ieee80211_if_managed *ifmgd;
	struct sk_buff *skb;

	if (!netif_running(sdata->dev))
		return;

	if (local->sw_scanning || local->hw_scanning)
		return;

	if (WARN_ON(sdata->vif.type != NL80211_IFTYPE_STATION))
		return;

	/*
	 * Nothing should have been stuffed into the workqueue during
	 * the suspend->resume cycle. If this WARN is seen then there
	 * is a bug with either the driver suspend or something in
	 * mac80211 stuffing into the workqueue which we haven't yet
	 * cleared during mac80211's suspend cycle.
	 */
	if (WARN_ON(local->suspended))
		return;

	ifmgd = &sdata->u.mgd;

	while ((skb = skb_dequeue(&ifmgd->skb_queue)))
		ieee80211_sta_rx_queued_mgmt(sdata, skb);

	if (ifmgd->state != IEEE80211_STA_MLME_DIRECT_PROBE &&
	    ifmgd->state != IEEE80211_STA_MLME_AUTHENTICATE &&
	    ifmgd->state != IEEE80211_STA_MLME_ASSOCIATE &&
	    test_and_clear_bit(IEEE80211_STA_REQ_SCAN, &ifmgd->request)) {
		queue_delayed_work(local->hw.workqueue, &local->scan_work,
				   round_jiffies_relative(0));
		return;
	}

	if (test_and_clear_bit(IEEE80211_STA_REQ_AUTH, &ifmgd->request)) {
		if (ieee80211_sta_config_auth(sdata))
			return;
		clear_bit(IEEE80211_STA_REQ_RUN, &ifmgd->request);
	} else if (!test_and_clear_bit(IEEE80211_STA_REQ_RUN, &ifmgd->request))
		return;

	ieee80211_recalc_idle(local);

	switch (ifmgd->state) {
	case IEEE80211_STA_MLME_DISABLED:
		break;
	case IEEE80211_STA_MLME_DIRECT_PROBE:
		ieee80211_direct_probe(sdata);
		break;
	case IEEE80211_STA_MLME_AUTHENTICATE:
		ieee80211_authenticate(sdata);
		break;
	case IEEE80211_STA_MLME_ASSOCIATE:
		ieee80211_associate(sdata);
		break;
	case IEEE80211_STA_MLME_ASSOCIATED:
		ieee80211_associated(sdata);
		break;
	default:
		WARN_ON(1);
		break;
	}

	if (ieee80211_privacy_mismatch(sdata)) {
		printk(KERN_DEBUG "%s: privacy configuration mismatch and "
		       "mixed-cell disabled - disassociate\n", sdata->dev->name);

		ieee80211_set_disassoc(sdata, false, true,
					WLAN_REASON_UNSPECIFIED);
	}
}

static void ieee80211_restart_sta_timer(struct ieee80211_sub_if_data *sdata)
{
	if (sdata->vif.type == NL80211_IFTYPE_STATION) {
		/*
		 * Need to update last_beacon to avoid beacon loss
		 * test to trigger.
		 */
		sdata->u.mgd.last_beacon = jiffies;


		queue_work(sdata->local->hw.workqueue,
			   &sdata->u.mgd.work);
	}
}

#ifdef CONFIG_PM
void ieee80211_sta_quiesce(struct ieee80211_sub_if_data *sdata)
{
	struct ieee80211_if_managed *ifmgd = &sdata->u.mgd;

	/*
	 * we need to use atomic bitops for the running bits
	 * only because both timers might fire at the same
	 * time -- the code here is properly synchronised.
	 */

	cancel_work_sync(&ifmgd->work);
	cancel_work_sync(&ifmgd->beacon_loss_work);
	if (del_timer_sync(&ifmgd->timer))
		set_bit(TMR_RUNNING_TIMER, &ifmgd->timers_running);

	cancel_work_sync(&ifmgd->chswitch_work);
	if (del_timer_sync(&ifmgd->chswitch_timer))
		set_bit(TMR_RUNNING_CHANSW, &ifmgd->timers_running);
}

void ieee80211_sta_restart(struct ieee80211_sub_if_data *sdata)
{
	struct ieee80211_if_managed *ifmgd = &sdata->u.mgd;

	if (test_and_clear_bit(TMR_RUNNING_TIMER, &ifmgd->timers_running))
		add_timer(&ifmgd->timer);
	if (test_and_clear_bit(TMR_RUNNING_CHANSW, &ifmgd->timers_running))
		add_timer(&ifmgd->chswitch_timer);
}
#endif

/* interface setup */
void ieee80211_sta_setup_sdata(struct ieee80211_sub_if_data *sdata)
{
	struct ieee80211_if_managed *ifmgd;
	u32 hw_flags;

	ifmgd = &sdata->u.mgd;
	INIT_WORK(&ifmgd->work, ieee80211_sta_work);
	INIT_WORK(&ifmgd->chswitch_work, ieee80211_chswitch_work);
	INIT_WORK(&ifmgd->beacon_loss_work, ieee80211_beacon_loss_work);
	setup_timer(&ifmgd->timer, ieee80211_sta_timer,
		    (unsigned long) sdata);
	setup_timer(&ifmgd->chswitch_timer, ieee80211_chswitch_timer,
		    (unsigned long) sdata);
	skb_queue_head_init(&ifmgd->skb_queue);

	ifmgd->capab = WLAN_CAPABILITY_ESS;
	ifmgd->auth_algs = IEEE80211_AUTH_ALG_OPEN |
		IEEE80211_AUTH_ALG_SHARED_KEY;
	ifmgd->flags |= IEEE80211_STA_CREATE_IBSS |
		IEEE80211_STA_AUTO_BSSID_SEL |
		IEEE80211_STA_AUTO_CHANNEL_SEL;
	if (sdata->local->hw.queues >= 4)
		ifmgd->flags |= IEEE80211_STA_WMM_ENABLED;

	hw_flags = sdata->local->hw.flags;

	if (hw_flags & IEEE80211_HW_SUPPORTS_PS) {
		ifmgd->powersave = CONFIG_MAC80211_DEFAULT_PS_VALUE;
		sdata->local->hw.conf.dynamic_ps_timeout = 500;
	}
}

/* configuration hooks */
void ieee80211_sta_req_auth(struct ieee80211_sub_if_data *sdata)
{
	struct ieee80211_if_managed *ifmgd = &sdata->u.mgd;
	struct ieee80211_local *local = sdata->local;

	if (WARN_ON(sdata->vif.type != NL80211_IFTYPE_STATION))
		return;

	if ((ifmgd->flags & (IEEE80211_STA_BSSID_SET |
			     IEEE80211_STA_AUTO_BSSID_SEL)) &&
	    (ifmgd->flags & (IEEE80211_STA_SSID_SET |
			     IEEE80211_STA_AUTO_SSID_SEL))) {

		if (ifmgd->state == IEEE80211_STA_MLME_ASSOCIATED)
			ieee80211_set_disassoc(sdata, true, true,
					       WLAN_REASON_DEAUTH_LEAVING);

		if (ifmgd->ssid_len == 0) {
			/*
			 * Only allow association to be started if a valid SSID
			 * is configured.
			 */
			return;
		}

		if (!(ifmgd->flags & IEEE80211_STA_EXT_SME) ||
		    ifmgd->state != IEEE80211_STA_MLME_ASSOCIATE)
			set_bit(IEEE80211_STA_REQ_AUTH, &ifmgd->request);
		else if (ifmgd->flags & IEEE80211_STA_EXT_SME)
			set_bit(IEEE80211_STA_REQ_RUN, &ifmgd->request);
		queue_work(local->hw.workqueue, &ifmgd->work);
	}
}

int ieee80211_sta_commit(struct ieee80211_sub_if_data *sdata)
{
	struct ieee80211_if_managed *ifmgd = &sdata->u.mgd;

	if (ifmgd->ssid_len)
		ifmgd->flags |= IEEE80211_STA_SSID_SET;
	else
		ifmgd->flags &= ~IEEE80211_STA_SSID_SET;

	return 0;
}

int ieee80211_sta_set_ssid(struct ieee80211_sub_if_data *sdata, char *ssid, size_t len)
{
	struct ieee80211_if_managed *ifmgd;

	if (len > IEEE80211_MAX_SSID_LEN)
		return -EINVAL;

	ifmgd = &sdata->u.mgd;

	if (ifmgd->ssid_len != len || memcmp(ifmgd->ssid, ssid, len) != 0) {
		if (ifmgd->state == IEEE80211_STA_MLME_ASSOCIATED)
			ieee80211_set_disassoc(sdata, true, true,
					       WLAN_REASON_DEAUTH_LEAVING);

		/*
		 * Do not use reassociation if SSID is changed (different ESS).
		 */
		ifmgd->flags &= ~IEEE80211_STA_PREV_BSSID_SET;
		memset(ifmgd->ssid, 0, sizeof(ifmgd->ssid));
		memcpy(ifmgd->ssid, ssid, len);
		ifmgd->ssid_len = len;
	}

	return ieee80211_sta_commit(sdata);
}

int ieee80211_sta_get_ssid(struct ieee80211_sub_if_data *sdata, char *ssid, size_t *len)
{
	struct ieee80211_if_managed *ifmgd = &sdata->u.mgd;
	memcpy(ssid, ifmgd->ssid, ifmgd->ssid_len);
	*len = ifmgd->ssid_len;
	return 0;
}

int ieee80211_sta_set_bssid(struct ieee80211_sub_if_data *sdata, u8 *bssid)
{
	struct ieee80211_if_managed *ifmgd = &sdata->u.mgd;

	if (compare_ether_addr(bssid, ifmgd->bssid) != 0 &&
	    ifmgd->state == IEEE80211_STA_MLME_ASSOCIATED)
		ieee80211_set_disassoc(sdata, true, true,
				       WLAN_REASON_DEAUTH_LEAVING);

	if (is_valid_ether_addr(bssid)) {
		memcpy(ifmgd->bssid, bssid, ETH_ALEN);
		ifmgd->flags |= IEEE80211_STA_BSSID_SET;
	} else {
		memset(ifmgd->bssid, 0, ETH_ALEN);
		ifmgd->flags &= ~IEEE80211_STA_BSSID_SET;
	}

	return ieee80211_sta_commit(sdata);
}

int ieee80211_sta_set_extra_ie(struct ieee80211_sub_if_data *sdata,
			       const char *ie, size_t len)
{
	struct ieee80211_if_managed *ifmgd = &sdata->u.mgd;

	if (len == 0 && ifmgd->extra_ie_len == 0)
		return -EALREADY;

	if (len == ifmgd->extra_ie_len && ifmgd->extra_ie &&
	    memcmp(ifmgd->extra_ie, ie, len) == 0)
		return -EALREADY;

	kfree(ifmgd->extra_ie);
	if (len == 0) {
		ifmgd->extra_ie = NULL;
		ifmgd->extra_ie_len = 0;
		return 0;
	}
	ifmgd->extra_ie = kmalloc(len, GFP_KERNEL);
	if (!ifmgd->extra_ie) {
		ifmgd->extra_ie_len = 0;
		return -ENOMEM;
	}
	memcpy(ifmgd->extra_ie, ie, len);
	ifmgd->extra_ie_len = len;
	return 0;
}

int ieee80211_sta_deauthenticate(struct ieee80211_sub_if_data *sdata, u16 reason)
{
	printk(KERN_DEBUG "%s: deauthenticating by local choice (reason=%d)\n",
	       sdata->dev->name, reason);

	ieee80211_set_disassoc(sdata, true, true, reason);
	return 0;
}

int ieee80211_sta_disassociate(struct ieee80211_sub_if_data *sdata, u16 reason)
{
	struct ieee80211_if_managed *ifmgd = &sdata->u.mgd;

	printk(KERN_DEBUG "%s: disassociating by local choice (reason=%d)\n",
	       sdata->dev->name, reason);

	if (!(ifmgd->flags & IEEE80211_STA_ASSOCIATED))
		return -ENOLINK;

	ieee80211_set_disassoc(sdata, false, true, reason);
	return 0;
}

/* scan finished notification */
void ieee80211_mlme_notify_scan_completed(struct ieee80211_local *local)
{
	struct ieee80211_sub_if_data *sdata = local->scan_sdata;

	/* Restart STA timers */
	rcu_read_lock();
	list_for_each_entry_rcu(sdata, &local->interfaces, list)
		ieee80211_restart_sta_timer(sdata);
	rcu_read_unlock();
}

int ieee80211_max_network_latency(struct notifier_block *nb,
				  unsigned long data, void *dummy)
{
	s32 latency_usec = (s32) data;
	struct ieee80211_local *local =
		container_of(nb, struct ieee80211_local,
			     network_latency_notifier);

	mutex_lock(&local->iflist_mtx);
	ieee80211_recalc_ps(local, latency_usec);
	mutex_unlock(&local->iflist_mtx);

	return 0;
}<|MERGE_RESOLUTION|>--- conflicted
+++ resolved
@@ -721,11 +721,7 @@
 {
 	struct ieee80211_local *local = (void *) data;
 
-<<<<<<< HEAD
-	if (local->quiescing)
-=======
 	if (local->quiescing || local->suspended)
->>>>>>> 80ffb3cc
 		return;
 
 	queue_work(local->hw.workqueue, &local->dynamic_ps_enable_work);
