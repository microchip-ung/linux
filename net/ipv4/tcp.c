--- conflicted
+++ resolved
@@ -1348,10 +1348,6 @@
 			}
 			pfrag->offset += copy;
 		} else {
-<<<<<<< HEAD
-			if (!sk_wmem_schedule(sk, copy))
-				goto wait_for_space;
-=======
 			/* First append to a fragless skb builds initial
 			 * pure zerocopy skb
 			 */
@@ -1362,7 +1358,6 @@
 				if (!sk_wmem_schedule(sk, copy))
 					goto wait_for_space;
 			}
->>>>>>> df0cc57e
 
 			err = skb_zerocopy_iter_stream(sk, skb, msg, copy, uarg);
 			if (err == -EMSGSIZE || err == -EEXIST) {
