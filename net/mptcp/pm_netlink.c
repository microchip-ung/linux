--- conflicted
+++ resolved
@@ -209,14 +209,8 @@
 
 unsigned int mptcp_pm_get_add_addr_signal_max(const struct mptcp_sock *msk)
 {
-<<<<<<< HEAD
-	const struct pm_nl_pernet *pernet;
-
-	pernet = net_generic(sock_net((const struct sock *)msk), pm_nl_pernet_id);
-=======
 	const struct pm_nl_pernet *pernet = pm_nl_get_pernet_from_msk(msk);
 
->>>>>>> 88084a3d
 	return READ_ONCE(pernet->add_addr_signal_max);
 }
 EXPORT_SYMBOL_GPL(mptcp_pm_get_add_addr_signal_max);
@@ -358,13 +352,8 @@
 	return entry;
 }
 
-<<<<<<< HEAD
-static bool mptcp_pm_alloc_anno_list(struct mptcp_sock *msk,
-				     const struct mptcp_pm_addr_entry *entry)
-=======
 bool mptcp_pm_alloc_anno_list(struct mptcp_sock *msk,
 			      const struct mptcp_pm_addr_entry *entry)
->>>>>>> 88084a3d
 {
 	struct mptcp_pm_add_entry *add_entry = NULL;
 	struct sock *sk = (struct sock *)msk;
@@ -912,15 +901,9 @@
 	 * singled addresses
 	 */
 	list_for_each_entry(cur, &pernet->local_addr_list, list) {
-<<<<<<< HEAD
-		if (addresses_equal(&cur->addr, &entry->addr,
-				    address_use_port(entry) &&
-				    address_use_port(cur))) {
-=======
 		if (mptcp_addresses_equal(&cur->addr, &entry->addr,
 					  address_use_port(entry) &&
 					  address_use_port(cur))) {
->>>>>>> 88084a3d
 			/* allow replacing the exiting endpoint only if such
 			 * endpoint is an implicit one and the user-space
 			 * did not provide an endpoint id
@@ -1050,14 +1033,10 @@
 	if (mptcp_addresses_equal(&msk_local, &skc_local, false))
 		return 0;
 
-<<<<<<< HEAD
-	pernet = net_generic(sock_net((struct sock *)msk), pm_nl_pernet_id);
-=======
 	if (mptcp_pm_is_userspace(msk))
 		return mptcp_userspace_pm_get_local_id(msk, &skc_local);
 
 	pernet = pm_nl_get_pernet_from_msk(msk);
->>>>>>> 88084a3d
 
 	rcu_read_lock();
 	list_for_each_entry_rcu(entry, &pernet->local_addr_list, list) {
