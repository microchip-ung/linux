/*
 * Copyright (c) 2007-2009 Patrick McHardy <kaber@trash.net>
 *
 * This program is free software; you can redistribute it and/or modify
 * it under the terms of the GNU General Public License version 2 as
 * published by the Free Software Foundation.
 *
 * Development of this code funded by Astaro AG (http://www.astaro.com/)
 */

#include <linux/module.h>
#include <linux/init.h>
#include <linux/list.h>
#include <linux/skbuff.h>
#include <linux/netlink.h>
#include <linux/vmalloc.h>
#include <linux/rhashtable.h>
#include <linux/netfilter.h>
#include <linux/netfilter/nfnetlink.h>
#include <linux/netfilter/nf_tables.h>
#include <net/netfilter/nf_flow_table.h>
#include <net/netfilter/nf_tables_core.h>
#include <net/netfilter/nf_tables.h>
#include <net/net_namespace.h>
#include <net/sock.h>

static LIST_HEAD(nf_tables_expressions);
static LIST_HEAD(nf_tables_objects);
static LIST_HEAD(nf_tables_flowtables);
static LIST_HEAD(nf_tables_destroy_list);
static DEFINE_SPINLOCK(nf_tables_destroy_list_lock);
static u64 table_handle;

enum {
	NFT_VALIDATE_SKIP	= 0,
	NFT_VALIDATE_NEED,
	NFT_VALIDATE_DO,
};

static u32 nft_chain_hash(const void *data, u32 len, u32 seed);
static u32 nft_chain_hash_obj(const void *data, u32 len, u32 seed);
static int nft_chain_hash_cmp(struct rhashtable_compare_arg *, const void *);

static const struct rhashtable_params nft_chain_ht_params = {
	.head_offset		= offsetof(struct nft_chain, rhlhead),
	.key_offset		= offsetof(struct nft_chain, name),
	.hashfn			= nft_chain_hash,
	.obj_hashfn		= nft_chain_hash_obj,
	.obj_cmpfn		= nft_chain_hash_cmp,
	.locks_mul		= 1,
	.automatic_shrinking	= true,
};

static void nft_validate_state_update(struct net *net, u8 new_validate_state)
{
	switch (net->nft.validate_state) {
	case NFT_VALIDATE_SKIP:
		WARN_ON_ONCE(new_validate_state == NFT_VALIDATE_DO);
		break;
	case NFT_VALIDATE_NEED:
		break;
	case NFT_VALIDATE_DO:
		if (new_validate_state == NFT_VALIDATE_NEED)
			return;
	}

	net->nft.validate_state = new_validate_state;
}
static void nf_tables_trans_destroy_work(struct work_struct *w);
static DECLARE_WORK(trans_destroy_work, nf_tables_trans_destroy_work);

static void nft_ctx_init(struct nft_ctx *ctx,
			 struct net *net,
			 const struct sk_buff *skb,
			 const struct nlmsghdr *nlh,
			 u8 family,
			 struct nft_table *table,
			 struct nft_chain *chain,
			 const struct nlattr * const *nla)
{
	ctx->net	= net;
	ctx->family	= family;
	ctx->level	= 0;
	ctx->table	= table;
	ctx->chain	= chain;
	ctx->nla   	= nla;
	ctx->portid	= NETLINK_CB(skb).portid;
	ctx->report	= nlmsg_report(nlh);
	ctx->seq	= nlh->nlmsg_seq;
}

static struct nft_trans *nft_trans_alloc_gfp(const struct nft_ctx *ctx,
					     int msg_type, u32 size, gfp_t gfp)
{
	struct nft_trans *trans;

	trans = kzalloc(sizeof(struct nft_trans) + size, gfp);
	if (trans == NULL)
		return NULL;

	trans->msg_type = msg_type;
	trans->ctx	= *ctx;

	return trans;
}

static struct nft_trans *nft_trans_alloc(const struct nft_ctx *ctx,
					 int msg_type, u32 size)
{
	return nft_trans_alloc_gfp(ctx, msg_type, size, GFP_KERNEL);
}

static void nft_trans_destroy(struct nft_trans *trans)
{
	list_del(&trans->list);
	kfree(trans);
}

static int nf_tables_register_hook(struct net *net,
				   const struct nft_table *table,
				   struct nft_chain *chain)
{
	const struct nft_base_chain *basechain;
	const struct nf_hook_ops *ops;

	if (table->flags & NFT_TABLE_F_DORMANT ||
	    !nft_is_base_chain(chain))
		return 0;

	basechain = nft_base_chain(chain);
	ops = &basechain->ops;

	if (basechain->type->ops_register)
		return basechain->type->ops_register(net, ops);

	return nf_register_net_hook(net, ops);
}

static void nf_tables_unregister_hook(struct net *net,
				      const struct nft_table *table,
				      struct nft_chain *chain)
{
	const struct nft_base_chain *basechain;
	const struct nf_hook_ops *ops;

	if (table->flags & NFT_TABLE_F_DORMANT ||
	    !nft_is_base_chain(chain))
		return;
	basechain = nft_base_chain(chain);
	ops = &basechain->ops;

	if (basechain->type->ops_unregister)
		return basechain->type->ops_unregister(net, ops);

	nf_unregister_net_hook(net, ops);
}

static int nft_trans_table_add(struct nft_ctx *ctx, int msg_type)
{
	struct nft_trans *trans;

	trans = nft_trans_alloc(ctx, msg_type, sizeof(struct nft_trans_table));
	if (trans == NULL)
		return -ENOMEM;

	if (msg_type == NFT_MSG_NEWTABLE)
		nft_activate_next(ctx->net, ctx->table);

	list_add_tail(&trans->list, &ctx->net->nft.commit_list);
	return 0;
}

static int nft_deltable(struct nft_ctx *ctx)
{
	int err;

	err = nft_trans_table_add(ctx, NFT_MSG_DELTABLE);
	if (err < 0)
		return err;

	nft_deactivate_next(ctx->net, ctx->table);
	return err;
}

static int nft_trans_chain_add(struct nft_ctx *ctx, int msg_type)
{
	struct nft_trans *trans;

	trans = nft_trans_alloc(ctx, msg_type, sizeof(struct nft_trans_chain));
	if (trans == NULL)
		return -ENOMEM;

	if (msg_type == NFT_MSG_NEWCHAIN)
		nft_activate_next(ctx->net, ctx->chain);

	list_add_tail(&trans->list, &ctx->net->nft.commit_list);
	return 0;
}

static int nft_delchain(struct nft_ctx *ctx)
{
	int err;

	err = nft_trans_chain_add(ctx, NFT_MSG_DELCHAIN);
	if (err < 0)
		return err;

	ctx->table->use--;
	nft_deactivate_next(ctx->net, ctx->chain);

	return err;
}

/* either expr ops provide both activate/deactivate, or neither */
static bool nft_expr_check_ops(const struct nft_expr_ops *ops)
{
	if (!ops)
		return true;

	if (WARN_ON_ONCE((!ops->activate ^ !ops->deactivate)))
		return false;

	return true;
}

static void nft_rule_expr_activate(const struct nft_ctx *ctx,
				   struct nft_rule *rule)
{
	struct nft_expr *expr;

	expr = nft_expr_first(rule);
	while (expr != nft_expr_last(rule) && expr->ops) {
		if (expr->ops->activate)
			expr->ops->activate(ctx, expr);

		expr = nft_expr_next(expr);
	}
}

static void nft_rule_expr_deactivate(const struct nft_ctx *ctx,
				     struct nft_rule *rule)
{
	struct nft_expr *expr;

	expr = nft_expr_first(rule);
	while (expr != nft_expr_last(rule) && expr->ops) {
		if (expr->ops->deactivate)
			expr->ops->deactivate(ctx, expr);

		expr = nft_expr_next(expr);
	}
}

static int
nf_tables_delrule_deactivate(struct nft_ctx *ctx, struct nft_rule *rule)
{
	/* You cannot delete the same rule twice */
	if (nft_is_active_next(ctx->net, rule)) {
		nft_deactivate_next(ctx->net, rule);
		ctx->chain->use--;
		return 0;
	}
	return -ENOENT;
}

static struct nft_trans *nft_trans_rule_add(struct nft_ctx *ctx, int msg_type,
					    struct nft_rule *rule)
{
	struct nft_trans *trans;

	trans = nft_trans_alloc(ctx, msg_type, sizeof(struct nft_trans_rule));
	if (trans == NULL)
		return NULL;

	if (msg_type == NFT_MSG_NEWRULE && ctx->nla[NFTA_RULE_ID] != NULL) {
		nft_trans_rule_id(trans) =
			ntohl(nla_get_be32(ctx->nla[NFTA_RULE_ID]));
	}
	nft_trans_rule(trans) = rule;
	list_add_tail(&trans->list, &ctx->net->nft.commit_list);

	return trans;
}

static int nft_delrule(struct nft_ctx *ctx, struct nft_rule *rule)
{
	struct nft_trans *trans;
	int err;

	trans = nft_trans_rule_add(ctx, NFT_MSG_DELRULE, rule);
	if (trans == NULL)
		return -ENOMEM;

	err = nf_tables_delrule_deactivate(ctx, rule);
	if (err < 0) {
		nft_trans_destroy(trans);
		return err;
	}
	nft_rule_expr_deactivate(ctx, rule);

	return 0;
}

static int nft_delrule_by_chain(struct nft_ctx *ctx)
{
	struct nft_rule *rule;
	int err;

	list_for_each_entry(rule, &ctx->chain->rules, list) {
		err = nft_delrule(ctx, rule);
		if (err < 0)
			return err;
	}
	return 0;
}

static int nft_trans_set_add(const struct nft_ctx *ctx, int msg_type,
			     struct nft_set *set)
{
	struct nft_trans *trans;

	trans = nft_trans_alloc(ctx, msg_type, sizeof(struct nft_trans_set));
	if (trans == NULL)
		return -ENOMEM;

	if (msg_type == NFT_MSG_NEWSET && ctx->nla[NFTA_SET_ID] != NULL) {
		nft_trans_set_id(trans) =
			ntohl(nla_get_be32(ctx->nla[NFTA_SET_ID]));
		nft_activate_next(ctx->net, set);
	}
	nft_trans_set(trans) = set;
	list_add_tail(&trans->list, &ctx->net->nft.commit_list);

	return 0;
}

static int nft_delset(const struct nft_ctx *ctx, struct nft_set *set)
{
	int err;

	err = nft_trans_set_add(ctx, NFT_MSG_DELSET, set);
	if (err < 0)
		return err;

	nft_deactivate_next(ctx->net, set);
	ctx->table->use--;

	return err;
}

static int nft_trans_obj_add(struct nft_ctx *ctx, int msg_type,
			     struct nft_object *obj)
{
	struct nft_trans *trans;

	trans = nft_trans_alloc(ctx, msg_type, sizeof(struct nft_trans_obj));
	if (trans == NULL)
		return -ENOMEM;

	if (msg_type == NFT_MSG_NEWOBJ)
		nft_activate_next(ctx->net, obj);

	nft_trans_obj(trans) = obj;
	list_add_tail(&trans->list, &ctx->net->nft.commit_list);

	return 0;
}

static int nft_delobj(struct nft_ctx *ctx, struct nft_object *obj)
{
	int err;

	err = nft_trans_obj_add(ctx, NFT_MSG_DELOBJ, obj);
	if (err < 0)
		return err;

	nft_deactivate_next(ctx->net, obj);
	ctx->table->use--;

	return err;
}

static int nft_trans_flowtable_add(struct nft_ctx *ctx, int msg_type,
				   struct nft_flowtable *flowtable)
{
	struct nft_trans *trans;

	trans = nft_trans_alloc(ctx, msg_type,
				sizeof(struct nft_trans_flowtable));
	if (trans == NULL)
		return -ENOMEM;

	if (msg_type == NFT_MSG_NEWFLOWTABLE)
		nft_activate_next(ctx->net, flowtable);

	nft_trans_flowtable(trans) = flowtable;
	list_add_tail(&trans->list, &ctx->net->nft.commit_list);

	return 0;
}

static int nft_delflowtable(struct nft_ctx *ctx,
			    struct nft_flowtable *flowtable)
{
	int err;

	err = nft_trans_flowtable_add(ctx, NFT_MSG_DELFLOWTABLE, flowtable);
	if (err < 0)
		return err;

	nft_deactivate_next(ctx->net, flowtable);
	ctx->table->use--;

	return err;
}

/*
 * Tables
 */

static struct nft_table *nft_table_lookup(const struct net *net,
					  const struct nlattr *nla,
					  u8 family, u8 genmask)
{
	struct nft_table *table;

	if (nla == NULL)
		return ERR_PTR(-EINVAL);

	list_for_each_entry_rcu(table, &net->nft.tables, list) {
		if (!nla_strcmp(nla, table->name) &&
		    table->family == family &&
		    nft_active_genmask(table, genmask))
			return table;
	}

	return ERR_PTR(-ENOENT);
}

static struct nft_table *nft_table_lookup_byhandle(const struct net *net,
						   const struct nlattr *nla,
						   u8 genmask)
{
	struct nft_table *table;

	list_for_each_entry(table, &net->nft.tables, list) {
		if (be64_to_cpu(nla_get_be64(nla)) == table->handle &&
		    nft_active_genmask(table, genmask))
			return table;
	}

	return ERR_PTR(-ENOENT);
}

static inline u64 nf_tables_alloc_handle(struct nft_table *table)
{
	return ++table->hgenerator;
}

static const struct nft_chain_type *chain_type[NFPROTO_NUMPROTO][NFT_CHAIN_T_MAX];

static const struct nft_chain_type *
__nf_tables_chain_type_lookup(const struct nlattr *nla, u8 family)
{
	int i;

	for (i = 0; i < NFT_CHAIN_T_MAX; i++) {
		if (chain_type[family][i] != NULL &&
		    !nla_strcmp(nla, chain_type[family][i]->name))
			return chain_type[family][i];
	}
	return NULL;
}

/*
 * Loading a module requires dropping mutex that guards the
 * transaction.
 * We first need to abort any pending transactions as once
 * mutex is unlocked a different client could start a new
 * transaction.  It must not see any 'future generation'
 * changes * as these changes will never happen.
 */
#ifdef CONFIG_MODULES
static int __nf_tables_abort(struct net *net);

static void nft_request_module(struct net *net, const char *fmt, ...)
{
	char module_name[MODULE_NAME_LEN];
	va_list args;
	int ret;

	__nf_tables_abort(net);

	va_start(args, fmt);
	ret = vsnprintf(module_name, MODULE_NAME_LEN, fmt, args);
	va_end(args);
	if (WARN(ret >= MODULE_NAME_LEN, "truncated: '%s' (len %d)", module_name, ret))
		return;

	mutex_unlock(&net->nft.commit_mutex);
	request_module("%s", module_name);
	mutex_lock(&net->nft.commit_mutex);
}
#endif

static void lockdep_nfnl_nft_mutex_not_held(void)
{
#ifdef CONFIG_PROVE_LOCKING
	WARN_ON_ONCE(lockdep_nfnl_is_held(NFNL_SUBSYS_NFTABLES));
#endif
}

static const struct nft_chain_type *
nf_tables_chain_type_lookup(struct net *net, const struct nlattr *nla,
			    u8 family, bool autoload)
{
	const struct nft_chain_type *type;

	type = __nf_tables_chain_type_lookup(nla, family);
	if (type != NULL)
		return type;

	lockdep_nfnl_nft_mutex_not_held();
#ifdef CONFIG_MODULES
	if (autoload) {
		nft_request_module(net, "nft-chain-%u-%.*s", family,
				   nla_len(nla), (const char *)nla_data(nla));
		type = __nf_tables_chain_type_lookup(nla, family);
		if (type != NULL)
			return ERR_PTR(-EAGAIN);
	}
#endif
	return ERR_PTR(-ENOENT);
}

static const struct nla_policy nft_table_policy[NFTA_TABLE_MAX + 1] = {
	[NFTA_TABLE_NAME]	= { .type = NLA_STRING,
				    .len = NFT_TABLE_MAXNAMELEN - 1 },
	[NFTA_TABLE_FLAGS]	= { .type = NLA_U32 },
	[NFTA_TABLE_HANDLE]	= { .type = NLA_U64 },
};

static int nf_tables_fill_table_info(struct sk_buff *skb, struct net *net,
				     u32 portid, u32 seq, int event, u32 flags,
				     int family, const struct nft_table *table)
{
	struct nlmsghdr *nlh;
	struct nfgenmsg *nfmsg;

	event = nfnl_msg_type(NFNL_SUBSYS_NFTABLES, event);
	nlh = nlmsg_put(skb, portid, seq, event, sizeof(struct nfgenmsg), flags);
	if (nlh == NULL)
		goto nla_put_failure;

	nfmsg = nlmsg_data(nlh);
	nfmsg->nfgen_family	= family;
	nfmsg->version		= NFNETLINK_V0;
	nfmsg->res_id		= htons(net->nft.base_seq & 0xffff);

	if (nla_put_string(skb, NFTA_TABLE_NAME, table->name) ||
	    nla_put_be32(skb, NFTA_TABLE_FLAGS, htonl(table->flags)) ||
	    nla_put_be32(skb, NFTA_TABLE_USE, htonl(table->use)) ||
	    nla_put_be64(skb, NFTA_TABLE_HANDLE, cpu_to_be64(table->handle),
			 NFTA_TABLE_PAD))
		goto nla_put_failure;

	nlmsg_end(skb, nlh);
	return 0;

nla_put_failure:
	nlmsg_trim(skb, nlh);
	return -1;
}

static void nf_tables_table_notify(const struct nft_ctx *ctx, int event)
{
	struct sk_buff *skb;
	int err;

	if (!ctx->report &&
	    !nfnetlink_has_listeners(ctx->net, NFNLGRP_NFTABLES))
		return;

	skb = nlmsg_new(NLMSG_GOODSIZE, GFP_KERNEL);
	if (skb == NULL)
		goto err;

	err = nf_tables_fill_table_info(skb, ctx->net, ctx->portid, ctx->seq,
					event, 0, ctx->family, ctx->table);
	if (err < 0) {
		kfree_skb(skb);
		goto err;
	}

	nfnetlink_send(skb, ctx->net, ctx->portid, NFNLGRP_NFTABLES,
		       ctx->report, GFP_KERNEL);
	return;
err:
	nfnetlink_set_err(ctx->net, ctx->portid, NFNLGRP_NFTABLES, -ENOBUFS);
}

static int nf_tables_dump_tables(struct sk_buff *skb,
				 struct netlink_callback *cb)
{
	const struct nfgenmsg *nfmsg = nlmsg_data(cb->nlh);
	const struct nft_table *table;
	unsigned int idx = 0, s_idx = cb->args[0];
	struct net *net = sock_net(skb->sk);
	int family = nfmsg->nfgen_family;

	rcu_read_lock();
	cb->seq = net->nft.base_seq;

	list_for_each_entry_rcu(table, &net->nft.tables, list) {
		if (family != NFPROTO_UNSPEC && family != table->family)
			continue;

		if (idx < s_idx)
			goto cont;
		if (idx > s_idx)
			memset(&cb->args[1], 0,
			       sizeof(cb->args) - sizeof(cb->args[0]));
		if (!nft_is_active(net, table))
			continue;
		if (nf_tables_fill_table_info(skb, net,
					      NETLINK_CB(cb->skb).portid,
					      cb->nlh->nlmsg_seq,
					      NFT_MSG_NEWTABLE, NLM_F_MULTI,
					      table->family, table) < 0)
			goto done;

		nl_dump_check_consistent(cb, nlmsg_hdr(skb));
cont:
		idx++;
	}
done:
	rcu_read_unlock();
	cb->args[0] = idx;
	return skb->len;
}

static int nft_netlink_dump_start_rcu(struct sock *nlsk, struct sk_buff *skb,
				      const struct nlmsghdr *nlh,
				      struct netlink_dump_control *c)
{
	int err;

	if (!try_module_get(THIS_MODULE))
		return -EINVAL;

	rcu_read_unlock();
	err = netlink_dump_start(nlsk, skb, nlh, c);
	rcu_read_lock();
	module_put(THIS_MODULE);

	return err;
}

/* called with rcu_read_lock held */
static int nf_tables_gettable(struct net *net, struct sock *nlsk,
			      struct sk_buff *skb, const struct nlmsghdr *nlh,
			      const struct nlattr * const nla[],
			      struct netlink_ext_ack *extack)
{
	const struct nfgenmsg *nfmsg = nlmsg_data(nlh);
	u8 genmask = nft_genmask_cur(net);
	const struct nft_table *table;
	struct sk_buff *skb2;
	int family = nfmsg->nfgen_family;
	int err;

	if (nlh->nlmsg_flags & NLM_F_DUMP) {
		struct netlink_dump_control c = {
			.dump = nf_tables_dump_tables,
			.module = THIS_MODULE,
		};

		return nft_netlink_dump_start_rcu(nlsk, skb, nlh, &c);
	}

	table = nft_table_lookup(net, nla[NFTA_TABLE_NAME], family, genmask);
	if (IS_ERR(table)) {
		NL_SET_BAD_ATTR(extack, nla[NFTA_TABLE_NAME]);
		return PTR_ERR(table);
	}

	skb2 = alloc_skb(NLMSG_GOODSIZE, GFP_ATOMIC);
	if (!skb2)
		return -ENOMEM;

	err = nf_tables_fill_table_info(skb2, net, NETLINK_CB(skb).portid,
					nlh->nlmsg_seq, NFT_MSG_NEWTABLE, 0,
					family, table);
	if (err < 0)
		goto err;

	return nlmsg_unicast(nlsk, skb2, NETLINK_CB(skb).portid);

err:
	kfree_skb(skb2);
	return err;
}

static void nft_table_disable(struct net *net, struct nft_table *table, u32 cnt)
{
	struct nft_chain *chain;
	u32 i = 0;

	list_for_each_entry(chain, &table->chains, list) {
		if (!nft_is_active_next(net, chain))
			continue;
		if (!nft_is_base_chain(chain))
			continue;

		if (cnt && i++ == cnt)
			break;

		nf_unregister_net_hook(net, &nft_base_chain(chain)->ops);
	}
}

static int nf_tables_table_enable(struct net *net, struct nft_table *table)
{
	struct nft_chain *chain;
	int err, i = 0;

	list_for_each_entry(chain, &table->chains, list) {
		if (!nft_is_active_next(net, chain))
			continue;
		if (!nft_is_base_chain(chain))
			continue;

		err = nf_register_net_hook(net, &nft_base_chain(chain)->ops);
		if (err < 0)
			goto err;

		i++;
	}
	return 0;
err:
	if (i)
		nft_table_disable(net, table, i);
	return err;
}

static void nf_tables_table_disable(struct net *net, struct nft_table *table)
{
	nft_table_disable(net, table, 0);
}

static int nf_tables_updtable(struct nft_ctx *ctx)
{
	struct nft_trans *trans;
	u32 flags;
	int ret = 0;

	if (!ctx->nla[NFTA_TABLE_FLAGS])
		return 0;

	flags = ntohl(nla_get_be32(ctx->nla[NFTA_TABLE_FLAGS]));
	if (flags & ~NFT_TABLE_F_DORMANT)
		return -EINVAL;

	if (flags == ctx->table->flags)
		return 0;

	trans = nft_trans_alloc(ctx, NFT_MSG_NEWTABLE,
				sizeof(struct nft_trans_table));
	if (trans == NULL)
		return -ENOMEM;

	if ((flags & NFT_TABLE_F_DORMANT) &&
	    !(ctx->table->flags & NFT_TABLE_F_DORMANT)) {
		nft_trans_table_enable(trans) = false;
	} else if (!(flags & NFT_TABLE_F_DORMANT) &&
		   ctx->table->flags & NFT_TABLE_F_DORMANT) {
		ret = nf_tables_table_enable(ctx->net, ctx->table);
		if (ret >= 0) {
			ctx->table->flags &= ~NFT_TABLE_F_DORMANT;
			nft_trans_table_enable(trans) = true;
		}
	}
	if (ret < 0)
		goto err;

	nft_trans_table_update(trans) = true;
	list_add_tail(&trans->list, &ctx->net->nft.commit_list);
	return 0;
err:
	nft_trans_destroy(trans);
	return ret;
}

static u32 nft_chain_hash(const void *data, u32 len, u32 seed)
{
	const char *name = data;

	return jhash(name, strlen(name), seed);
}

static u32 nft_chain_hash_obj(const void *data, u32 len, u32 seed)
{
	const struct nft_chain *chain = data;

	return nft_chain_hash(chain->name, 0, seed);
}

static int nft_chain_hash_cmp(struct rhashtable_compare_arg *arg,
			      const void *ptr)
{
	const struct nft_chain *chain = ptr;
	const char *name = arg->key;

	return strcmp(chain->name, name);
}

static int nf_tables_newtable(struct net *net, struct sock *nlsk,
			      struct sk_buff *skb, const struct nlmsghdr *nlh,
			      const struct nlattr * const nla[],
			      struct netlink_ext_ack *extack)
{
	const struct nfgenmsg *nfmsg = nlmsg_data(nlh);
	u8 genmask = nft_genmask_next(net);
	int family = nfmsg->nfgen_family;
	const struct nlattr *attr;
	struct nft_table *table;
	u32 flags = 0;
	struct nft_ctx ctx;
	int err;

	lockdep_assert_held(&net->nft.commit_mutex);
	attr = nla[NFTA_TABLE_NAME];
	table = nft_table_lookup(net, attr, family, genmask);
	if (IS_ERR(table)) {
		if (PTR_ERR(table) != -ENOENT)
			return PTR_ERR(table);
	} else {
		if (nlh->nlmsg_flags & NLM_F_EXCL) {
			NL_SET_BAD_ATTR(extack, attr);
			return -EEXIST;
		}
		if (nlh->nlmsg_flags & NLM_F_REPLACE)
			return -EOPNOTSUPP;

		nft_ctx_init(&ctx, net, skb, nlh, family, table, NULL, nla);
		return nf_tables_updtable(&ctx);
	}

	if (nla[NFTA_TABLE_FLAGS]) {
		flags = ntohl(nla_get_be32(nla[NFTA_TABLE_FLAGS]));
		if (flags & ~NFT_TABLE_F_DORMANT)
			return -EINVAL;
	}

	err = -ENOMEM;
	table = kzalloc(sizeof(*table), GFP_KERNEL);
	if (table == NULL)
		goto err_kzalloc;

	table->name = nla_strdup(attr, GFP_KERNEL);
	if (table->name == NULL)
		goto err_strdup;

	err = rhltable_init(&table->chains_ht, &nft_chain_ht_params);
	if (err)
		goto err_chain_ht;

	INIT_LIST_HEAD(&table->chains);
	INIT_LIST_HEAD(&table->sets);
	INIT_LIST_HEAD(&table->objects);
	INIT_LIST_HEAD(&table->flowtables);
	table->family = family;
	table->flags = flags;
	table->handle = ++table_handle;

	nft_ctx_init(&ctx, net, skb, nlh, family, table, NULL, nla);
	err = nft_trans_table_add(&ctx, NFT_MSG_NEWTABLE);
	if (err < 0)
		goto err_trans;

	list_add_tail_rcu(&table->list, &net->nft.tables);
	return 0;
err_trans:
	rhltable_destroy(&table->chains_ht);
err_chain_ht:
	kfree(table->name);
err_strdup:
	kfree(table);
err_kzalloc:
	return err;
}

static int nft_flush_table(struct nft_ctx *ctx)
{
	struct nft_flowtable *flowtable, *nft;
	struct nft_chain *chain, *nc;
	struct nft_object *obj, *ne;
	struct nft_set *set, *ns;
	int err;

	list_for_each_entry(chain, &ctx->table->chains, list) {
		if (!nft_is_active_next(ctx->net, chain))
			continue;

		ctx->chain = chain;

		err = nft_delrule_by_chain(ctx);
		if (err < 0)
			goto out;
	}

	list_for_each_entry_safe(set, ns, &ctx->table->sets, list) {
		if (!nft_is_active_next(ctx->net, set))
			continue;

		if (nft_set_is_anonymous(set) &&
		    !list_empty(&set->bindings))
			continue;

		err = nft_delset(ctx, set);
		if (err < 0)
			goto out;
	}

	list_for_each_entry_safe(flowtable, nft, &ctx->table->flowtables, list) {
		err = nft_delflowtable(ctx, flowtable);
		if (err < 0)
			goto out;
	}

	list_for_each_entry_safe(obj, ne, &ctx->table->objects, list) {
		err = nft_delobj(ctx, obj);
		if (err < 0)
			goto out;
	}

	list_for_each_entry_safe(chain, nc, &ctx->table->chains, list) {
		if (!nft_is_active_next(ctx->net, chain))
			continue;

		ctx->chain = chain;

		err = nft_delchain(ctx);
		if (err < 0)
			goto out;
	}

	err = nft_deltable(ctx);
out:
	return err;
}

static int nft_flush(struct nft_ctx *ctx, int family)
{
	struct nft_table *table, *nt;
	const struct nlattr * const *nla = ctx->nla;
	int err = 0;

	list_for_each_entry_safe(table, nt, &ctx->net->nft.tables, list) {
		if (family != AF_UNSPEC && table->family != family)
			continue;

		ctx->family = table->family;

		if (!nft_is_active_next(ctx->net, table))
			continue;

		if (nla[NFTA_TABLE_NAME] &&
		    nla_strcmp(nla[NFTA_TABLE_NAME], table->name) != 0)
			continue;

		ctx->table = table;

		err = nft_flush_table(ctx);
		if (err < 0)
			goto out;
	}
out:
	return err;
}

static int nf_tables_deltable(struct net *net, struct sock *nlsk,
			      struct sk_buff *skb, const struct nlmsghdr *nlh,
			      const struct nlattr * const nla[],
			      struct netlink_ext_ack *extack)
{
	const struct nfgenmsg *nfmsg = nlmsg_data(nlh);
	u8 genmask = nft_genmask_next(net);
	int family = nfmsg->nfgen_family;
	const struct nlattr *attr;
	struct nft_table *table;
	struct nft_ctx ctx;

	nft_ctx_init(&ctx, net, skb, nlh, 0, NULL, NULL, nla);
	if (family == AF_UNSPEC ||
	    (!nla[NFTA_TABLE_NAME] && !nla[NFTA_TABLE_HANDLE]))
		return nft_flush(&ctx, family);

	if (nla[NFTA_TABLE_HANDLE]) {
		attr = nla[NFTA_TABLE_HANDLE];
		table = nft_table_lookup_byhandle(net, attr, genmask);
	} else {
		attr = nla[NFTA_TABLE_NAME];
		table = nft_table_lookup(net, attr, family, genmask);
	}

	if (IS_ERR(table)) {
		NL_SET_BAD_ATTR(extack, attr);
		return PTR_ERR(table);
	}

	if (nlh->nlmsg_flags & NLM_F_NONREC &&
	    table->use > 0)
		return -EBUSY;

	ctx.family = family;
	ctx.table = table;

	return nft_flush_table(&ctx);
}

static void nf_tables_table_destroy(struct nft_ctx *ctx)
{
	if (WARN_ON(ctx->table->use > 0))
		return;

	rhltable_destroy(&ctx->table->chains_ht);
	kfree(ctx->table->name);
	kfree(ctx->table);
}

void nft_register_chain_type(const struct nft_chain_type *ctype)
{
	if (WARN_ON(ctype->family >= NFPROTO_NUMPROTO))
		return;

	nfnl_lock(NFNL_SUBSYS_NFTABLES);
	if (WARN_ON(chain_type[ctype->family][ctype->type] != NULL)) {
		nfnl_unlock(NFNL_SUBSYS_NFTABLES);
		return;
	}
	chain_type[ctype->family][ctype->type] = ctype;
	nfnl_unlock(NFNL_SUBSYS_NFTABLES);
}
EXPORT_SYMBOL_GPL(nft_register_chain_type);

void nft_unregister_chain_type(const struct nft_chain_type *ctype)
{
	nfnl_lock(NFNL_SUBSYS_NFTABLES);
	chain_type[ctype->family][ctype->type] = NULL;
	nfnl_unlock(NFNL_SUBSYS_NFTABLES);
}
EXPORT_SYMBOL_GPL(nft_unregister_chain_type);

/*
 * Chains
 */

static struct nft_chain *
nft_chain_lookup_byhandle(const struct nft_table *table, u64 handle, u8 genmask)
{
	struct nft_chain *chain;

	list_for_each_entry(chain, &table->chains, list) {
		if (chain->handle == handle &&
		    nft_active_genmask(chain, genmask))
			return chain;
	}

	return ERR_PTR(-ENOENT);
}

static bool lockdep_commit_lock_is_held(struct net *net)
{
#ifdef CONFIG_PROVE_LOCKING
	return lockdep_is_held(&net->nft.commit_mutex);
#else
	return true;
#endif
}

static struct nft_chain *nft_chain_lookup(struct net *net,
					  struct nft_table *table,
					  const struct nlattr *nla, u8 genmask)
{
	char search[NFT_CHAIN_MAXNAMELEN + 1];
	struct rhlist_head *tmp, *list;
	struct nft_chain *chain;

	if (nla == NULL)
		return ERR_PTR(-EINVAL);

	nla_strlcpy(search, nla, sizeof(search));

	WARN_ON(!rcu_read_lock_held() &&
		!lockdep_commit_lock_is_held(net));

	chain = ERR_PTR(-ENOENT);
	rcu_read_lock();
	list = rhltable_lookup(&table->chains_ht, search, nft_chain_ht_params);
	if (!list)
		goto out_unlock;

	rhl_for_each_entry_rcu(chain, tmp, list, rhlhead) {
		if (nft_active_genmask(chain, genmask))
			goto out_unlock;
	}
	chain = ERR_PTR(-ENOENT);
out_unlock:
	rcu_read_unlock();
	return chain;
}

static const struct nla_policy nft_chain_policy[NFTA_CHAIN_MAX + 1] = {
	[NFTA_CHAIN_TABLE]	= { .type = NLA_STRING,
				    .len = NFT_TABLE_MAXNAMELEN - 1 },
	[NFTA_CHAIN_HANDLE]	= { .type = NLA_U64 },
	[NFTA_CHAIN_NAME]	= { .type = NLA_STRING,
				    .len = NFT_CHAIN_MAXNAMELEN - 1 },
	[NFTA_CHAIN_HOOK]	= { .type = NLA_NESTED },
	[NFTA_CHAIN_POLICY]	= { .type = NLA_U32 },
	[NFTA_CHAIN_TYPE]	= { .type = NLA_STRING },
	[NFTA_CHAIN_COUNTERS]	= { .type = NLA_NESTED },
};

static const struct nla_policy nft_hook_policy[NFTA_HOOK_MAX + 1] = {
	[NFTA_HOOK_HOOKNUM]	= { .type = NLA_U32 },
	[NFTA_HOOK_PRIORITY]	= { .type = NLA_U32 },
	[NFTA_HOOK_DEV]		= { .type = NLA_STRING,
				    .len = IFNAMSIZ - 1 },
};

static int nft_dump_stats(struct sk_buff *skb, struct nft_stats __percpu *stats)
{
	struct nft_stats *cpu_stats, total;
	struct nlattr *nest;
	unsigned int seq;
	u64 pkts, bytes;
	int cpu;

	memset(&total, 0, sizeof(total));
	for_each_possible_cpu(cpu) {
		cpu_stats = per_cpu_ptr(stats, cpu);
		do {
			seq = u64_stats_fetch_begin_irq(&cpu_stats->syncp);
			pkts = cpu_stats->pkts;
			bytes = cpu_stats->bytes;
		} while (u64_stats_fetch_retry_irq(&cpu_stats->syncp, seq));
		total.pkts += pkts;
		total.bytes += bytes;
	}
	nest = nla_nest_start(skb, NFTA_CHAIN_COUNTERS);
	if (nest == NULL)
		goto nla_put_failure;

	if (nla_put_be64(skb, NFTA_COUNTER_PACKETS, cpu_to_be64(total.pkts),
			 NFTA_COUNTER_PAD) ||
	    nla_put_be64(skb, NFTA_COUNTER_BYTES, cpu_to_be64(total.bytes),
			 NFTA_COUNTER_PAD))
		goto nla_put_failure;

	nla_nest_end(skb, nest);
	return 0;

nla_put_failure:
	return -ENOSPC;
}

static int nf_tables_fill_chain_info(struct sk_buff *skb, struct net *net,
				     u32 portid, u32 seq, int event, u32 flags,
				     int family, const struct nft_table *table,
				     const struct nft_chain *chain)
{
	struct nlmsghdr *nlh;
	struct nfgenmsg *nfmsg;

	event = nfnl_msg_type(NFNL_SUBSYS_NFTABLES, event);
	nlh = nlmsg_put(skb, portid, seq, event, sizeof(struct nfgenmsg), flags);
	if (nlh == NULL)
		goto nla_put_failure;

	nfmsg = nlmsg_data(nlh);
	nfmsg->nfgen_family	= family;
	nfmsg->version		= NFNETLINK_V0;
	nfmsg->res_id		= htons(net->nft.base_seq & 0xffff);

	if (nla_put_string(skb, NFTA_CHAIN_TABLE, table->name))
		goto nla_put_failure;
	if (nla_put_be64(skb, NFTA_CHAIN_HANDLE, cpu_to_be64(chain->handle),
			 NFTA_CHAIN_PAD))
		goto nla_put_failure;
	if (nla_put_string(skb, NFTA_CHAIN_NAME, chain->name))
		goto nla_put_failure;

	if (nft_is_base_chain(chain)) {
		const struct nft_base_chain *basechain = nft_base_chain(chain);
		const struct nf_hook_ops *ops = &basechain->ops;
		struct nlattr *nest;

		nest = nla_nest_start(skb, NFTA_CHAIN_HOOK);
		if (nest == NULL)
			goto nla_put_failure;
		if (nla_put_be32(skb, NFTA_HOOK_HOOKNUM, htonl(ops->hooknum)))
			goto nla_put_failure;
		if (nla_put_be32(skb, NFTA_HOOK_PRIORITY, htonl(ops->priority)))
			goto nla_put_failure;
		if (basechain->dev_name[0] &&
		    nla_put_string(skb, NFTA_HOOK_DEV, basechain->dev_name))
			goto nla_put_failure;
		nla_nest_end(skb, nest);

		if (nla_put_be32(skb, NFTA_CHAIN_POLICY,
				 htonl(basechain->policy)))
			goto nla_put_failure;

		if (nla_put_string(skb, NFTA_CHAIN_TYPE, basechain->type->name))
			goto nla_put_failure;

		if (rcu_access_pointer(basechain->stats) &&
		    nft_dump_stats(skb, rcu_dereference(basechain->stats)))
			goto nla_put_failure;
	}

	if (nla_put_be32(skb, NFTA_CHAIN_USE, htonl(chain->use)))
		goto nla_put_failure;

	nlmsg_end(skb, nlh);
	return 0;

nla_put_failure:
	nlmsg_trim(skb, nlh);
	return -1;
}

static void nf_tables_chain_notify(const struct nft_ctx *ctx, int event)
{
	struct sk_buff *skb;
	int err;

	if (!ctx->report &&
	    !nfnetlink_has_listeners(ctx->net, NFNLGRP_NFTABLES))
		return;

	skb = nlmsg_new(NLMSG_GOODSIZE, GFP_KERNEL);
	if (skb == NULL)
		goto err;

	err = nf_tables_fill_chain_info(skb, ctx->net, ctx->portid, ctx->seq,
					event, 0, ctx->family, ctx->table,
					ctx->chain);
	if (err < 0) {
		kfree_skb(skb);
		goto err;
	}

	nfnetlink_send(skb, ctx->net, ctx->portid, NFNLGRP_NFTABLES,
		       ctx->report, GFP_KERNEL);
	return;
err:
	nfnetlink_set_err(ctx->net, ctx->portid, NFNLGRP_NFTABLES, -ENOBUFS);
}

static int nf_tables_dump_chains(struct sk_buff *skb,
				 struct netlink_callback *cb)
{
	const struct nfgenmsg *nfmsg = nlmsg_data(cb->nlh);
	const struct nft_table *table;
	const struct nft_chain *chain;
	unsigned int idx = 0, s_idx = cb->args[0];
	struct net *net = sock_net(skb->sk);
	int family = nfmsg->nfgen_family;

	rcu_read_lock();
	cb->seq = net->nft.base_seq;

	list_for_each_entry_rcu(table, &net->nft.tables, list) {
		if (family != NFPROTO_UNSPEC && family != table->family)
			continue;

		list_for_each_entry_rcu(chain, &table->chains, list) {
			if (idx < s_idx)
				goto cont;
			if (idx > s_idx)
				memset(&cb->args[1], 0,
				       sizeof(cb->args) - sizeof(cb->args[0]));
			if (!nft_is_active(net, chain))
				continue;
			if (nf_tables_fill_chain_info(skb, net,
						      NETLINK_CB(cb->skb).portid,
						      cb->nlh->nlmsg_seq,
						      NFT_MSG_NEWCHAIN,
						      NLM_F_MULTI,
						      table->family, table,
						      chain) < 0)
				goto done;

			nl_dump_check_consistent(cb, nlmsg_hdr(skb));
cont:
			idx++;
		}
	}
done:
	rcu_read_unlock();
	cb->args[0] = idx;
	return skb->len;
}

/* called with rcu_read_lock held */
static int nf_tables_getchain(struct net *net, struct sock *nlsk,
			      struct sk_buff *skb, const struct nlmsghdr *nlh,
			      const struct nlattr * const nla[],
			      struct netlink_ext_ack *extack)
{
	const struct nfgenmsg *nfmsg = nlmsg_data(nlh);
	u8 genmask = nft_genmask_cur(net);
	const struct nft_chain *chain;
	struct nft_table *table;
	struct sk_buff *skb2;
	int family = nfmsg->nfgen_family;
	int err;

	if (nlh->nlmsg_flags & NLM_F_DUMP) {
		struct netlink_dump_control c = {
			.dump = nf_tables_dump_chains,
			.module = THIS_MODULE,
		};

		return nft_netlink_dump_start_rcu(nlsk, skb, nlh, &c);
	}

	table = nft_table_lookup(net, nla[NFTA_CHAIN_TABLE], family, genmask);
	if (IS_ERR(table)) {
		NL_SET_BAD_ATTR(extack, nla[NFTA_CHAIN_TABLE]);
		return PTR_ERR(table);
	}

	chain = nft_chain_lookup(net, table, nla[NFTA_CHAIN_NAME], genmask);
	if (IS_ERR(chain)) {
		NL_SET_BAD_ATTR(extack, nla[NFTA_CHAIN_NAME]);
		return PTR_ERR(chain);
	}

	skb2 = alloc_skb(NLMSG_GOODSIZE, GFP_ATOMIC);
	if (!skb2)
		return -ENOMEM;

	err = nf_tables_fill_chain_info(skb2, net, NETLINK_CB(skb).portid,
					nlh->nlmsg_seq, NFT_MSG_NEWCHAIN, 0,
					family, table, chain);
	if (err < 0)
		goto err;

	return nlmsg_unicast(nlsk, skb2, NETLINK_CB(skb).portid);

err:
	kfree_skb(skb2);
	return err;
}

static const struct nla_policy nft_counter_policy[NFTA_COUNTER_MAX + 1] = {
	[NFTA_COUNTER_PACKETS]	= { .type = NLA_U64 },
	[NFTA_COUNTER_BYTES]	= { .type = NLA_U64 },
};

static struct nft_stats __percpu *nft_stats_alloc(const struct nlattr *attr)
{
	struct nlattr *tb[NFTA_COUNTER_MAX+1];
	struct nft_stats __percpu *newstats;
	struct nft_stats *stats;
	int err;

	err = nla_parse_nested(tb, NFTA_COUNTER_MAX, attr, nft_counter_policy,
			       NULL);
	if (err < 0)
		return ERR_PTR(err);

	if (!tb[NFTA_COUNTER_BYTES] || !tb[NFTA_COUNTER_PACKETS])
		return ERR_PTR(-EINVAL);

	newstats = netdev_alloc_pcpu_stats(struct nft_stats);
	if (newstats == NULL)
		return ERR_PTR(-ENOMEM);

	/* Restore old counters on this cpu, no problem. Per-cpu statistics
	 * are not exposed to userspace.
	 */
	preempt_disable();
	stats = this_cpu_ptr(newstats);
	stats->bytes = be64_to_cpu(nla_get_be64(tb[NFTA_COUNTER_BYTES]));
	stats->pkts = be64_to_cpu(nla_get_be64(tb[NFTA_COUNTER_PACKETS]));
	preempt_enable();

	return newstats;
}

static void nft_chain_stats_replace(struct net *net,
				    struct nft_base_chain *chain,
				    struct nft_stats __percpu *newstats)
{
	struct nft_stats __percpu *oldstats;

	if (newstats == NULL)
		return;

	if (rcu_access_pointer(chain->stats)) {
		oldstats = rcu_dereference_protected(chain->stats,
					lockdep_commit_lock_is_held(net));
		rcu_assign_pointer(chain->stats, newstats);
		synchronize_rcu();
		free_percpu(oldstats);
	} else {
		rcu_assign_pointer(chain->stats, newstats);
		static_branch_inc(&nft_counters_enabled);
	}
}

static void nf_tables_chain_free_chain_rules(struct nft_chain *chain)
{
	struct nft_rule **g0 = rcu_dereference_raw(chain->rules_gen_0);
	struct nft_rule **g1 = rcu_dereference_raw(chain->rules_gen_1);

	if (g0 != g1)
		kvfree(g1);
	kvfree(g0);

	/* should be NULL either via abort or via successful commit */
	WARN_ON_ONCE(chain->rules_next);
	kvfree(chain->rules_next);
}

static void nf_tables_chain_destroy(struct nft_ctx *ctx)
{
	struct nft_chain *chain = ctx->chain;

	if (WARN_ON(chain->use > 0))
		return;

	/* no concurrent access possible anymore */
	nf_tables_chain_free_chain_rules(chain);

	if (nft_is_base_chain(chain)) {
		struct nft_base_chain *basechain = nft_base_chain(chain);

		module_put(basechain->type->owner);
		if (rcu_access_pointer(basechain->stats)) {
			static_branch_dec(&nft_counters_enabled);
			free_percpu(rcu_dereference_raw(basechain->stats));
		}
		kfree(chain->name);
		kfree(basechain);
	} else {
		kfree(chain->name);
		kfree(chain);
	}
}

struct nft_chain_hook {
	u32				num;
	s32				priority;
	const struct nft_chain_type	*type;
	struct net_device		*dev;
};

static int nft_chain_parse_hook(struct net *net,
				const struct nlattr * const nla[],
				struct nft_chain_hook *hook, u8 family,
				bool autoload)
{
	struct nlattr *ha[NFTA_HOOK_MAX + 1];
	const struct nft_chain_type *type;
	struct net_device *dev;
	int err;

	lockdep_assert_held(&net->nft.commit_mutex);
	lockdep_nfnl_nft_mutex_not_held();

	err = nla_parse_nested(ha, NFTA_HOOK_MAX, nla[NFTA_CHAIN_HOOK],
			       nft_hook_policy, NULL);
	if (err < 0)
		return err;

	if (ha[NFTA_HOOK_HOOKNUM] == NULL ||
	    ha[NFTA_HOOK_PRIORITY] == NULL)
		return -EINVAL;

	hook->num = ntohl(nla_get_be32(ha[NFTA_HOOK_HOOKNUM]));
	hook->priority = ntohl(nla_get_be32(ha[NFTA_HOOK_PRIORITY]));

	type = chain_type[family][NFT_CHAIN_T_DEFAULT];
	if (nla[NFTA_CHAIN_TYPE]) {
		type = nf_tables_chain_type_lookup(net, nla[NFTA_CHAIN_TYPE],
						   family, autoload);
		if (IS_ERR(type))
			return PTR_ERR(type);
	}
	if (!(type->hook_mask & (1 << hook->num)))
		return -EOPNOTSUPP;

	if (type->type == NFT_CHAIN_T_NAT &&
	    hook->priority <= NF_IP_PRI_CONNTRACK)
		return -EOPNOTSUPP;

	if (!try_module_get(type->owner))
		return -ENOENT;

	hook->type = type;

	hook->dev = NULL;
	if (family == NFPROTO_NETDEV) {
		char ifname[IFNAMSIZ];

		if (!ha[NFTA_HOOK_DEV]) {
			module_put(type->owner);
			return -EOPNOTSUPP;
		}

		nla_strlcpy(ifname, ha[NFTA_HOOK_DEV], IFNAMSIZ);
		dev = __dev_get_by_name(net, ifname);
		if (!dev) {
			module_put(type->owner);
			return -ENOENT;
		}
		hook->dev = dev;
	} else if (ha[NFTA_HOOK_DEV]) {
		module_put(type->owner);
		return -EOPNOTSUPP;
	}

	return 0;
}

static void nft_chain_release_hook(struct nft_chain_hook *hook)
{
	module_put(hook->type->owner);
}

struct nft_rules_old {
	struct rcu_head h;
	struct nft_rule **start;
};

static struct nft_rule **nf_tables_chain_alloc_rules(const struct nft_chain *chain,
						     unsigned int alloc)
{
	if (alloc > INT_MAX)
		return NULL;

	alloc += 1;	/* NULL, ends rules */
	if (sizeof(struct nft_rule *) > INT_MAX / alloc)
		return NULL;

	alloc *= sizeof(struct nft_rule *);
	alloc += sizeof(struct nft_rules_old);

	return kvmalloc(alloc, GFP_KERNEL);
}

static int nf_tables_addchain(struct nft_ctx *ctx, u8 family, u8 genmask,
			      u8 policy)
{
	const struct nlattr * const *nla = ctx->nla;
	struct nft_table *table = ctx->table;
	struct nft_base_chain *basechain;
	struct nft_stats __percpu *stats;
	struct net *net = ctx->net;
	struct nft_chain *chain;
	struct nft_rule **rules;
	int err;

	if (table->use == UINT_MAX)
		return -EOVERFLOW;

	if (nla[NFTA_CHAIN_HOOK]) {
		struct nft_chain_hook hook;
		struct nf_hook_ops *ops;

		err = nft_chain_parse_hook(net, nla, &hook, family, true);
		if (err < 0)
			return err;

		basechain = kzalloc(sizeof(*basechain), GFP_KERNEL);
		if (basechain == NULL) {
			nft_chain_release_hook(&hook);
			return -ENOMEM;
		}

		if (hook.dev != NULL)
			strncpy(basechain->dev_name, hook.dev->name, IFNAMSIZ);

		if (nla[NFTA_CHAIN_COUNTERS]) {
			stats = nft_stats_alloc(nla[NFTA_CHAIN_COUNTERS]);
			if (IS_ERR(stats)) {
				nft_chain_release_hook(&hook);
				kfree(basechain);
				return PTR_ERR(stats);
			}
			rcu_assign_pointer(basechain->stats, stats);
			static_branch_inc(&nft_counters_enabled);
		}

		basechain->type = hook.type;
		chain = &basechain->chain;

		ops		= &basechain->ops;
		ops->pf		= family;
		ops->hooknum	= hook.num;
		ops->priority	= hook.priority;
		ops->priv	= chain;
		ops->hook	= hook.type->hooks[ops->hooknum];
		ops->dev	= hook.dev;

		chain->flags |= NFT_BASE_CHAIN;
		basechain->policy = policy;
	} else {
		chain = kzalloc(sizeof(*chain), GFP_KERNEL);
		if (chain == NULL)
			return -ENOMEM;
	}
	ctx->chain = chain;

	INIT_LIST_HEAD(&chain->rules);
	chain->handle = nf_tables_alloc_handle(table);
	chain->table = table;
	chain->name = nla_strdup(nla[NFTA_CHAIN_NAME], GFP_KERNEL);
	if (!chain->name) {
		err = -ENOMEM;
		goto err1;
	}

	rules = nf_tables_chain_alloc_rules(chain, 0);
	if (!rules) {
		err = -ENOMEM;
		goto err1;
	}

	*rules = NULL;
	rcu_assign_pointer(chain->rules_gen_0, rules);
	rcu_assign_pointer(chain->rules_gen_1, rules);

	err = nf_tables_register_hook(net, table, chain);
	if (err < 0)
		goto err1;

	err = rhltable_insert_key(&table->chains_ht, chain->name,
				  &chain->rhlhead, nft_chain_ht_params);
	if (err)
		goto err2;

	err = nft_trans_chain_add(ctx, NFT_MSG_NEWCHAIN);
	if (err < 0) {
		rhltable_remove(&table->chains_ht, &chain->rhlhead,
				nft_chain_ht_params);
		goto err2;
	}

	table->use++;
	list_add_tail_rcu(&chain->list, &table->chains);

	return 0;
err2:
	nf_tables_unregister_hook(net, table, chain);
err1:
	nf_tables_chain_destroy(ctx);

	return err;
}

static int nf_tables_updchain(struct nft_ctx *ctx, u8 genmask, u8 policy)
{
	const struct nlattr * const *nla = ctx->nla;
	struct nft_table *table = ctx->table;
	struct nft_chain *chain = ctx->chain;
	struct nft_base_chain *basechain;
	struct nft_stats *stats = NULL;
	struct nft_chain_hook hook;
	struct nf_hook_ops *ops;
	struct nft_trans *trans;
	int err;

	if (nla[NFTA_CHAIN_HOOK]) {
		if (!nft_is_base_chain(chain))
			return -EBUSY;

		err = nft_chain_parse_hook(ctx->net, nla, &hook, ctx->family,
					   false);
		if (err < 0)
			return err;

		basechain = nft_base_chain(chain);
		if (basechain->type != hook.type) {
			nft_chain_release_hook(&hook);
			return -EBUSY;
		}

		ops = &basechain->ops;
		if (ops->hooknum != hook.num ||
		    ops->priority != hook.priority ||
		    ops->dev != hook.dev) {
			nft_chain_release_hook(&hook);
			return -EBUSY;
		}
		nft_chain_release_hook(&hook);
	}

	if (nla[NFTA_CHAIN_HANDLE] &&
	    nla[NFTA_CHAIN_NAME]) {
		struct nft_chain *chain2;

		chain2 = nft_chain_lookup(ctx->net, table,
					  nla[NFTA_CHAIN_NAME], genmask);
		if (!IS_ERR(chain2))
			return -EEXIST;
	}

	if (nla[NFTA_CHAIN_COUNTERS]) {
		if (!nft_is_base_chain(chain))
			return -EOPNOTSUPP;

		stats = nft_stats_alloc(nla[NFTA_CHAIN_COUNTERS]);
		if (IS_ERR(stats))
			return PTR_ERR(stats);
	}

	err = -ENOMEM;
	trans = nft_trans_alloc(ctx, NFT_MSG_NEWCHAIN,
				sizeof(struct nft_trans_chain));
	if (trans == NULL)
		goto err;

	nft_trans_chain_stats(trans) = stats;
	nft_trans_chain_update(trans) = true;

	if (nla[NFTA_CHAIN_POLICY])
		nft_trans_chain_policy(trans) = policy;
	else
		nft_trans_chain_policy(trans) = -1;

	if (nla[NFTA_CHAIN_HANDLE] &&
	    nla[NFTA_CHAIN_NAME]) {
		struct nft_trans *tmp;
		char *name;

		err = -ENOMEM;
		name = nla_strdup(nla[NFTA_CHAIN_NAME], GFP_KERNEL);
		if (!name)
			goto err;

		err = -EEXIST;
		list_for_each_entry(tmp, &ctx->net->nft.commit_list, list) {
			if (tmp->msg_type == NFT_MSG_NEWCHAIN &&
			    tmp->ctx.table == table &&
			    nft_trans_chain_update(tmp) &&
			    nft_trans_chain_name(tmp) &&
			    strcmp(name, nft_trans_chain_name(tmp)) == 0) {
				kfree(name);
				goto err;
			}
		}

		nft_trans_chain_name(trans) = name;
	}
	list_add_tail(&trans->list, &ctx->net->nft.commit_list);

	return 0;
err:
	free_percpu(stats);
	kfree(trans);
	return err;
}

static int nf_tables_newchain(struct net *net, struct sock *nlsk,
			      struct sk_buff *skb, const struct nlmsghdr *nlh,
			      const struct nlattr * const nla[],
			      struct netlink_ext_ack *extack)
{
	const struct nfgenmsg *nfmsg = nlmsg_data(nlh);
	u8 genmask = nft_genmask_next(net);
	int family = nfmsg->nfgen_family;
	const struct nlattr *attr;
	struct nft_table *table;
	struct nft_chain *chain;
	u8 policy = NF_ACCEPT;
	struct nft_ctx ctx;
	u64 handle = 0;

	lockdep_assert_held(&net->nft.commit_mutex);

	table = nft_table_lookup(net, nla[NFTA_CHAIN_TABLE], family, genmask);
	if (IS_ERR(table)) {
		NL_SET_BAD_ATTR(extack, nla[NFTA_CHAIN_TABLE]);
		return PTR_ERR(table);
	}

	chain = NULL;
	attr = nla[NFTA_CHAIN_NAME];

	if (nla[NFTA_CHAIN_HANDLE]) {
		handle = be64_to_cpu(nla_get_be64(nla[NFTA_CHAIN_HANDLE]));
		chain = nft_chain_lookup_byhandle(table, handle, genmask);
		if (IS_ERR(chain)) {
			NL_SET_BAD_ATTR(extack, nla[NFTA_CHAIN_HANDLE]);
			return PTR_ERR(chain);
		}
		attr = nla[NFTA_CHAIN_HANDLE];
	} else {
		chain = nft_chain_lookup(net, table, attr, genmask);
		if (IS_ERR(chain)) {
			if (PTR_ERR(chain) != -ENOENT) {
				NL_SET_BAD_ATTR(extack, attr);
				return PTR_ERR(chain);
			}
			chain = NULL;
		}
	}

	if (nla[NFTA_CHAIN_POLICY]) {
		if (chain != NULL &&
		    !nft_is_base_chain(chain)) {
			NL_SET_BAD_ATTR(extack, nla[NFTA_CHAIN_POLICY]);
			return -EOPNOTSUPP;
		}

		if (chain == NULL &&
		    nla[NFTA_CHAIN_HOOK] == NULL) {
			NL_SET_BAD_ATTR(extack, nla[NFTA_CHAIN_POLICY]);
			return -EOPNOTSUPP;
		}

		policy = ntohl(nla_get_be32(nla[NFTA_CHAIN_POLICY]));
		switch (policy) {
		case NF_DROP:
		case NF_ACCEPT:
			break;
		default:
			return -EINVAL;
		}
	}

	nft_ctx_init(&ctx, net, skb, nlh, family, table, chain, nla);

	if (chain != NULL) {
		if (nlh->nlmsg_flags & NLM_F_EXCL) {
			NL_SET_BAD_ATTR(extack, attr);
			return -EEXIST;
		}
		if (nlh->nlmsg_flags & NLM_F_REPLACE)
			return -EOPNOTSUPP;

		return nf_tables_updchain(&ctx, genmask, policy);
	}

	return nf_tables_addchain(&ctx, family, genmask, policy);
}

static int nf_tables_delchain(struct net *net, struct sock *nlsk,
			      struct sk_buff *skb, const struct nlmsghdr *nlh,
			      const struct nlattr * const nla[],
			      struct netlink_ext_ack *extack)
{
	const struct nfgenmsg *nfmsg = nlmsg_data(nlh);
	u8 genmask = nft_genmask_next(net);
	int family = nfmsg->nfgen_family;
	const struct nlattr *attr;
	struct nft_table *table;
	struct nft_chain *chain;
	struct nft_rule *rule;
	struct nft_ctx ctx;
	u64 handle;
	u32 use;
	int err;

	table = nft_table_lookup(net, nla[NFTA_CHAIN_TABLE], family, genmask);
	if (IS_ERR(table)) {
		NL_SET_BAD_ATTR(extack, nla[NFTA_CHAIN_TABLE]);
		return PTR_ERR(table);
	}

	if (nla[NFTA_CHAIN_HANDLE]) {
		attr = nla[NFTA_CHAIN_HANDLE];
		handle = be64_to_cpu(nla_get_be64(attr));
		chain = nft_chain_lookup_byhandle(table, handle, genmask);
	} else {
		attr = nla[NFTA_CHAIN_NAME];
		chain = nft_chain_lookup(net, table, attr, genmask);
	}
	if (IS_ERR(chain)) {
		NL_SET_BAD_ATTR(extack, attr);
		return PTR_ERR(chain);
	}

	if (nlh->nlmsg_flags & NLM_F_NONREC &&
	    chain->use > 0)
		return -EBUSY;

	nft_ctx_init(&ctx, net, skb, nlh, family, table, chain, nla);

	use = chain->use;
	list_for_each_entry(rule, &chain->rules, list) {
		if (!nft_is_active_next(net, rule))
			continue;
		use--;

		err = nft_delrule(&ctx, rule);
		if (err < 0)
			return err;
	}

	/* There are rules and elements that are still holding references to us,
	 * we cannot do a recursive removal in this case.
	 */
	if (use > 0) {
		NL_SET_BAD_ATTR(extack, attr);
		return -EBUSY;
	}

	return nft_delchain(&ctx);
}

/*
 * Expressions
 */

/**
 *	nft_register_expr - register nf_tables expr type
 *	@ops: expr type
 *
 *	Registers the expr type for use with nf_tables. Returns zero on
 *	success or a negative errno code otherwise.
 */
int nft_register_expr(struct nft_expr_type *type)
{
	if (!nft_expr_check_ops(type->ops))
		return -EINVAL;

	nfnl_lock(NFNL_SUBSYS_NFTABLES);
	if (type->family == NFPROTO_UNSPEC)
		list_add_tail_rcu(&type->list, &nf_tables_expressions);
	else
		list_add_rcu(&type->list, &nf_tables_expressions);
	nfnl_unlock(NFNL_SUBSYS_NFTABLES);
	return 0;
}
EXPORT_SYMBOL_GPL(nft_register_expr);

/**
 *	nft_unregister_expr - unregister nf_tables expr type
 *	@ops: expr type
 *
 * 	Unregisters the expr typefor use with nf_tables.
 */
void nft_unregister_expr(struct nft_expr_type *type)
{
	nfnl_lock(NFNL_SUBSYS_NFTABLES);
	list_del_rcu(&type->list);
	nfnl_unlock(NFNL_SUBSYS_NFTABLES);
}
EXPORT_SYMBOL_GPL(nft_unregister_expr);

static const struct nft_expr_type *__nft_expr_type_get(u8 family,
						       struct nlattr *nla)
{
	const struct nft_expr_type *type;

	list_for_each_entry(type, &nf_tables_expressions, list) {
		if (!nla_strcmp(nla, type->name) &&
		    (!type->family || type->family == family))
			return type;
	}
	return NULL;
}

static const struct nft_expr_type *nft_expr_type_get(struct net *net,
						     u8 family,
						     struct nlattr *nla)
{
	const struct nft_expr_type *type;

	if (nla == NULL)
		return ERR_PTR(-EINVAL);

	type = __nft_expr_type_get(family, nla);
	if (type != NULL && try_module_get(type->owner))
		return type;

	lockdep_nfnl_nft_mutex_not_held();
#ifdef CONFIG_MODULES
	if (type == NULL) {
		nft_request_module(net, "nft-expr-%u-%.*s", family,
				   nla_len(nla), (char *)nla_data(nla));
		if (__nft_expr_type_get(family, nla))
			return ERR_PTR(-EAGAIN);

		nft_request_module(net, "nft-expr-%.*s",
				   nla_len(nla), (char *)nla_data(nla));
		if (__nft_expr_type_get(family, nla))
			return ERR_PTR(-EAGAIN);
	}
#endif
	return ERR_PTR(-ENOENT);
}

static const struct nla_policy nft_expr_policy[NFTA_EXPR_MAX + 1] = {
	[NFTA_EXPR_NAME]	= { .type = NLA_STRING },
	[NFTA_EXPR_DATA]	= { .type = NLA_NESTED },
};

static int nf_tables_fill_expr_info(struct sk_buff *skb,
				    const struct nft_expr *expr)
{
	if (nla_put_string(skb, NFTA_EXPR_NAME, expr->ops->type->name))
		goto nla_put_failure;

	if (expr->ops->dump) {
		struct nlattr *data = nla_nest_start(skb, NFTA_EXPR_DATA);
		if (data == NULL)
			goto nla_put_failure;
		if (expr->ops->dump(skb, expr) < 0)
			goto nla_put_failure;
		nla_nest_end(skb, data);
	}

	return skb->len;

nla_put_failure:
	return -1;
};

int nft_expr_dump(struct sk_buff *skb, unsigned int attr,
		  const struct nft_expr *expr)
{
	struct nlattr *nest;

	nest = nla_nest_start(skb, attr);
	if (!nest)
		goto nla_put_failure;
	if (nf_tables_fill_expr_info(skb, expr) < 0)
		goto nla_put_failure;
	nla_nest_end(skb, nest);
	return 0;

nla_put_failure:
	return -1;
}

struct nft_expr_info {
	const struct nft_expr_ops	*ops;
	struct nlattr			*tb[NFT_EXPR_MAXATTR + 1];
};

static int nf_tables_expr_parse(const struct nft_ctx *ctx,
				const struct nlattr *nla,
				struct nft_expr_info *info)
{
	const struct nft_expr_type *type;
	const struct nft_expr_ops *ops;
	struct nlattr *tb[NFTA_EXPR_MAX + 1];
	int err;

	err = nla_parse_nested(tb, NFTA_EXPR_MAX, nla, nft_expr_policy, NULL);
	if (err < 0)
		return err;

	type = nft_expr_type_get(ctx->net, ctx->family, tb[NFTA_EXPR_NAME]);
	if (IS_ERR(type))
		return PTR_ERR(type);

	if (tb[NFTA_EXPR_DATA]) {
		err = nla_parse_nested(info->tb, type->maxattr,
				       tb[NFTA_EXPR_DATA], type->policy, NULL);
		if (err < 0)
			goto err1;
	} else
		memset(info->tb, 0, sizeof(info->tb[0]) * (type->maxattr + 1));

	if (type->select_ops != NULL) {
		ops = type->select_ops(ctx,
				       (const struct nlattr * const *)info->tb);
		if (IS_ERR(ops)) {
			err = PTR_ERR(ops);
			goto err1;
		}
		if (!nft_expr_check_ops(ops)) {
			err = -EINVAL;
			goto err1;
		}
	} else
		ops = type->ops;

	info->ops = ops;
	return 0;

err1:
	module_put(type->owner);
	return err;
}

static int nf_tables_newexpr(const struct nft_ctx *ctx,
			     const struct nft_expr_info *info,
			     struct nft_expr *expr)
{
	const struct nft_expr_ops *ops = info->ops;
	int err;

	expr->ops = ops;
	if (ops->init) {
		err = ops->init(ctx, expr, (const struct nlattr **)info->tb);
		if (err < 0)
			goto err1;
	}

	return 0;
err1:
	expr->ops = NULL;
	return err;
}

static void nf_tables_expr_destroy(const struct nft_ctx *ctx,
				   struct nft_expr *expr)
{
	if (expr->ops->destroy)
		expr->ops->destroy(ctx, expr);
	module_put(expr->ops->type->owner);
}

struct nft_expr *nft_expr_init(const struct nft_ctx *ctx,
			       const struct nlattr *nla)
{
	struct nft_expr_info info;
	struct nft_expr *expr;
	int err;

	err = nf_tables_expr_parse(ctx, nla, &info);
	if (err < 0)
		goto err1;

	err = -ENOMEM;
	expr = kzalloc(info.ops->size, GFP_KERNEL);
	if (expr == NULL)
		goto err2;

	err = nf_tables_newexpr(ctx, &info, expr);
	if (err < 0)
		goto err3;

	return expr;
err3:
	kfree(expr);
err2:
	module_put(info.ops->type->owner);
err1:
	return ERR_PTR(err);
}

void nft_expr_destroy(const struct nft_ctx *ctx, struct nft_expr *expr)
{
	nf_tables_expr_destroy(ctx, expr);
	kfree(expr);
}

/*
 * Rules
 */

static struct nft_rule *__nft_rule_lookup(const struct nft_chain *chain,
					  u64 handle)
{
	struct nft_rule *rule;

	// FIXME: this sucks
	list_for_each_entry_rcu(rule, &chain->rules, list) {
		if (handle == rule->handle)
			return rule;
	}

	return ERR_PTR(-ENOENT);
}

static struct nft_rule *nft_rule_lookup(const struct nft_chain *chain,
					const struct nlattr *nla)
{
	if (nla == NULL)
		return ERR_PTR(-EINVAL);

	return __nft_rule_lookup(chain, be64_to_cpu(nla_get_be64(nla)));
}

static const struct nla_policy nft_rule_policy[NFTA_RULE_MAX + 1] = {
	[NFTA_RULE_TABLE]	= { .type = NLA_STRING,
				    .len = NFT_TABLE_MAXNAMELEN - 1 },
	[NFTA_RULE_CHAIN]	= { .type = NLA_STRING,
				    .len = NFT_CHAIN_MAXNAMELEN - 1 },
	[NFTA_RULE_HANDLE]	= { .type = NLA_U64 },
	[NFTA_RULE_EXPRESSIONS]	= { .type = NLA_NESTED },
	[NFTA_RULE_COMPAT]	= { .type = NLA_NESTED },
	[NFTA_RULE_POSITION]	= { .type = NLA_U64 },
	[NFTA_RULE_USERDATA]	= { .type = NLA_BINARY,
				    .len = NFT_USERDATA_MAXLEN },
	[NFTA_RULE_ID]		= { .type = NLA_U32 },
};

static int nf_tables_fill_rule_info(struct sk_buff *skb, struct net *net,
				    u32 portid, u32 seq, int event,
				    u32 flags, int family,
				    const struct nft_table *table,
				    const struct nft_chain *chain,
				    const struct nft_rule *rule)
{
	struct nlmsghdr *nlh;
	struct nfgenmsg *nfmsg;
	const struct nft_expr *expr, *next;
	struct nlattr *list;
	const struct nft_rule *prule;
	u16 type = nfnl_msg_type(NFNL_SUBSYS_NFTABLES, event);

	nlh = nlmsg_put(skb, portid, seq, type, sizeof(struct nfgenmsg), flags);
	if (nlh == NULL)
		goto nla_put_failure;

	nfmsg = nlmsg_data(nlh);
	nfmsg->nfgen_family	= family;
	nfmsg->version		= NFNETLINK_V0;
	nfmsg->res_id		= htons(net->nft.base_seq & 0xffff);

	if (nla_put_string(skb, NFTA_RULE_TABLE, table->name))
		goto nla_put_failure;
	if (nla_put_string(skb, NFTA_RULE_CHAIN, chain->name))
		goto nla_put_failure;
	if (nla_put_be64(skb, NFTA_RULE_HANDLE, cpu_to_be64(rule->handle),
			 NFTA_RULE_PAD))
		goto nla_put_failure;

	if ((event != NFT_MSG_DELRULE) && (rule->list.prev != &chain->rules)) {
		prule = list_prev_entry(rule, list);
		if (nla_put_be64(skb, NFTA_RULE_POSITION,
				 cpu_to_be64(prule->handle),
				 NFTA_RULE_PAD))
			goto nla_put_failure;
	}

	list = nla_nest_start(skb, NFTA_RULE_EXPRESSIONS);
	if (list == NULL)
		goto nla_put_failure;
	nft_rule_for_each_expr(expr, next, rule) {
		if (nft_expr_dump(skb, NFTA_LIST_ELEM, expr) < 0)
			goto nla_put_failure;
	}
	nla_nest_end(skb, list);

	if (rule->udata) {
		struct nft_userdata *udata = nft_userdata(rule);
		if (nla_put(skb, NFTA_RULE_USERDATA, udata->len + 1,
			    udata->data) < 0)
			goto nla_put_failure;
	}

	nlmsg_end(skb, nlh);
	return 0;

nla_put_failure:
	nlmsg_trim(skb, nlh);
	return -1;
}

static void nf_tables_rule_notify(const struct nft_ctx *ctx,
				  const struct nft_rule *rule, int event)
{
	struct sk_buff *skb;
	int err;

	if (!ctx->report &&
	    !nfnetlink_has_listeners(ctx->net, NFNLGRP_NFTABLES))
		return;

	skb = nlmsg_new(NLMSG_GOODSIZE, GFP_KERNEL);
	if (skb == NULL)
		goto err;

	err = nf_tables_fill_rule_info(skb, ctx->net, ctx->portid, ctx->seq,
				       event, 0, ctx->family, ctx->table,
				       ctx->chain, rule);
	if (err < 0) {
		kfree_skb(skb);
		goto err;
	}

	nfnetlink_send(skb, ctx->net, ctx->portid, NFNLGRP_NFTABLES,
		       ctx->report, GFP_KERNEL);
	return;
err:
	nfnetlink_set_err(ctx->net, ctx->portid, NFNLGRP_NFTABLES, -ENOBUFS);
}

struct nft_rule_dump_ctx {
	char *table;
	char *chain;
};

static int __nf_tables_dump_rules(struct sk_buff *skb,
				  unsigned int *idx,
				  struct netlink_callback *cb,
				  const struct nft_table *table,
				  const struct nft_chain *chain)
{
	struct net *net = sock_net(skb->sk);
	unsigned int s_idx = cb->args[0];
	const struct nft_rule *rule;
<<<<<<< HEAD
	int rc = 1;
=======
>>>>>>> f17b5f06

	list_for_each_entry_rcu(rule, &chain->rules, list) {
		if (!nft_is_active(net, rule))
			goto cont;
		if (*idx < s_idx)
			goto cont;
		if (*idx > s_idx) {
			memset(&cb->args[1], 0,
					sizeof(cb->args) - sizeof(cb->args[0]));
		}
		if (nf_tables_fill_rule_info(skb, net, NETLINK_CB(cb->skb).portid,
					cb->nlh->nlmsg_seq,
					NFT_MSG_NEWRULE,
					NLM_F_MULTI | NLM_F_APPEND,
					table->family,
					table, chain, rule) < 0)
<<<<<<< HEAD
			goto out_unfinished;
=======
			return 1;
>>>>>>> f17b5f06

		nl_dump_check_consistent(cb, nlmsg_hdr(skb));
cont:
		(*idx)++;
	}
<<<<<<< HEAD
	rc = 0;
out_unfinished:
	cb->args[0] = *idx;
	return rc;
=======
	return 0;
>>>>>>> f17b5f06
}

static int nf_tables_dump_rules(struct sk_buff *skb,
				struct netlink_callback *cb)
{
	const struct nfgenmsg *nfmsg = nlmsg_data(cb->nlh);
	const struct nft_rule_dump_ctx *ctx = cb->data;
	struct nft_table *table;
	const struct nft_chain *chain;
	unsigned int idx = 0;
	struct net *net = sock_net(skb->sk);
	int family = nfmsg->nfgen_family;

	rcu_read_lock();
	cb->seq = net->nft.base_seq;

	list_for_each_entry_rcu(table, &net->nft.tables, list) {
		if (family != NFPROTO_UNSPEC && family != table->family)
			continue;

		if (ctx && ctx->table && strcmp(ctx->table, table->name) != 0)
			continue;

<<<<<<< HEAD
		if (ctx && ctx->chain) {
=======
		if (ctx && ctx->table && ctx->chain) {
>>>>>>> f17b5f06
			struct rhlist_head *list, *tmp;

			list = rhltable_lookup(&table->chains_ht, ctx->chain,
					       nft_chain_ht_params);
			if (!list)
				goto done;

			rhl_for_each_entry_rcu(chain, tmp, list, rhlhead) {
				if (!nft_is_active(net, chain))
					continue;
				__nf_tables_dump_rules(skb, &idx,
						       cb, table, chain);
				break;
			}
			goto done;
<<<<<<< HEAD
		}

		list_for_each_entry_rcu(chain, &table->chains, list) {
			if (__nf_tables_dump_rules(skb, &idx, cb, table, chain))
				goto done;
		}

=======
		}

		list_for_each_entry_rcu(chain, &table->chains, list) {
			if (__nf_tables_dump_rules(skb, &idx, cb, table, chain))
				goto done;
		}

>>>>>>> f17b5f06
		if (ctx && ctx->table)
			break;
	}
done:
	rcu_read_unlock();
	return skb->len;
}

static int nf_tables_dump_rules_start(struct netlink_callback *cb)
{
	const struct nlattr * const *nla = cb->data;
	struct nft_rule_dump_ctx *ctx = NULL;

	if (nla[NFTA_RULE_TABLE] || nla[NFTA_RULE_CHAIN]) {
		ctx = kzalloc(sizeof(*ctx), GFP_ATOMIC);
		if (!ctx)
			return -ENOMEM;

		if (nla[NFTA_RULE_TABLE]) {
			ctx->table = nla_strdup(nla[NFTA_RULE_TABLE],
							GFP_ATOMIC);
			if (!ctx->table) {
				kfree(ctx);
				return -ENOMEM;
			}
		}
		if (nla[NFTA_RULE_CHAIN]) {
			ctx->chain = nla_strdup(nla[NFTA_RULE_CHAIN],
						GFP_ATOMIC);
			if (!ctx->chain) {
				kfree(ctx->table);
				kfree(ctx);
				return -ENOMEM;
			}
		}
	}

	cb->data = ctx;
	return 0;
}

static int nf_tables_dump_rules_done(struct netlink_callback *cb)
{
	struct nft_rule_dump_ctx *ctx = cb->data;

	if (ctx) {
		kfree(ctx->table);
		kfree(ctx->chain);
		kfree(ctx);
	}
	return 0;
}

/* called with rcu_read_lock held */
static int nf_tables_getrule(struct net *net, struct sock *nlsk,
			     struct sk_buff *skb, const struct nlmsghdr *nlh,
			     const struct nlattr * const nla[],
			     struct netlink_ext_ack *extack)
{
	const struct nfgenmsg *nfmsg = nlmsg_data(nlh);
	u8 genmask = nft_genmask_cur(net);
	const struct nft_chain *chain;
	const struct nft_rule *rule;
	struct nft_table *table;
	struct sk_buff *skb2;
	int family = nfmsg->nfgen_family;
	int err;

	if (nlh->nlmsg_flags & NLM_F_DUMP) {
		struct netlink_dump_control c = {
			.start= nf_tables_dump_rules_start,
			.dump = nf_tables_dump_rules,
			.done = nf_tables_dump_rules_done,
			.module = THIS_MODULE,
			.data = (void *)nla,
		};

		return nft_netlink_dump_start_rcu(nlsk, skb, nlh, &c);
	}

	table = nft_table_lookup(net, nla[NFTA_RULE_TABLE], family, genmask);
	if (IS_ERR(table)) {
		NL_SET_BAD_ATTR(extack, nla[NFTA_RULE_TABLE]);
		return PTR_ERR(table);
	}

	chain = nft_chain_lookup(net, table, nla[NFTA_RULE_CHAIN], genmask);
	if (IS_ERR(chain)) {
		NL_SET_BAD_ATTR(extack, nla[NFTA_RULE_CHAIN]);
		return PTR_ERR(chain);
	}

	rule = nft_rule_lookup(chain, nla[NFTA_RULE_HANDLE]);
	if (IS_ERR(rule)) {
		NL_SET_BAD_ATTR(extack, nla[NFTA_RULE_HANDLE]);
		return PTR_ERR(rule);
	}

	skb2 = alloc_skb(NLMSG_GOODSIZE, GFP_ATOMIC);
	if (!skb2)
		return -ENOMEM;

	err = nf_tables_fill_rule_info(skb2, net, NETLINK_CB(skb).portid,
				       nlh->nlmsg_seq, NFT_MSG_NEWRULE, 0,
				       family, table, chain, rule);
	if (err < 0)
		goto err;

	return nlmsg_unicast(nlsk, skb2, NETLINK_CB(skb).portid);

err:
	kfree_skb(skb2);
	return err;
}

static void nf_tables_rule_destroy(const struct nft_ctx *ctx,
				   struct nft_rule *rule)
{
	struct nft_expr *expr, *next;

	/*
	 * Careful: some expressions might not be initialized in case this
	 * is called on error from nf_tables_newrule().
	 */
	expr = nft_expr_first(rule);
	while (expr != nft_expr_last(rule) && expr->ops) {
		next = nft_expr_next(expr);
		nf_tables_expr_destroy(ctx, expr);
		expr = next;
	}
	kfree(rule);
}

static void nf_tables_rule_release(const struct nft_ctx *ctx,
				   struct nft_rule *rule)
{
	nft_rule_expr_deactivate(ctx, rule);
	nf_tables_rule_destroy(ctx, rule);
}

int nft_chain_validate(const struct nft_ctx *ctx, const struct nft_chain *chain)
{
	struct nft_expr *expr, *last;
	const struct nft_data *data;
	struct nft_rule *rule;
	int err;

	if (ctx->level == NFT_JUMP_STACK_SIZE)
		return -EMLINK;

	list_for_each_entry(rule, &chain->rules, list) {
		if (!nft_is_active_next(ctx->net, rule))
			continue;

		nft_rule_for_each_expr(expr, last, rule) {
			if (!expr->ops->validate)
				continue;

			err = expr->ops->validate(ctx, expr, &data);
			if (err < 0)
				return err;
		}
	}

	return 0;
}
EXPORT_SYMBOL_GPL(nft_chain_validate);

static int nft_table_validate(struct net *net, const struct nft_table *table)
{
	struct nft_chain *chain;
	struct nft_ctx ctx = {
		.net	= net,
		.family	= table->family,
	};
	int err;

	list_for_each_entry(chain, &table->chains, list) {
		if (!nft_is_base_chain(chain))
			continue;

		ctx.chain = chain;
		err = nft_chain_validate(&ctx, chain);
		if (err < 0)
			return err;
	}

	return 0;
}

#define NFT_RULE_MAXEXPRS	128

static int nf_tables_newrule(struct net *net, struct sock *nlsk,
			     struct sk_buff *skb, const struct nlmsghdr *nlh,
			     const struct nlattr * const nla[],
			     struct netlink_ext_ack *extack)
{
	const struct nfgenmsg *nfmsg = nlmsg_data(nlh);
	u8 genmask = nft_genmask_next(net);
	struct nft_expr_info *info = NULL;
	int family = nfmsg->nfgen_family;
	struct nft_table *table;
	struct nft_chain *chain;
	struct nft_rule *rule, *old_rule = NULL;
	struct nft_userdata *udata;
	struct nft_trans *trans = NULL;
	struct nft_expr *expr;
	struct nft_ctx ctx;
	struct nlattr *tmp;
	unsigned int size, i, n, ulen = 0, usize = 0;
	int err, rem;
	u64 handle, pos_handle;

	lockdep_assert_held(&net->nft.commit_mutex);

	table = nft_table_lookup(net, nla[NFTA_RULE_TABLE], family, genmask);
	if (IS_ERR(table)) {
		NL_SET_BAD_ATTR(extack, nla[NFTA_RULE_TABLE]);
		return PTR_ERR(table);
	}

	chain = nft_chain_lookup(net, table, nla[NFTA_RULE_CHAIN], genmask);
	if (IS_ERR(chain)) {
		NL_SET_BAD_ATTR(extack, nla[NFTA_RULE_CHAIN]);
		return PTR_ERR(chain);
	}

	if (nla[NFTA_RULE_HANDLE]) {
		handle = be64_to_cpu(nla_get_be64(nla[NFTA_RULE_HANDLE]));
		rule = __nft_rule_lookup(chain, handle);
		if (IS_ERR(rule)) {
			NL_SET_BAD_ATTR(extack, nla[NFTA_RULE_HANDLE]);
			return PTR_ERR(rule);
		}

		if (nlh->nlmsg_flags & NLM_F_EXCL) {
			NL_SET_BAD_ATTR(extack, nla[NFTA_RULE_HANDLE]);
			return -EEXIST;
		}
		if (nlh->nlmsg_flags & NLM_F_REPLACE)
			old_rule = rule;
		else
			return -EOPNOTSUPP;
	} else {
		if (!(nlh->nlmsg_flags & NLM_F_CREATE) ||
		    nlh->nlmsg_flags & NLM_F_REPLACE)
			return -EINVAL;
		handle = nf_tables_alloc_handle(table);

		if (chain->use == UINT_MAX)
			return -EOVERFLOW;

		if (nla[NFTA_RULE_POSITION]) {
			pos_handle = be64_to_cpu(nla_get_be64(nla[NFTA_RULE_POSITION]));
			old_rule = __nft_rule_lookup(chain, pos_handle);
			if (IS_ERR(old_rule)) {
				NL_SET_BAD_ATTR(extack, nla[NFTA_RULE_POSITION]);
				return PTR_ERR(old_rule);
			}
		}
	}

	nft_ctx_init(&ctx, net, skb, nlh, family, table, chain, nla);

	n = 0;
	size = 0;
	if (nla[NFTA_RULE_EXPRESSIONS]) {
		info = kvmalloc_array(NFT_RULE_MAXEXPRS,
				      sizeof(struct nft_expr_info),
				      GFP_KERNEL);
		if (!info)
			return -ENOMEM;

		nla_for_each_nested(tmp, nla[NFTA_RULE_EXPRESSIONS], rem) {
			err = -EINVAL;
			if (nla_type(tmp) != NFTA_LIST_ELEM)
				goto err1;
			if (n == NFT_RULE_MAXEXPRS)
				goto err1;
			err = nf_tables_expr_parse(&ctx, tmp, &info[n]);
			if (err < 0)
				goto err1;
			size += info[n].ops->size;
			n++;
		}
	}
	/* Check for overflow of dlen field */
	err = -EFBIG;
	if (size >= 1 << 12)
		goto err1;

	if (nla[NFTA_RULE_USERDATA]) {
		ulen = nla_len(nla[NFTA_RULE_USERDATA]);
		if (ulen > 0)
			usize = sizeof(struct nft_userdata) + ulen;
	}

	err = -ENOMEM;
	rule = kzalloc(sizeof(*rule) + size + usize, GFP_KERNEL);
	if (rule == NULL)
		goto err1;

	nft_activate_next(net, rule);

	rule->handle = handle;
	rule->dlen   = size;
	rule->udata  = ulen ? 1 : 0;

	if (ulen) {
		udata = nft_userdata(rule);
		udata->len = ulen - 1;
		nla_memcpy(udata->data, nla[NFTA_RULE_USERDATA], ulen);
	}

	expr = nft_expr_first(rule);
	for (i = 0; i < n; i++) {
		err = nf_tables_newexpr(&ctx, &info[i], expr);
		if (err < 0)
			goto err2;

		if (info[i].ops->validate)
			nft_validate_state_update(net, NFT_VALIDATE_NEED);

		info[i].ops = NULL;
		expr = nft_expr_next(expr);
	}

	if (nlh->nlmsg_flags & NLM_F_REPLACE) {
		trans = nft_trans_rule_add(&ctx, NFT_MSG_NEWRULE, rule);
		if (trans == NULL) {
			err = -ENOMEM;
			goto err2;
		}
		err = nft_delrule(&ctx, old_rule);
		if (err < 0) {
			nft_trans_destroy(trans);
			goto err2;
		}

		list_add_tail_rcu(&rule->list, &old_rule->list);
	} else {
		if (nft_trans_rule_add(&ctx, NFT_MSG_NEWRULE, rule) == NULL) {
			err = -ENOMEM;
			goto err2;
		}

		if (nlh->nlmsg_flags & NLM_F_APPEND) {
			if (old_rule)
				list_add_rcu(&rule->list, &old_rule->list);
			else
				list_add_tail_rcu(&rule->list, &chain->rules);
		 } else {
			if (old_rule)
				list_add_tail_rcu(&rule->list, &old_rule->list);
			else
				list_add_rcu(&rule->list, &chain->rules);
		}
	}
	kvfree(info);
	chain->use++;

	if (net->nft.validate_state == NFT_VALIDATE_DO)
		return nft_table_validate(net, table);

	return 0;
err2:
	nf_tables_rule_release(&ctx, rule);
err1:
	for (i = 0; i < n; i++) {
		if (info[i].ops != NULL)
			module_put(info[i].ops->type->owner);
	}
	kvfree(info);
	return err;
}

static struct nft_rule *nft_rule_lookup_byid(const struct net *net,
					     const struct nlattr *nla)
{
	u32 id = ntohl(nla_get_be32(nla));
	struct nft_trans *trans;

	list_for_each_entry(trans, &net->nft.commit_list, list) {
		struct nft_rule *rule = nft_trans_rule(trans);

		if (trans->msg_type == NFT_MSG_NEWRULE &&
		    id == nft_trans_rule_id(trans))
			return rule;
	}
	return ERR_PTR(-ENOENT);
}

static int nf_tables_delrule(struct net *net, struct sock *nlsk,
			     struct sk_buff *skb, const struct nlmsghdr *nlh,
			     const struct nlattr * const nla[],
			     struct netlink_ext_ack *extack)
{
	const struct nfgenmsg *nfmsg = nlmsg_data(nlh);
	u8 genmask = nft_genmask_next(net);
	struct nft_table *table;
	struct nft_chain *chain = NULL;
	struct nft_rule *rule;
	int family = nfmsg->nfgen_family, err = 0;
	struct nft_ctx ctx;

	table = nft_table_lookup(net, nla[NFTA_RULE_TABLE], family, genmask);
	if (IS_ERR(table)) {
		NL_SET_BAD_ATTR(extack, nla[NFTA_RULE_TABLE]);
		return PTR_ERR(table);
	}

	if (nla[NFTA_RULE_CHAIN]) {
		chain = nft_chain_lookup(net, table, nla[NFTA_RULE_CHAIN],
					 genmask);
		if (IS_ERR(chain)) {
			NL_SET_BAD_ATTR(extack, nla[NFTA_RULE_CHAIN]);
			return PTR_ERR(chain);
		}
	}

	nft_ctx_init(&ctx, net, skb, nlh, family, table, chain, nla);

	if (chain) {
		if (nla[NFTA_RULE_HANDLE]) {
			rule = nft_rule_lookup(chain, nla[NFTA_RULE_HANDLE]);
			if (IS_ERR(rule)) {
				NL_SET_BAD_ATTR(extack, nla[NFTA_RULE_HANDLE]);
				return PTR_ERR(rule);
			}

			err = nft_delrule(&ctx, rule);
		} else if (nla[NFTA_RULE_ID]) {
			rule = nft_rule_lookup_byid(net, nla[NFTA_RULE_ID]);
			if (IS_ERR(rule)) {
				NL_SET_BAD_ATTR(extack, nla[NFTA_RULE_ID]);
				return PTR_ERR(rule);
			}

			err = nft_delrule(&ctx, rule);
		} else {
			err = nft_delrule_by_chain(&ctx);
		}
	} else {
		list_for_each_entry(chain, &table->chains, list) {
			if (!nft_is_active_next(net, chain))
				continue;

			ctx.chain = chain;
			err = nft_delrule_by_chain(&ctx);
			if (err < 0)
				break;
		}
	}

	return err;
}

/*
 * Sets
 */

static LIST_HEAD(nf_tables_set_types);

int nft_register_set(struct nft_set_type *type)
{
	nfnl_lock(NFNL_SUBSYS_NFTABLES);
	list_add_tail_rcu(&type->list, &nf_tables_set_types);
	nfnl_unlock(NFNL_SUBSYS_NFTABLES);
	return 0;
}
EXPORT_SYMBOL_GPL(nft_register_set);

void nft_unregister_set(struct nft_set_type *type)
{
	nfnl_lock(NFNL_SUBSYS_NFTABLES);
	list_del_rcu(&type->list);
	nfnl_unlock(NFNL_SUBSYS_NFTABLES);
}
EXPORT_SYMBOL_GPL(nft_unregister_set);

#define NFT_SET_FEATURES	(NFT_SET_INTERVAL | NFT_SET_MAP | \
				 NFT_SET_TIMEOUT | NFT_SET_OBJECT | \
				 NFT_SET_EVAL)

static bool nft_set_ops_candidate(const struct nft_set_type *type, u32 flags)
{
	return (flags & type->features) == (flags & NFT_SET_FEATURES);
}

/*
 * Select a set implementation based on the data characteristics and the
 * given policy. The total memory use might not be known if no size is
 * given, in that case the amount of memory per element is used.
 */
static const struct nft_set_ops *
nft_select_set_ops(const struct nft_ctx *ctx,
		   const struct nlattr * const nla[],
		   const struct nft_set_desc *desc,
		   enum nft_set_policies policy)
{
	const struct nft_set_ops *ops, *bops;
	struct nft_set_estimate est, best;
	const struct nft_set_type *type;
	u32 flags = 0;

	lockdep_assert_held(&ctx->net->nft.commit_mutex);
	lockdep_nfnl_nft_mutex_not_held();
#ifdef CONFIG_MODULES
	if (list_empty(&nf_tables_set_types)) {
		nft_request_module(ctx->net, "nft-set");
		if (!list_empty(&nf_tables_set_types))
			return ERR_PTR(-EAGAIN);
	}
#endif
	if (nla[NFTA_SET_FLAGS] != NULL)
		flags = ntohl(nla_get_be32(nla[NFTA_SET_FLAGS]));

	bops	    = NULL;
	best.size   = ~0;
	best.lookup = ~0;
	best.space  = ~0;

	list_for_each_entry(type, &nf_tables_set_types, list) {
		ops = &type->ops;

		if (!nft_set_ops_candidate(type, flags))
			continue;
		if (!ops->estimate(desc, flags, &est))
			continue;

		switch (policy) {
		case NFT_SET_POL_PERFORMANCE:
			if (est.lookup < best.lookup)
				break;
			if (est.lookup == best.lookup &&
			    est.space < best.space)
				break;
			continue;
		case NFT_SET_POL_MEMORY:
			if (!desc->size) {
				if (est.space < best.space)
					break;
				if (est.space == best.space &&
				    est.lookup < best.lookup)
					break;
			} else if (est.size < best.size || !bops) {
				break;
			}
			continue;
		default:
			break;
		}

		if (!try_module_get(type->owner))
			continue;
		if (bops != NULL)
			module_put(to_set_type(bops)->owner);

		bops = ops;
		best = est;
	}

	if (bops != NULL)
		return bops;

	return ERR_PTR(-EOPNOTSUPP);
}

static const struct nla_policy nft_set_policy[NFTA_SET_MAX + 1] = {
	[NFTA_SET_TABLE]		= { .type = NLA_STRING,
					    .len = NFT_TABLE_MAXNAMELEN - 1 },
	[NFTA_SET_NAME]			= { .type = NLA_STRING,
					    .len = NFT_SET_MAXNAMELEN - 1 },
	[NFTA_SET_FLAGS]		= { .type = NLA_U32 },
	[NFTA_SET_KEY_TYPE]		= { .type = NLA_U32 },
	[NFTA_SET_KEY_LEN]		= { .type = NLA_U32 },
	[NFTA_SET_DATA_TYPE]		= { .type = NLA_U32 },
	[NFTA_SET_DATA_LEN]		= { .type = NLA_U32 },
	[NFTA_SET_POLICY]		= { .type = NLA_U32 },
	[NFTA_SET_DESC]			= { .type = NLA_NESTED },
	[NFTA_SET_ID]			= { .type = NLA_U32 },
	[NFTA_SET_TIMEOUT]		= { .type = NLA_U64 },
	[NFTA_SET_GC_INTERVAL]		= { .type = NLA_U32 },
	[NFTA_SET_USERDATA]		= { .type = NLA_BINARY,
					    .len  = NFT_USERDATA_MAXLEN },
	[NFTA_SET_OBJ_TYPE]		= { .type = NLA_U32 },
	[NFTA_SET_HANDLE]		= { .type = NLA_U64 },
};

static const struct nla_policy nft_set_desc_policy[NFTA_SET_DESC_MAX + 1] = {
	[NFTA_SET_DESC_SIZE]		= { .type = NLA_U32 },
};

static int nft_ctx_init_from_setattr(struct nft_ctx *ctx, struct net *net,
				     const struct sk_buff *skb,
				     const struct nlmsghdr *nlh,
				     const struct nlattr * const nla[],
				     struct netlink_ext_ack *extack,
				     u8 genmask)
{
	const struct nfgenmsg *nfmsg = nlmsg_data(nlh);
	int family = nfmsg->nfgen_family;
	struct nft_table *table = NULL;

	if (nla[NFTA_SET_TABLE] != NULL) {
		table = nft_table_lookup(net, nla[NFTA_SET_TABLE], family,
					 genmask);
		if (IS_ERR(table)) {
			NL_SET_BAD_ATTR(extack, nla[NFTA_SET_TABLE]);
			return PTR_ERR(table);
		}
	}

	nft_ctx_init(ctx, net, skb, nlh, family, table, NULL, nla);
	return 0;
}

static struct nft_set *nft_set_lookup(const struct nft_table *table,
				      const struct nlattr *nla, u8 genmask)
{
	struct nft_set *set;

	if (nla == NULL)
		return ERR_PTR(-EINVAL);

	list_for_each_entry_rcu(set, &table->sets, list) {
		if (!nla_strcmp(nla, set->name) &&
		    nft_active_genmask(set, genmask))
			return set;
	}
	return ERR_PTR(-ENOENT);
}

static struct nft_set *nft_set_lookup_byhandle(const struct nft_table *table,
					       const struct nlattr *nla,
					       u8 genmask)
{
	struct nft_set *set;

	list_for_each_entry(set, &table->sets, list) {
		if (be64_to_cpu(nla_get_be64(nla)) == set->handle &&
		    nft_active_genmask(set, genmask))
			return set;
	}
	return ERR_PTR(-ENOENT);
}

static struct nft_set *nft_set_lookup_byid(const struct net *net,
					   const struct nlattr *nla, u8 genmask)
{
	struct nft_trans *trans;
	u32 id = ntohl(nla_get_be32(nla));

	list_for_each_entry(trans, &net->nft.commit_list, list) {
		if (trans->msg_type == NFT_MSG_NEWSET) {
			struct nft_set *set = nft_trans_set(trans);

			if (id == nft_trans_set_id(trans) &&
			    nft_active_genmask(set, genmask))
				return set;
		}
	}
	return ERR_PTR(-ENOENT);
}

struct nft_set *nft_set_lookup_global(const struct net *net,
				      const struct nft_table *table,
				      const struct nlattr *nla_set_name,
				      const struct nlattr *nla_set_id,
				      u8 genmask)
{
	struct nft_set *set;

	set = nft_set_lookup(table, nla_set_name, genmask);
	if (IS_ERR(set)) {
		if (!nla_set_id)
			return set;

		set = nft_set_lookup_byid(net, nla_set_id, genmask);
	}
	return set;
}
EXPORT_SYMBOL_GPL(nft_set_lookup_global);

static int nf_tables_set_alloc_name(struct nft_ctx *ctx, struct nft_set *set,
				    const char *name)
{
	const struct nft_set *i;
	const char *p;
	unsigned long *inuse;
	unsigned int n = 0, min = 0;

	p = strchr(name, '%');
	if (p != NULL) {
		if (p[1] != 'd' || strchr(p + 2, '%'))
			return -EINVAL;

		inuse = (unsigned long *)get_zeroed_page(GFP_KERNEL);
		if (inuse == NULL)
			return -ENOMEM;
cont:
		list_for_each_entry(i, &ctx->table->sets, list) {
			int tmp;

			if (!nft_is_active_next(ctx->net, set))
				continue;
			if (!sscanf(i->name, name, &tmp))
				continue;
			if (tmp < min || tmp >= min + BITS_PER_BYTE * PAGE_SIZE)
				continue;

			set_bit(tmp - min, inuse);
		}

		n = find_first_zero_bit(inuse, BITS_PER_BYTE * PAGE_SIZE);
		if (n >= BITS_PER_BYTE * PAGE_SIZE) {
			min += BITS_PER_BYTE * PAGE_SIZE;
			memset(inuse, 0, PAGE_SIZE);
			goto cont;
		}
		free_page((unsigned long)inuse);
	}

	set->name = kasprintf(GFP_KERNEL, name, min + n);
	if (!set->name)
		return -ENOMEM;

	list_for_each_entry(i, &ctx->table->sets, list) {
		if (!nft_is_active_next(ctx->net, i))
			continue;
		if (!strcmp(set->name, i->name)) {
			kfree(set->name);
			return -ENFILE;
		}
	}
	return 0;
}

static int nf_msecs_to_jiffies64(const struct nlattr *nla, u64 *result)
{
	u64 ms = be64_to_cpu(nla_get_be64(nla));
	u64 max = (u64)(~((u64)0));

	max = div_u64(max, NSEC_PER_MSEC);
	if (ms >= max)
		return -ERANGE;

	ms *= NSEC_PER_MSEC;
	*result = nsecs_to_jiffies64(ms);
	return 0;
}

static __be64 nf_jiffies64_to_msecs(u64 input)
{
	u64 ms = jiffies64_to_nsecs(input);

	return cpu_to_be64(div_u64(ms, NSEC_PER_MSEC));
}

static int nf_tables_fill_set(struct sk_buff *skb, const struct nft_ctx *ctx,
			      const struct nft_set *set, u16 event, u16 flags)
{
	struct nfgenmsg *nfmsg;
	struct nlmsghdr *nlh;
	struct nlattr *desc;
	u32 portid = ctx->portid;
	u32 seq = ctx->seq;

	event = nfnl_msg_type(NFNL_SUBSYS_NFTABLES, event);
	nlh = nlmsg_put(skb, portid, seq, event, sizeof(struct nfgenmsg),
			flags);
	if (nlh == NULL)
		goto nla_put_failure;

	nfmsg = nlmsg_data(nlh);
	nfmsg->nfgen_family	= ctx->family;
	nfmsg->version		= NFNETLINK_V0;
	nfmsg->res_id		= htons(ctx->net->nft.base_seq & 0xffff);

	if (nla_put_string(skb, NFTA_SET_TABLE, ctx->table->name))
		goto nla_put_failure;
	if (nla_put_string(skb, NFTA_SET_NAME, set->name))
		goto nla_put_failure;
	if (nla_put_be64(skb, NFTA_SET_HANDLE, cpu_to_be64(set->handle),
			 NFTA_SET_PAD))
		goto nla_put_failure;
	if (set->flags != 0)
		if (nla_put_be32(skb, NFTA_SET_FLAGS, htonl(set->flags)))
			goto nla_put_failure;

	if (nla_put_be32(skb, NFTA_SET_KEY_TYPE, htonl(set->ktype)))
		goto nla_put_failure;
	if (nla_put_be32(skb, NFTA_SET_KEY_LEN, htonl(set->klen)))
		goto nla_put_failure;
	if (set->flags & NFT_SET_MAP) {
		if (nla_put_be32(skb, NFTA_SET_DATA_TYPE, htonl(set->dtype)))
			goto nla_put_failure;
		if (nla_put_be32(skb, NFTA_SET_DATA_LEN, htonl(set->dlen)))
			goto nla_put_failure;
	}
	if (set->flags & NFT_SET_OBJECT &&
	    nla_put_be32(skb, NFTA_SET_OBJ_TYPE, htonl(set->objtype)))
		goto nla_put_failure;

	if (set->timeout &&
	    nla_put_be64(skb, NFTA_SET_TIMEOUT,
			 nf_jiffies64_to_msecs(set->timeout),
			 NFTA_SET_PAD))
		goto nla_put_failure;
	if (set->gc_int &&
	    nla_put_be32(skb, NFTA_SET_GC_INTERVAL, htonl(set->gc_int)))
		goto nla_put_failure;

	if (set->policy != NFT_SET_POL_PERFORMANCE) {
		if (nla_put_be32(skb, NFTA_SET_POLICY, htonl(set->policy)))
			goto nla_put_failure;
	}

	if (nla_put(skb, NFTA_SET_USERDATA, set->udlen, set->udata))
		goto nla_put_failure;

	desc = nla_nest_start(skb, NFTA_SET_DESC);
	if (desc == NULL)
		goto nla_put_failure;
	if (set->size &&
	    nla_put_be32(skb, NFTA_SET_DESC_SIZE, htonl(set->size)))
		goto nla_put_failure;
	nla_nest_end(skb, desc);

	nlmsg_end(skb, nlh);
	return 0;

nla_put_failure:
	nlmsg_trim(skb, nlh);
	return -1;
}

static void nf_tables_set_notify(const struct nft_ctx *ctx,
				 const struct nft_set *set, int event,
			         gfp_t gfp_flags)
{
	struct sk_buff *skb;
	u32 portid = ctx->portid;
	int err;

	if (!ctx->report &&
	    !nfnetlink_has_listeners(ctx->net, NFNLGRP_NFTABLES))
		return;

	skb = nlmsg_new(NLMSG_GOODSIZE, gfp_flags);
	if (skb == NULL)
		goto err;

	err = nf_tables_fill_set(skb, ctx, set, event, 0);
	if (err < 0) {
		kfree_skb(skb);
		goto err;
	}

	nfnetlink_send(skb, ctx->net, portid, NFNLGRP_NFTABLES, ctx->report,
		       gfp_flags);
	return;
err:
	nfnetlink_set_err(ctx->net, portid, NFNLGRP_NFTABLES, -ENOBUFS);
}

static int nf_tables_dump_sets(struct sk_buff *skb, struct netlink_callback *cb)
{
	const struct nft_set *set;
	unsigned int idx, s_idx = cb->args[0];
	struct nft_table *table, *cur_table = (struct nft_table *)cb->args[2];
	struct net *net = sock_net(skb->sk);
	struct nft_ctx *ctx = cb->data, ctx_set;

	if (cb->args[1])
		return skb->len;

	rcu_read_lock();
	cb->seq = net->nft.base_seq;

	list_for_each_entry_rcu(table, &net->nft.tables, list) {
		if (ctx->family != NFPROTO_UNSPEC &&
		    ctx->family != table->family)
			continue;

		if (ctx->table && ctx->table != table)
			continue;

		if (cur_table) {
			if (cur_table != table)
				continue;

			cur_table = NULL;
		}
		idx = 0;
		list_for_each_entry_rcu(set, &table->sets, list) {
			if (idx < s_idx)
				goto cont;
			if (!nft_is_active(net, set))
				goto cont;

			ctx_set = *ctx;
			ctx_set.table = table;
			ctx_set.family = table->family;

			if (nf_tables_fill_set(skb, &ctx_set, set,
					       NFT_MSG_NEWSET,
					       NLM_F_MULTI) < 0) {
				cb->args[0] = idx;
				cb->args[2] = (unsigned long) table;
				goto done;
			}
			nl_dump_check_consistent(cb, nlmsg_hdr(skb));
cont:
			idx++;
		}
		if (s_idx)
			s_idx = 0;
	}
	cb->args[1] = 1;
done:
	rcu_read_unlock();
	return skb->len;
}

static int nf_tables_dump_sets_start(struct netlink_callback *cb)
{
	struct nft_ctx *ctx_dump = NULL;

	ctx_dump = kmemdup(cb->data, sizeof(*ctx_dump), GFP_ATOMIC);
	if (ctx_dump == NULL)
		return -ENOMEM;

	cb->data = ctx_dump;
	return 0;
}

static int nf_tables_dump_sets_done(struct netlink_callback *cb)
{
	kfree(cb->data);
	return 0;
}

/* called with rcu_read_lock held */
static int nf_tables_getset(struct net *net, struct sock *nlsk,
			    struct sk_buff *skb, const struct nlmsghdr *nlh,
			    const struct nlattr * const nla[],
			    struct netlink_ext_ack *extack)
{
	u8 genmask = nft_genmask_cur(net);
	const struct nft_set *set;
	struct nft_ctx ctx;
	struct sk_buff *skb2;
	const struct nfgenmsg *nfmsg = nlmsg_data(nlh);
	int err;

	/* Verify existence before starting dump */
	err = nft_ctx_init_from_setattr(&ctx, net, skb, nlh, nla, extack,
					genmask);
	if (err < 0)
		return err;

	if (nlh->nlmsg_flags & NLM_F_DUMP) {
		struct netlink_dump_control c = {
			.start = nf_tables_dump_sets_start,
			.dump = nf_tables_dump_sets,
			.done = nf_tables_dump_sets_done,
			.data = &ctx,
			.module = THIS_MODULE,
		};

		return nft_netlink_dump_start_rcu(nlsk, skb, nlh, &c);
	}

	/* Only accept unspec with dump */
	if (nfmsg->nfgen_family == NFPROTO_UNSPEC)
		return -EAFNOSUPPORT;
	if (!nla[NFTA_SET_TABLE])
		return -EINVAL;

	set = nft_set_lookup(ctx.table, nla[NFTA_SET_NAME], genmask);
	if (IS_ERR(set))
		return PTR_ERR(set);

	skb2 = alloc_skb(NLMSG_GOODSIZE, GFP_ATOMIC);
	if (skb2 == NULL)
		return -ENOMEM;

	err = nf_tables_fill_set(skb2, &ctx, set, NFT_MSG_NEWSET, 0);
	if (err < 0)
		goto err;

	return nlmsg_unicast(nlsk, skb2, NETLINK_CB(skb).portid);

err:
	kfree_skb(skb2);
	return err;
}

static int nf_tables_set_desc_parse(const struct nft_ctx *ctx,
				    struct nft_set_desc *desc,
				    const struct nlattr *nla)
{
	struct nlattr *da[NFTA_SET_DESC_MAX + 1];
	int err;

	err = nla_parse_nested(da, NFTA_SET_DESC_MAX, nla,
			       nft_set_desc_policy, NULL);
	if (err < 0)
		return err;

	if (da[NFTA_SET_DESC_SIZE] != NULL)
		desc->size = ntohl(nla_get_be32(da[NFTA_SET_DESC_SIZE]));

	return 0;
}

static int nf_tables_newset(struct net *net, struct sock *nlsk,
			    struct sk_buff *skb, const struct nlmsghdr *nlh,
			    const struct nlattr * const nla[],
			    struct netlink_ext_ack *extack)
{
	const struct nfgenmsg *nfmsg = nlmsg_data(nlh);
	u8 genmask = nft_genmask_next(net);
	int family = nfmsg->nfgen_family;
	const struct nft_set_ops *ops;
	struct nft_table *table;
	struct nft_set *set;
	struct nft_ctx ctx;
	char *name;
	u64 size;
	u64 timeout;
	u32 ktype, dtype, flags, policy, gc_int, objtype;
	struct nft_set_desc desc;
	unsigned char *udata;
	u16 udlen;
	int err;

	if (nla[NFTA_SET_TABLE] == NULL ||
	    nla[NFTA_SET_NAME] == NULL ||
	    nla[NFTA_SET_KEY_LEN] == NULL ||
	    nla[NFTA_SET_ID] == NULL)
		return -EINVAL;

	memset(&desc, 0, sizeof(desc));

	ktype = NFT_DATA_VALUE;
	if (nla[NFTA_SET_KEY_TYPE] != NULL) {
		ktype = ntohl(nla_get_be32(nla[NFTA_SET_KEY_TYPE]));
		if ((ktype & NFT_DATA_RESERVED_MASK) == NFT_DATA_RESERVED_MASK)
			return -EINVAL;
	}

	desc.klen = ntohl(nla_get_be32(nla[NFTA_SET_KEY_LEN]));
	if (desc.klen == 0 || desc.klen > NFT_DATA_VALUE_MAXLEN)
		return -EINVAL;

	flags = 0;
	if (nla[NFTA_SET_FLAGS] != NULL) {
		flags = ntohl(nla_get_be32(nla[NFTA_SET_FLAGS]));
		if (flags & ~(NFT_SET_ANONYMOUS | NFT_SET_CONSTANT |
			      NFT_SET_INTERVAL | NFT_SET_TIMEOUT |
			      NFT_SET_MAP | NFT_SET_EVAL |
			      NFT_SET_OBJECT))
			return -EINVAL;
		/* Only one of these operations is supported */
		if ((flags & (NFT_SET_MAP | NFT_SET_EVAL | NFT_SET_OBJECT)) ==
			     (NFT_SET_MAP | NFT_SET_EVAL | NFT_SET_OBJECT))
			return -EOPNOTSUPP;
	}

	dtype = 0;
	if (nla[NFTA_SET_DATA_TYPE] != NULL) {
		if (!(flags & NFT_SET_MAP))
			return -EINVAL;

		dtype = ntohl(nla_get_be32(nla[NFTA_SET_DATA_TYPE]));
		if ((dtype & NFT_DATA_RESERVED_MASK) == NFT_DATA_RESERVED_MASK &&
		    dtype != NFT_DATA_VERDICT)
			return -EINVAL;

		if (dtype != NFT_DATA_VERDICT) {
			if (nla[NFTA_SET_DATA_LEN] == NULL)
				return -EINVAL;
			desc.dlen = ntohl(nla_get_be32(nla[NFTA_SET_DATA_LEN]));
			if (desc.dlen == 0 || desc.dlen > NFT_DATA_VALUE_MAXLEN)
				return -EINVAL;
		} else
			desc.dlen = sizeof(struct nft_verdict);
	} else if (flags & NFT_SET_MAP)
		return -EINVAL;

	if (nla[NFTA_SET_OBJ_TYPE] != NULL) {
		if (!(flags & NFT_SET_OBJECT))
			return -EINVAL;

		objtype = ntohl(nla_get_be32(nla[NFTA_SET_OBJ_TYPE]));
		if (objtype == NFT_OBJECT_UNSPEC ||
		    objtype > NFT_OBJECT_MAX)
			return -EINVAL;
	} else if (flags & NFT_SET_OBJECT)
		return -EINVAL;
	else
		objtype = NFT_OBJECT_UNSPEC;

	timeout = 0;
	if (nla[NFTA_SET_TIMEOUT] != NULL) {
		if (!(flags & NFT_SET_TIMEOUT))
			return -EINVAL;

		err = nf_msecs_to_jiffies64(nla[NFTA_SET_TIMEOUT], &timeout);
		if (err)
			return err;
	}
	gc_int = 0;
	if (nla[NFTA_SET_GC_INTERVAL] != NULL) {
		if (!(flags & NFT_SET_TIMEOUT))
			return -EINVAL;
		gc_int = ntohl(nla_get_be32(nla[NFTA_SET_GC_INTERVAL]));
	}

	policy = NFT_SET_POL_PERFORMANCE;
	if (nla[NFTA_SET_POLICY] != NULL)
		policy = ntohl(nla_get_be32(nla[NFTA_SET_POLICY]));

	if (nla[NFTA_SET_DESC] != NULL) {
		err = nf_tables_set_desc_parse(&ctx, &desc, nla[NFTA_SET_DESC]);
		if (err < 0)
			return err;
	}

	table = nft_table_lookup(net, nla[NFTA_SET_TABLE], family, genmask);
	if (IS_ERR(table)) {
		NL_SET_BAD_ATTR(extack, nla[NFTA_SET_TABLE]);
		return PTR_ERR(table);
	}

	nft_ctx_init(&ctx, net, skb, nlh, family, table, NULL, nla);

	set = nft_set_lookup(table, nla[NFTA_SET_NAME], genmask);
	if (IS_ERR(set)) {
		if (PTR_ERR(set) != -ENOENT) {
			NL_SET_BAD_ATTR(extack, nla[NFTA_SET_NAME]);
			return PTR_ERR(set);
		}
	} else {
		if (nlh->nlmsg_flags & NLM_F_EXCL) {
			NL_SET_BAD_ATTR(extack, nla[NFTA_SET_NAME]);
			return -EEXIST;
		}
		if (nlh->nlmsg_flags & NLM_F_REPLACE)
			return -EOPNOTSUPP;

		return 0;
	}

	if (!(nlh->nlmsg_flags & NLM_F_CREATE))
		return -ENOENT;

	ops = nft_select_set_ops(&ctx, nla, &desc, policy);
	if (IS_ERR(ops))
		return PTR_ERR(ops);

	udlen = 0;
	if (nla[NFTA_SET_USERDATA])
		udlen = nla_len(nla[NFTA_SET_USERDATA]);

	size = 0;
	if (ops->privsize != NULL)
		size = ops->privsize(nla, &desc);

	set = kvzalloc(sizeof(*set) + size + udlen, GFP_KERNEL);
	if (!set) {
		err = -ENOMEM;
		goto err1;
	}

	name = nla_strdup(nla[NFTA_SET_NAME], GFP_KERNEL);
	if (!name) {
		err = -ENOMEM;
		goto err2;
	}

	err = nf_tables_set_alloc_name(&ctx, set, name);
	kfree(name);
	if (err < 0)
		goto err2;

	udata = NULL;
	if (udlen) {
		udata = set->data + size;
		nla_memcpy(udata, nla[NFTA_SET_USERDATA], udlen);
	}

	INIT_LIST_HEAD(&set->bindings);
	set->table = table;
	write_pnet(&set->net, net);
	set->ops   = ops;
	set->ktype = ktype;
	set->klen  = desc.klen;
	set->dtype = dtype;
	set->objtype = objtype;
	set->dlen  = desc.dlen;
	set->flags = flags;
	set->size  = desc.size;
	set->policy = policy;
	set->udlen  = udlen;
	set->udata  = udata;
	set->timeout = timeout;
	set->gc_int = gc_int;
	set->handle = nf_tables_alloc_handle(table);

	err = ops->init(set, &desc, nla);
	if (err < 0)
		goto err3;

	err = nft_trans_set_add(&ctx, NFT_MSG_NEWSET, set);
	if (err < 0)
		goto err4;

	list_add_tail_rcu(&set->list, &table->sets);
	table->use++;
	return 0;

err4:
	ops->destroy(set);
err3:
	kfree(set->name);
err2:
	kvfree(set);
err1:
	module_put(to_set_type(ops)->owner);
	return err;
}

static void nft_set_destroy(struct nft_set *set)
{
	set->ops->destroy(set);
	module_put(to_set_type(set->ops)->owner);
	kfree(set->name);
	kvfree(set);
}

static int nf_tables_delset(struct net *net, struct sock *nlsk,
			    struct sk_buff *skb, const struct nlmsghdr *nlh,
			    const struct nlattr * const nla[],
			    struct netlink_ext_ack *extack)
{
	const struct nfgenmsg *nfmsg = nlmsg_data(nlh);
	u8 genmask = nft_genmask_next(net);
	const struct nlattr *attr;
	struct nft_set *set;
	struct nft_ctx ctx;
	int err;

	if (nfmsg->nfgen_family == NFPROTO_UNSPEC)
		return -EAFNOSUPPORT;
	if (nla[NFTA_SET_TABLE] == NULL)
		return -EINVAL;

	err = nft_ctx_init_from_setattr(&ctx, net, skb, nlh, nla, extack,
					genmask);
	if (err < 0)
		return err;

	if (nla[NFTA_SET_HANDLE]) {
		attr = nla[NFTA_SET_HANDLE];
		set = nft_set_lookup_byhandle(ctx.table, attr, genmask);
	} else {
		attr = nla[NFTA_SET_NAME];
		set = nft_set_lookup(ctx.table, attr, genmask);
	}

	if (IS_ERR(set)) {
		NL_SET_BAD_ATTR(extack, attr);
		return PTR_ERR(set);
	}
	if (!list_empty(&set->bindings) ||
	    (nlh->nlmsg_flags & NLM_F_NONREC && atomic_read(&set->nelems) > 0)) {
		NL_SET_BAD_ATTR(extack, attr);
		return -EBUSY;
	}

	return nft_delset(&ctx, set);
}

static int nf_tables_bind_check_setelem(const struct nft_ctx *ctx,
					struct nft_set *set,
					const struct nft_set_iter *iter,
					struct nft_set_elem *elem)
{
	const struct nft_set_ext *ext = nft_set_elem_ext(set, elem->priv);
	enum nft_registers dreg;

	dreg = nft_type_to_reg(set->dtype);
	return nft_validate_register_store(ctx, dreg, nft_set_ext_data(ext),
					   set->dtype == NFT_DATA_VERDICT ?
					   NFT_DATA_VERDICT : NFT_DATA_VALUE,
					   set->dlen);
}

int nf_tables_bind_set(const struct nft_ctx *ctx, struct nft_set *set,
		       struct nft_set_binding *binding)
{
	struct nft_set_binding *i;
	struct nft_set_iter iter;

	if (!list_empty(&set->bindings) && nft_set_is_anonymous(set))
		return -EBUSY;

	if (binding->flags & NFT_SET_MAP) {
		/* If the set is already bound to the same chain all
		 * jumps are already validated for that chain.
		 */
		list_for_each_entry(i, &set->bindings, list) {
			if (i->flags & NFT_SET_MAP &&
			    i->chain == binding->chain)
				goto bind;
		}

		iter.genmask	= nft_genmask_next(ctx->net);
		iter.skip 	= 0;
		iter.count	= 0;
		iter.err	= 0;
		iter.fn		= nf_tables_bind_check_setelem;

		set->ops->walk(ctx, set, &iter);
		if (iter.err < 0)
			return iter.err;
	}
bind:
	binding->chain = ctx->chain;
	list_add_tail_rcu(&binding->list, &set->bindings);
	return 0;
}
EXPORT_SYMBOL_GPL(nf_tables_bind_set);

void nf_tables_rebind_set(const struct nft_ctx *ctx, struct nft_set *set,
			  struct nft_set_binding *binding)
{
	if (list_empty(&set->bindings) && nft_set_is_anonymous(set) &&
	    nft_is_active(ctx->net, set))
		list_add_tail_rcu(&set->list, &ctx->table->sets);

	list_add_tail_rcu(&binding->list, &set->bindings);
}
EXPORT_SYMBOL_GPL(nf_tables_rebind_set);

void nf_tables_unbind_set(const struct nft_ctx *ctx, struct nft_set *set,
		          struct nft_set_binding *binding)
{
	list_del_rcu(&binding->list);

	if (list_empty(&set->bindings) && nft_set_is_anonymous(set) &&
	    nft_is_active(ctx->net, set))
		list_del_rcu(&set->list);
}
EXPORT_SYMBOL_GPL(nf_tables_unbind_set);

void nf_tables_destroy_set(const struct nft_ctx *ctx, struct nft_set *set)
{
	if (list_empty(&set->bindings) && nft_set_is_anonymous(set) &&
	    nft_is_active(ctx->net, set)) {
		nf_tables_set_notify(ctx, set, NFT_MSG_DELSET, GFP_ATOMIC);
		nft_set_destroy(set);
	}
}
EXPORT_SYMBOL_GPL(nf_tables_destroy_set);

const struct nft_set_ext_type nft_set_ext_types[] = {
	[NFT_SET_EXT_KEY]		= {
		.align	= __alignof__(u32),
	},
	[NFT_SET_EXT_DATA]		= {
		.align	= __alignof__(u32),
	},
	[NFT_SET_EXT_EXPR]		= {
		.align	= __alignof__(struct nft_expr),
	},
	[NFT_SET_EXT_OBJREF]		= {
		.len	= sizeof(struct nft_object *),
		.align	= __alignof__(struct nft_object *),
	},
	[NFT_SET_EXT_FLAGS]		= {
		.len	= sizeof(u8),
		.align	= __alignof__(u8),
	},
	[NFT_SET_EXT_TIMEOUT]		= {
		.len	= sizeof(u64),
		.align	= __alignof__(u64),
	},
	[NFT_SET_EXT_EXPIRATION]	= {
		.len	= sizeof(u64),
		.align	= __alignof__(u64),
	},
	[NFT_SET_EXT_USERDATA]		= {
		.len	= sizeof(struct nft_userdata),
		.align	= __alignof__(struct nft_userdata),
	},
};
EXPORT_SYMBOL_GPL(nft_set_ext_types);

/*
 * Set elements
 */

static const struct nla_policy nft_set_elem_policy[NFTA_SET_ELEM_MAX + 1] = {
	[NFTA_SET_ELEM_KEY]		= { .type = NLA_NESTED },
	[NFTA_SET_ELEM_DATA]		= { .type = NLA_NESTED },
	[NFTA_SET_ELEM_FLAGS]		= { .type = NLA_U32 },
	[NFTA_SET_ELEM_TIMEOUT]		= { .type = NLA_U64 },
	[NFTA_SET_ELEM_USERDATA]	= { .type = NLA_BINARY,
					    .len = NFT_USERDATA_MAXLEN },
	[NFTA_SET_ELEM_EXPR]		= { .type = NLA_NESTED },
	[NFTA_SET_ELEM_OBJREF]		= { .type = NLA_STRING },
};

static const struct nla_policy nft_set_elem_list_policy[NFTA_SET_ELEM_LIST_MAX + 1] = {
	[NFTA_SET_ELEM_LIST_TABLE]	= { .type = NLA_STRING,
					    .len = NFT_TABLE_MAXNAMELEN - 1 },
	[NFTA_SET_ELEM_LIST_SET]	= { .type = NLA_STRING,
					    .len = NFT_SET_MAXNAMELEN - 1 },
	[NFTA_SET_ELEM_LIST_ELEMENTS]	= { .type = NLA_NESTED },
	[NFTA_SET_ELEM_LIST_SET_ID]	= { .type = NLA_U32 },
};

static int nft_ctx_init_from_elemattr(struct nft_ctx *ctx, struct net *net,
				      const struct sk_buff *skb,
				      const struct nlmsghdr *nlh,
				      const struct nlattr * const nla[],
				      struct netlink_ext_ack *extack,
				      u8 genmask)
{
	const struct nfgenmsg *nfmsg = nlmsg_data(nlh);
	int family = nfmsg->nfgen_family;
	struct nft_table *table;

	table = nft_table_lookup(net, nla[NFTA_SET_ELEM_LIST_TABLE], family,
				 genmask);
	if (IS_ERR(table)) {
		NL_SET_BAD_ATTR(extack, nla[NFTA_SET_ELEM_LIST_TABLE]);
		return PTR_ERR(table);
	}

	nft_ctx_init(ctx, net, skb, nlh, family, table, NULL, nla);
	return 0;
}

static int nf_tables_fill_setelem(struct sk_buff *skb,
				  const struct nft_set *set,
				  const struct nft_set_elem *elem)
{
	const struct nft_set_ext *ext = nft_set_elem_ext(set, elem->priv);
	unsigned char *b = skb_tail_pointer(skb);
	struct nlattr *nest;

	nest = nla_nest_start(skb, NFTA_LIST_ELEM);
	if (nest == NULL)
		goto nla_put_failure;

	if (nft_data_dump(skb, NFTA_SET_ELEM_KEY, nft_set_ext_key(ext),
			  NFT_DATA_VALUE, set->klen) < 0)
		goto nla_put_failure;

	if (nft_set_ext_exists(ext, NFT_SET_EXT_DATA) &&
	    nft_data_dump(skb, NFTA_SET_ELEM_DATA, nft_set_ext_data(ext),
			  set->dtype == NFT_DATA_VERDICT ? NFT_DATA_VERDICT : NFT_DATA_VALUE,
			  set->dlen) < 0)
		goto nla_put_failure;

	if (nft_set_ext_exists(ext, NFT_SET_EXT_EXPR) &&
	    nft_expr_dump(skb, NFTA_SET_ELEM_EXPR, nft_set_ext_expr(ext)) < 0)
		goto nla_put_failure;

	if (nft_set_ext_exists(ext, NFT_SET_EXT_OBJREF) &&
	    nla_put_string(skb, NFTA_SET_ELEM_OBJREF,
			   (*nft_set_ext_obj(ext))->name) < 0)
		goto nla_put_failure;

	if (nft_set_ext_exists(ext, NFT_SET_EXT_FLAGS) &&
	    nla_put_be32(skb, NFTA_SET_ELEM_FLAGS,
		         htonl(*nft_set_ext_flags(ext))))
		goto nla_put_failure;

	if (nft_set_ext_exists(ext, NFT_SET_EXT_TIMEOUT) &&
	    nla_put_be64(skb, NFTA_SET_ELEM_TIMEOUT,
			 nf_jiffies64_to_msecs(*nft_set_ext_timeout(ext)),
			 NFTA_SET_ELEM_PAD))
		goto nla_put_failure;

	if (nft_set_ext_exists(ext, NFT_SET_EXT_EXPIRATION)) {
		u64 expires, now = get_jiffies_64();

		expires = *nft_set_ext_expiration(ext);
		if (time_before64(now, expires))
			expires -= now;
		else
			expires = 0;

		if (nla_put_be64(skb, NFTA_SET_ELEM_EXPIRATION,
				 nf_jiffies64_to_msecs(expires),
				 NFTA_SET_ELEM_PAD))
			goto nla_put_failure;
	}

	if (nft_set_ext_exists(ext, NFT_SET_EXT_USERDATA)) {
		struct nft_userdata *udata;

		udata = nft_set_ext_userdata(ext);
		if (nla_put(skb, NFTA_SET_ELEM_USERDATA,
			    udata->len + 1, udata->data))
			goto nla_put_failure;
	}

	nla_nest_end(skb, nest);
	return 0;

nla_put_failure:
	nlmsg_trim(skb, b);
	return -EMSGSIZE;
}

struct nft_set_dump_args {
	const struct netlink_callback	*cb;
	struct nft_set_iter		iter;
	struct sk_buff			*skb;
};

static int nf_tables_dump_setelem(const struct nft_ctx *ctx,
				  struct nft_set *set,
				  const struct nft_set_iter *iter,
				  struct nft_set_elem *elem)
{
	struct nft_set_dump_args *args;

	args = container_of(iter, struct nft_set_dump_args, iter);
	return nf_tables_fill_setelem(args->skb, set, elem);
}

struct nft_set_dump_ctx {
	const struct nft_set	*set;
	struct nft_ctx		ctx;
};

static int nf_tables_dump_set(struct sk_buff *skb, struct netlink_callback *cb)
{
	struct nft_set_dump_ctx *dump_ctx = cb->data;
	struct net *net = sock_net(skb->sk);
	struct nft_table *table;
	struct nft_set *set;
	struct nft_set_dump_args args;
	bool set_found = false;
	struct nfgenmsg *nfmsg;
	struct nlmsghdr *nlh;
	struct nlattr *nest;
	u32 portid, seq;
	int event;

	rcu_read_lock();
	list_for_each_entry_rcu(table, &net->nft.tables, list) {
		if (dump_ctx->ctx.family != NFPROTO_UNSPEC &&
		    dump_ctx->ctx.family != table->family)
			continue;

		if (table != dump_ctx->ctx.table)
			continue;

		list_for_each_entry_rcu(set, &table->sets, list) {
			if (set == dump_ctx->set) {
				set_found = true;
				break;
			}
		}
		break;
	}

	if (!set_found) {
		rcu_read_unlock();
		return -ENOENT;
	}

	event  = nfnl_msg_type(NFNL_SUBSYS_NFTABLES, NFT_MSG_NEWSETELEM);
	portid = NETLINK_CB(cb->skb).portid;
	seq    = cb->nlh->nlmsg_seq;

	nlh = nlmsg_put(skb, portid, seq, event, sizeof(struct nfgenmsg),
			NLM_F_MULTI);
	if (nlh == NULL)
		goto nla_put_failure;

	nfmsg = nlmsg_data(nlh);
	nfmsg->nfgen_family = table->family;
	nfmsg->version      = NFNETLINK_V0;
	nfmsg->res_id	    = htons(net->nft.base_seq & 0xffff);

	if (nla_put_string(skb, NFTA_SET_ELEM_LIST_TABLE, table->name))
		goto nla_put_failure;
	if (nla_put_string(skb, NFTA_SET_ELEM_LIST_SET, set->name))
		goto nla_put_failure;

	nest = nla_nest_start(skb, NFTA_SET_ELEM_LIST_ELEMENTS);
	if (nest == NULL)
		goto nla_put_failure;

	args.cb			= cb;
	args.skb		= skb;
	args.iter.genmask	= nft_genmask_cur(net);
	args.iter.skip		= cb->args[0];
	args.iter.count		= 0;
	args.iter.err		= 0;
	args.iter.fn		= nf_tables_dump_setelem;
	set->ops->walk(&dump_ctx->ctx, set, &args.iter);
	rcu_read_unlock();

	nla_nest_end(skb, nest);
	nlmsg_end(skb, nlh);

	if (args.iter.err && args.iter.err != -EMSGSIZE)
		return args.iter.err;
	if (args.iter.count == cb->args[0])
		return 0;

	cb->args[0] = args.iter.count;
	return skb->len;

nla_put_failure:
	rcu_read_unlock();
	return -ENOSPC;
}

static int nf_tables_dump_set_start(struct netlink_callback *cb)
{
	struct nft_set_dump_ctx *dump_ctx = cb->data;

	cb->data = kmemdup(dump_ctx, sizeof(*dump_ctx), GFP_ATOMIC);

	return cb->data ? 0 : -ENOMEM;
}

static int nf_tables_dump_set_done(struct netlink_callback *cb)
{
	kfree(cb->data);
	return 0;
}

static int nf_tables_fill_setelem_info(struct sk_buff *skb,
				       const struct nft_ctx *ctx, u32 seq,
				       u32 portid, int event, u16 flags,
				       const struct nft_set *set,
				       const struct nft_set_elem *elem)
{
	struct nfgenmsg *nfmsg;
	struct nlmsghdr *nlh;
	struct nlattr *nest;
	int err;

	event = nfnl_msg_type(NFNL_SUBSYS_NFTABLES, event);
	nlh = nlmsg_put(skb, portid, seq, event, sizeof(struct nfgenmsg),
			flags);
	if (nlh == NULL)
		goto nla_put_failure;

	nfmsg = nlmsg_data(nlh);
	nfmsg->nfgen_family	= ctx->family;
	nfmsg->version		= NFNETLINK_V0;
	nfmsg->res_id		= htons(ctx->net->nft.base_seq & 0xffff);

	if (nla_put_string(skb, NFTA_SET_TABLE, ctx->table->name))
		goto nla_put_failure;
	if (nla_put_string(skb, NFTA_SET_NAME, set->name))
		goto nla_put_failure;

	nest = nla_nest_start(skb, NFTA_SET_ELEM_LIST_ELEMENTS);
	if (nest == NULL)
		goto nla_put_failure;

	err = nf_tables_fill_setelem(skb, set, elem);
	if (err < 0)
		goto nla_put_failure;

	nla_nest_end(skb, nest);

	nlmsg_end(skb, nlh);
	return 0;

nla_put_failure:
	nlmsg_trim(skb, nlh);
	return -1;
}

static int nft_setelem_parse_flags(const struct nft_set *set,
				   const struct nlattr *attr, u32 *flags)
{
	if (attr == NULL)
		return 0;

	*flags = ntohl(nla_get_be32(attr));
	if (*flags & ~NFT_SET_ELEM_INTERVAL_END)
		return -EINVAL;
	if (!(set->flags & NFT_SET_INTERVAL) &&
	    *flags & NFT_SET_ELEM_INTERVAL_END)
		return -EINVAL;

	return 0;
}

static int nft_get_set_elem(struct nft_ctx *ctx, struct nft_set *set,
			    const struct nlattr *attr)
{
	struct nlattr *nla[NFTA_SET_ELEM_MAX + 1];
	struct nft_data_desc desc;
	struct nft_set_elem elem;
	struct sk_buff *skb;
	uint32_t flags = 0;
	void *priv;
	int err;

	err = nla_parse_nested(nla, NFTA_SET_ELEM_MAX, attr,
			       nft_set_elem_policy, NULL);
	if (err < 0)
		return err;

	if (!nla[NFTA_SET_ELEM_KEY])
		return -EINVAL;

	err = nft_setelem_parse_flags(set, nla[NFTA_SET_ELEM_FLAGS], &flags);
	if (err < 0)
		return err;

	err = nft_data_init(ctx, &elem.key.val, sizeof(elem.key), &desc,
			    nla[NFTA_SET_ELEM_KEY]);
	if (err < 0)
		return err;

	err = -EINVAL;
	if (desc.type != NFT_DATA_VALUE || desc.len != set->klen)
		return err;

	priv = set->ops->get(ctx->net, set, &elem, flags);
	if (IS_ERR(priv))
		return PTR_ERR(priv);

	elem.priv = priv;

	err = -ENOMEM;
	skb = nlmsg_new(NLMSG_GOODSIZE, GFP_ATOMIC);
	if (skb == NULL)
		goto err1;

	err = nf_tables_fill_setelem_info(skb, ctx, ctx->seq, ctx->portid,
					  NFT_MSG_NEWSETELEM, 0, set, &elem);
	if (err < 0)
		goto err2;

	err = nfnetlink_unicast(skb, ctx->net, ctx->portid, MSG_DONTWAIT);
	/* This avoids a loop in nfnetlink. */
	if (err < 0)
		goto err1;

	return 0;
err2:
	kfree_skb(skb);
err1:
	/* this avoids a loop in nfnetlink. */
	return err == -EAGAIN ? -ENOBUFS : err;
}

/* called with rcu_read_lock held */
static int nf_tables_getsetelem(struct net *net, struct sock *nlsk,
				struct sk_buff *skb, const struct nlmsghdr *nlh,
				const struct nlattr * const nla[],
				struct netlink_ext_ack *extack)
{
	u8 genmask = nft_genmask_cur(net);
	struct nft_set *set;
	struct nlattr *attr;
	struct nft_ctx ctx;
	int rem, err = 0;

	err = nft_ctx_init_from_elemattr(&ctx, net, skb, nlh, nla, extack,
					 genmask);
	if (err < 0)
		return err;

	set = nft_set_lookup(ctx.table, nla[NFTA_SET_ELEM_LIST_SET], genmask);
	if (IS_ERR(set))
		return PTR_ERR(set);

	if (nlh->nlmsg_flags & NLM_F_DUMP) {
		struct netlink_dump_control c = {
			.start = nf_tables_dump_set_start,
			.dump = nf_tables_dump_set,
			.done = nf_tables_dump_set_done,
			.module = THIS_MODULE,
		};
		struct nft_set_dump_ctx dump_ctx = {
			.set = set,
			.ctx = ctx,
		};

		c.data = &dump_ctx;
		return nft_netlink_dump_start_rcu(nlsk, skb, nlh, &c);
	}

	if (!nla[NFTA_SET_ELEM_LIST_ELEMENTS])
		return -EINVAL;

	nla_for_each_nested(attr, nla[NFTA_SET_ELEM_LIST_ELEMENTS], rem) {
		err = nft_get_set_elem(&ctx, set, attr);
		if (err < 0)
			break;
	}

	return err;
}

static void nf_tables_setelem_notify(const struct nft_ctx *ctx,
				     const struct nft_set *set,
				     const struct nft_set_elem *elem,
				     int event, u16 flags)
{
	struct net *net = ctx->net;
	u32 portid = ctx->portid;
	struct sk_buff *skb;
	int err;

	if (!ctx->report && !nfnetlink_has_listeners(net, NFNLGRP_NFTABLES))
		return;

	skb = nlmsg_new(NLMSG_GOODSIZE, GFP_KERNEL);
	if (skb == NULL)
		goto err;

	err = nf_tables_fill_setelem_info(skb, ctx, 0, portid, event, flags,
					  set, elem);
	if (err < 0) {
		kfree_skb(skb);
		goto err;
	}

	nfnetlink_send(skb, net, portid, NFNLGRP_NFTABLES, ctx->report,
		       GFP_KERNEL);
	return;
err:
	nfnetlink_set_err(net, portid, NFNLGRP_NFTABLES, -ENOBUFS);
}

static struct nft_trans *nft_trans_elem_alloc(struct nft_ctx *ctx,
					      int msg_type,
					      struct nft_set *set)
{
	struct nft_trans *trans;

	trans = nft_trans_alloc(ctx, msg_type, sizeof(struct nft_trans_elem));
	if (trans == NULL)
		return NULL;

	nft_trans_elem_set(trans) = set;
	return trans;
}

void *nft_set_elem_init(const struct nft_set *set,
			const struct nft_set_ext_tmpl *tmpl,
			const u32 *key, const u32 *data,
			u64 timeout, gfp_t gfp)
{
	struct nft_set_ext *ext;
	void *elem;

	elem = kzalloc(set->ops->elemsize + tmpl->len, gfp);
	if (elem == NULL)
		return NULL;

	ext = nft_set_elem_ext(set, elem);
	nft_set_ext_init(ext, tmpl);

	memcpy(nft_set_ext_key(ext), key, set->klen);
	if (nft_set_ext_exists(ext, NFT_SET_EXT_DATA))
		memcpy(nft_set_ext_data(ext), data, set->dlen);
	if (nft_set_ext_exists(ext, NFT_SET_EXT_EXPIRATION))
		*nft_set_ext_expiration(ext) =
			get_jiffies_64() + timeout;
	if (nft_set_ext_exists(ext, NFT_SET_EXT_TIMEOUT))
		*nft_set_ext_timeout(ext) = timeout;

	return elem;
}

void nft_set_elem_destroy(const struct nft_set *set, void *elem,
			  bool destroy_expr)
{
	struct nft_set_ext *ext = nft_set_elem_ext(set, elem);
	struct nft_ctx ctx = {
		.net	= read_pnet(&set->net),
		.family	= set->table->family,
	};

	nft_data_release(nft_set_ext_key(ext), NFT_DATA_VALUE);
	if (nft_set_ext_exists(ext, NFT_SET_EXT_DATA))
		nft_data_release(nft_set_ext_data(ext), set->dtype);
	if (destroy_expr && nft_set_ext_exists(ext, NFT_SET_EXT_EXPR)) {
		struct nft_expr *expr = nft_set_ext_expr(ext);

		if (expr->ops->destroy_clone) {
			expr->ops->destroy_clone(&ctx, expr);
			module_put(expr->ops->type->owner);
		} else {
			nf_tables_expr_destroy(&ctx, expr);
		}
	}
	if (nft_set_ext_exists(ext, NFT_SET_EXT_OBJREF))
		(*nft_set_ext_obj(ext))->use--;
	kfree(elem);
}
EXPORT_SYMBOL_GPL(nft_set_elem_destroy);

/* Only called from commit path, nft_set_elem_deactivate() already deals with
 * the refcounting from the preparation phase.
 */
static void nf_tables_set_elem_destroy(const struct nft_ctx *ctx,
				       const struct nft_set *set, void *elem)
{
	struct nft_set_ext *ext = nft_set_elem_ext(set, elem);

	if (nft_set_ext_exists(ext, NFT_SET_EXT_EXPR))
		nf_tables_expr_destroy(ctx, nft_set_ext_expr(ext));
	kfree(elem);
}

static int nft_add_set_elem(struct nft_ctx *ctx, struct nft_set *set,
			    const struct nlattr *attr, u32 nlmsg_flags)
{
	struct nlattr *nla[NFTA_SET_ELEM_MAX + 1];
	u8 genmask = nft_genmask_next(ctx->net);
	struct nft_data_desc d1, d2;
	struct nft_set_ext_tmpl tmpl;
	struct nft_set_ext *ext, *ext2;
	struct nft_set_elem elem;
	struct nft_set_binding *binding;
	struct nft_object *obj = NULL;
	struct nft_userdata *udata;
	struct nft_data data;
	enum nft_registers dreg;
	struct nft_trans *trans;
	u32 flags = 0;
	u64 timeout;
	u8 ulen;
	int err;

	err = nla_parse_nested(nla, NFTA_SET_ELEM_MAX, attr,
			       nft_set_elem_policy, NULL);
	if (err < 0)
		return err;

	if (nla[NFTA_SET_ELEM_KEY] == NULL)
		return -EINVAL;

	nft_set_ext_prepare(&tmpl);

	err = nft_setelem_parse_flags(set, nla[NFTA_SET_ELEM_FLAGS], &flags);
	if (err < 0)
		return err;
	if (flags != 0)
		nft_set_ext_add(&tmpl, NFT_SET_EXT_FLAGS);

	if (set->flags & NFT_SET_MAP) {
		if (nla[NFTA_SET_ELEM_DATA] == NULL &&
		    !(flags & NFT_SET_ELEM_INTERVAL_END))
			return -EINVAL;
		if (nla[NFTA_SET_ELEM_DATA] != NULL &&
		    flags & NFT_SET_ELEM_INTERVAL_END)
			return -EINVAL;
	} else {
		if (nla[NFTA_SET_ELEM_DATA] != NULL)
			return -EINVAL;
	}

	timeout = 0;
	if (nla[NFTA_SET_ELEM_TIMEOUT] != NULL) {
		if (!(set->flags & NFT_SET_TIMEOUT))
			return -EINVAL;
		err = nf_msecs_to_jiffies64(nla[NFTA_SET_ELEM_TIMEOUT],
					    &timeout);
		if (err)
			return err;
	} else if (set->flags & NFT_SET_TIMEOUT) {
		timeout = set->timeout;
	}

	err = nft_data_init(ctx, &elem.key.val, sizeof(elem.key), &d1,
			    nla[NFTA_SET_ELEM_KEY]);
	if (err < 0)
		goto err1;
	err = -EINVAL;
	if (d1.type != NFT_DATA_VALUE || d1.len != set->klen)
		goto err2;

	nft_set_ext_add_length(&tmpl, NFT_SET_EXT_KEY, d1.len);
	if (timeout > 0) {
		nft_set_ext_add(&tmpl, NFT_SET_EXT_EXPIRATION);
		if (timeout != set->timeout)
			nft_set_ext_add(&tmpl, NFT_SET_EXT_TIMEOUT);
	}

	if (nla[NFTA_SET_ELEM_OBJREF] != NULL) {
		if (!(set->flags & NFT_SET_OBJECT)) {
			err = -EINVAL;
			goto err2;
		}
		obj = nft_obj_lookup(ctx->table, nla[NFTA_SET_ELEM_OBJREF],
				     set->objtype, genmask);
		if (IS_ERR(obj)) {
			err = PTR_ERR(obj);
			goto err2;
		}
		nft_set_ext_add(&tmpl, NFT_SET_EXT_OBJREF);
	}

	if (nla[NFTA_SET_ELEM_DATA] != NULL) {
		err = nft_data_init(ctx, &data, sizeof(data), &d2,
				    nla[NFTA_SET_ELEM_DATA]);
		if (err < 0)
			goto err2;

		err = -EINVAL;
		if (set->dtype != NFT_DATA_VERDICT && d2.len != set->dlen)
			goto err3;

		dreg = nft_type_to_reg(set->dtype);
		list_for_each_entry(binding, &set->bindings, list) {
			struct nft_ctx bind_ctx = {
				.net	= ctx->net,
				.family	= ctx->family,
				.table	= ctx->table,
				.chain	= (struct nft_chain *)binding->chain,
			};

			if (!(binding->flags & NFT_SET_MAP))
				continue;

			err = nft_validate_register_store(&bind_ctx, dreg,
							  &data,
							  d2.type, d2.len);
			if (err < 0)
				goto err3;

			if (d2.type == NFT_DATA_VERDICT &&
			    (data.verdict.code == NFT_GOTO ||
			     data.verdict.code == NFT_JUMP))
				nft_validate_state_update(ctx->net,
							  NFT_VALIDATE_NEED);
		}

		nft_set_ext_add_length(&tmpl, NFT_SET_EXT_DATA, d2.len);
	}

	/* The full maximum length of userdata can exceed the maximum
	 * offset value (U8_MAX) for following extensions, therefor it
	 * must be the last extension added.
	 */
	ulen = 0;
	if (nla[NFTA_SET_ELEM_USERDATA] != NULL) {
		ulen = nla_len(nla[NFTA_SET_ELEM_USERDATA]);
		if (ulen > 0)
			nft_set_ext_add_length(&tmpl, NFT_SET_EXT_USERDATA,
					       ulen);
	}

	err = -ENOMEM;
	elem.priv = nft_set_elem_init(set, &tmpl, elem.key.val.data, data.data,
				      timeout, GFP_KERNEL);
	if (elem.priv == NULL)
		goto err3;

	ext = nft_set_elem_ext(set, elem.priv);
	if (flags)
		*nft_set_ext_flags(ext) = flags;
	if (ulen > 0) {
		udata = nft_set_ext_userdata(ext);
		udata->len = ulen - 1;
		nla_memcpy(&udata->data, nla[NFTA_SET_ELEM_USERDATA], ulen);
	}
	if (obj) {
		*nft_set_ext_obj(ext) = obj;
		obj->use++;
	}

	trans = nft_trans_elem_alloc(ctx, NFT_MSG_NEWSETELEM, set);
	if (trans == NULL)
		goto err4;

	ext->genmask = nft_genmask_cur(ctx->net) | NFT_SET_ELEM_BUSY_MASK;
	err = set->ops->insert(ctx->net, set, &elem, &ext2);
	if (err) {
		if (err == -EEXIST) {
			if (nft_set_ext_exists(ext, NFT_SET_EXT_DATA) ^
			    nft_set_ext_exists(ext2, NFT_SET_EXT_DATA) ||
			    nft_set_ext_exists(ext, NFT_SET_EXT_OBJREF) ^
			    nft_set_ext_exists(ext2, NFT_SET_EXT_OBJREF)) {
				err = -EBUSY;
				goto err5;
			}
			if ((nft_set_ext_exists(ext, NFT_SET_EXT_DATA) &&
			     nft_set_ext_exists(ext2, NFT_SET_EXT_DATA) &&
			     memcmp(nft_set_ext_data(ext),
				    nft_set_ext_data(ext2), set->dlen) != 0) ||
			    (nft_set_ext_exists(ext, NFT_SET_EXT_OBJREF) &&
			     nft_set_ext_exists(ext2, NFT_SET_EXT_OBJREF) &&
			     *nft_set_ext_obj(ext) != *nft_set_ext_obj(ext2)))
				err = -EBUSY;
			else if (!(nlmsg_flags & NLM_F_EXCL))
				err = 0;
		}
		goto err5;
	}

	if (set->size &&
	    !atomic_add_unless(&set->nelems, 1, set->size + set->ndeact)) {
		err = -ENFILE;
		goto err6;
	}

	nft_trans_elem(trans) = elem;
	list_add_tail(&trans->list, &ctx->net->nft.commit_list);
	return 0;

err6:
	set->ops->remove(ctx->net, set, &elem);
err5:
	kfree(trans);
err4:
	if (obj)
		obj->use--;
	kfree(elem.priv);
err3:
	if (nla[NFTA_SET_ELEM_DATA] != NULL)
		nft_data_release(&data, d2.type);
err2:
	nft_data_release(&elem.key.val, d1.type);
err1:
	return err;
}

static int nf_tables_newsetelem(struct net *net, struct sock *nlsk,
				struct sk_buff *skb, const struct nlmsghdr *nlh,
				const struct nlattr * const nla[],
				struct netlink_ext_ack *extack)
{
	u8 genmask = nft_genmask_next(net);
	const struct nlattr *attr;
	struct nft_set *set;
	struct nft_ctx ctx;
	int rem, err;

	if (nla[NFTA_SET_ELEM_LIST_ELEMENTS] == NULL)
		return -EINVAL;

	err = nft_ctx_init_from_elemattr(&ctx, net, skb, nlh, nla, extack,
					 genmask);
	if (err < 0)
		return err;

	set = nft_set_lookup_global(net, ctx.table, nla[NFTA_SET_ELEM_LIST_SET],
				    nla[NFTA_SET_ELEM_LIST_SET_ID], genmask);
	if (IS_ERR(set))
		return PTR_ERR(set);

	if (!list_empty(&set->bindings) && set->flags & NFT_SET_CONSTANT)
		return -EBUSY;

	nla_for_each_nested(attr, nla[NFTA_SET_ELEM_LIST_ELEMENTS], rem) {
		err = nft_add_set_elem(&ctx, set, attr, nlh->nlmsg_flags);
		if (err < 0)
			return err;
	}

	if (net->nft.validate_state == NFT_VALIDATE_DO)
		return nft_table_validate(net, ctx.table);

	return 0;
}

/**
 *	nft_data_hold - hold a nft_data item
 *
 *	@data: struct nft_data to release
 *	@type: type of data
 *
 *	Hold a nft_data item. NFT_DATA_VALUE types can be silently discarded,
 *	NFT_DATA_VERDICT bumps the reference to chains in case of NFT_JUMP and
 *	NFT_GOTO verdicts. This function must be called on active data objects
 *	from the second phase of the commit protocol.
 */
void nft_data_hold(const struct nft_data *data, enum nft_data_types type)
{
	if (type == NFT_DATA_VERDICT) {
		switch (data->verdict.code) {
		case NFT_JUMP:
		case NFT_GOTO:
			data->verdict.chain->use++;
			break;
		}
	}
}

static void nft_set_elem_activate(const struct net *net,
				  const struct nft_set *set,
				  struct nft_set_elem *elem)
{
	const struct nft_set_ext *ext = nft_set_elem_ext(set, elem->priv);

	if (nft_set_ext_exists(ext, NFT_SET_EXT_DATA))
		nft_data_hold(nft_set_ext_data(ext), set->dtype);
	if (nft_set_ext_exists(ext, NFT_SET_EXT_OBJREF))
		(*nft_set_ext_obj(ext))->use++;
}

static void nft_set_elem_deactivate(const struct net *net,
				    const struct nft_set *set,
				    struct nft_set_elem *elem)
{
	const struct nft_set_ext *ext = nft_set_elem_ext(set, elem->priv);

	if (nft_set_ext_exists(ext, NFT_SET_EXT_DATA))
		nft_data_release(nft_set_ext_data(ext), set->dtype);
	if (nft_set_ext_exists(ext, NFT_SET_EXT_OBJREF))
		(*nft_set_ext_obj(ext))->use--;
}

static int nft_del_setelem(struct nft_ctx *ctx, struct nft_set *set,
			   const struct nlattr *attr)
{
	struct nlattr *nla[NFTA_SET_ELEM_MAX + 1];
	struct nft_set_ext_tmpl tmpl;
	struct nft_data_desc desc;
	struct nft_set_elem elem;
	struct nft_set_ext *ext;
	struct nft_trans *trans;
	u32 flags = 0;
	void *priv;
	int err;

	err = nla_parse_nested(nla, NFTA_SET_ELEM_MAX, attr,
			       nft_set_elem_policy, NULL);
	if (err < 0)
		goto err1;

	err = -EINVAL;
	if (nla[NFTA_SET_ELEM_KEY] == NULL)
		goto err1;

	nft_set_ext_prepare(&tmpl);

	err = nft_setelem_parse_flags(set, nla[NFTA_SET_ELEM_FLAGS], &flags);
	if (err < 0)
		return err;
	if (flags != 0)
		nft_set_ext_add(&tmpl, NFT_SET_EXT_FLAGS);

	err = nft_data_init(ctx, &elem.key.val, sizeof(elem.key), &desc,
			    nla[NFTA_SET_ELEM_KEY]);
	if (err < 0)
		goto err1;

	err = -EINVAL;
	if (desc.type != NFT_DATA_VALUE || desc.len != set->klen)
		goto err2;

	nft_set_ext_add_length(&tmpl, NFT_SET_EXT_KEY, desc.len);

	err = -ENOMEM;
	elem.priv = nft_set_elem_init(set, &tmpl, elem.key.val.data, NULL, 0,
				      GFP_KERNEL);
	if (elem.priv == NULL)
		goto err2;

	ext = nft_set_elem_ext(set, elem.priv);
	if (flags)
		*nft_set_ext_flags(ext) = flags;

	trans = nft_trans_elem_alloc(ctx, NFT_MSG_DELSETELEM, set);
	if (trans == NULL) {
		err = -ENOMEM;
		goto err3;
	}

	priv = set->ops->deactivate(ctx->net, set, &elem);
	if (priv == NULL) {
		err = -ENOENT;
		goto err4;
	}
	kfree(elem.priv);
	elem.priv = priv;

	nft_set_elem_deactivate(ctx->net, set, &elem);

	nft_trans_elem(trans) = elem;
	list_add_tail(&trans->list, &ctx->net->nft.commit_list);
	return 0;

err4:
	kfree(trans);
err3:
	kfree(elem.priv);
err2:
	nft_data_release(&elem.key.val, desc.type);
err1:
	return err;
}

static int nft_flush_set(const struct nft_ctx *ctx,
			 struct nft_set *set,
			 const struct nft_set_iter *iter,
			 struct nft_set_elem *elem)
{
	struct nft_trans *trans;
	int err;

	trans = nft_trans_alloc_gfp(ctx, NFT_MSG_DELSETELEM,
				    sizeof(struct nft_trans_elem), GFP_ATOMIC);
	if (!trans)
		return -ENOMEM;

	if (!set->ops->flush(ctx->net, set, elem->priv)) {
		err = -ENOENT;
		goto err1;
	}
	set->ndeact++;

	nft_set_elem_deactivate(ctx->net, set, elem);
	nft_trans_elem_set(trans) = set;
	nft_trans_elem(trans) = *elem;
	list_add_tail(&trans->list, &ctx->net->nft.commit_list);

	return 0;
err1:
	kfree(trans);
	return err;
}

static int nf_tables_delsetelem(struct net *net, struct sock *nlsk,
				struct sk_buff *skb, const struct nlmsghdr *nlh,
				const struct nlattr * const nla[],
				struct netlink_ext_ack *extack)
{
	u8 genmask = nft_genmask_next(net);
	const struct nlattr *attr;
	struct nft_set *set;
	struct nft_ctx ctx;
	int rem, err = 0;

	err = nft_ctx_init_from_elemattr(&ctx, net, skb, nlh, nla, extack,
					 genmask);
	if (err < 0)
		return err;

	set = nft_set_lookup(ctx.table, nla[NFTA_SET_ELEM_LIST_SET], genmask);
	if (IS_ERR(set))
		return PTR_ERR(set);
	if (!list_empty(&set->bindings) && set->flags & NFT_SET_CONSTANT)
		return -EBUSY;

	if (nla[NFTA_SET_ELEM_LIST_ELEMENTS] == NULL) {
		struct nft_set_iter iter = {
			.genmask	= genmask,
			.fn		= nft_flush_set,
		};
		set->ops->walk(&ctx, set, &iter);

		return iter.err;
	}

	nla_for_each_nested(attr, nla[NFTA_SET_ELEM_LIST_ELEMENTS], rem) {
		err = nft_del_setelem(&ctx, set, attr);
		if (err < 0)
			break;

		set->ndeact++;
	}
	return err;
}

void nft_set_gc_batch_release(struct rcu_head *rcu)
{
	struct nft_set_gc_batch *gcb;
	unsigned int i;

	gcb = container_of(rcu, struct nft_set_gc_batch, head.rcu);
	for (i = 0; i < gcb->head.cnt; i++)
		nft_set_elem_destroy(gcb->head.set, gcb->elems[i], true);
	kfree(gcb);
}
EXPORT_SYMBOL_GPL(nft_set_gc_batch_release);

struct nft_set_gc_batch *nft_set_gc_batch_alloc(const struct nft_set *set,
						gfp_t gfp)
{
	struct nft_set_gc_batch *gcb;

	gcb = kzalloc(sizeof(*gcb), gfp);
	if (gcb == NULL)
		return gcb;
	gcb->head.set = set;
	return gcb;
}
EXPORT_SYMBOL_GPL(nft_set_gc_batch_alloc);

/*
 * Stateful objects
 */

/**
 *	nft_register_obj- register nf_tables stateful object type
 *	@obj: object type
 *
 *	Registers the object type for use with nf_tables. Returns zero on
 *	success or a negative errno code otherwise.
 */
int nft_register_obj(struct nft_object_type *obj_type)
{
	if (obj_type->type == NFT_OBJECT_UNSPEC)
		return -EINVAL;

	nfnl_lock(NFNL_SUBSYS_NFTABLES);
	list_add_rcu(&obj_type->list, &nf_tables_objects);
	nfnl_unlock(NFNL_SUBSYS_NFTABLES);
	return 0;
}
EXPORT_SYMBOL_GPL(nft_register_obj);

/**
 *	nft_unregister_obj - unregister nf_tables object type
 *	@obj: object type
 *
 * 	Unregisters the object type for use with nf_tables.
 */
void nft_unregister_obj(struct nft_object_type *obj_type)
{
	nfnl_lock(NFNL_SUBSYS_NFTABLES);
	list_del_rcu(&obj_type->list);
	nfnl_unlock(NFNL_SUBSYS_NFTABLES);
}
EXPORT_SYMBOL_GPL(nft_unregister_obj);

struct nft_object *nft_obj_lookup(const struct nft_table *table,
				  const struct nlattr *nla, u32 objtype,
				  u8 genmask)
{
	struct nft_object *obj;

	list_for_each_entry_rcu(obj, &table->objects, list) {
		if (!nla_strcmp(nla, obj->name) &&
		    objtype == obj->ops->type->type &&
		    nft_active_genmask(obj, genmask))
			return obj;
	}
	return ERR_PTR(-ENOENT);
}
EXPORT_SYMBOL_GPL(nft_obj_lookup);

static struct nft_object *nft_obj_lookup_byhandle(const struct nft_table *table,
						  const struct nlattr *nla,
						  u32 objtype, u8 genmask)
{
	struct nft_object *obj;

	list_for_each_entry(obj, &table->objects, list) {
		if (be64_to_cpu(nla_get_be64(nla)) == obj->handle &&
		    objtype == obj->ops->type->type &&
		    nft_active_genmask(obj, genmask))
			return obj;
	}
	return ERR_PTR(-ENOENT);
}

static const struct nla_policy nft_obj_policy[NFTA_OBJ_MAX + 1] = {
	[NFTA_OBJ_TABLE]	= { .type = NLA_STRING,
				    .len = NFT_TABLE_MAXNAMELEN - 1 },
	[NFTA_OBJ_NAME]		= { .type = NLA_STRING,
				    .len = NFT_OBJ_MAXNAMELEN - 1 },
	[NFTA_OBJ_TYPE]		= { .type = NLA_U32 },
	[NFTA_OBJ_DATA]		= { .type = NLA_NESTED },
	[NFTA_OBJ_HANDLE]	= { .type = NLA_U64},
};

static struct nft_object *nft_obj_init(const struct nft_ctx *ctx,
				       const struct nft_object_type *type,
				       const struct nlattr *attr)
{
	struct nlattr **tb;
	const struct nft_object_ops *ops;
	struct nft_object *obj;
	int err = -ENOMEM;

	tb = kmalloc_array(type->maxattr + 1, sizeof(*tb), GFP_KERNEL);
	if (!tb)
		goto err1;

	if (attr) {
		err = nla_parse_nested(tb, type->maxattr, attr, type->policy,
				       NULL);
		if (err < 0)
			goto err2;
	} else {
		memset(tb, 0, sizeof(tb[0]) * (type->maxattr + 1));
	}

	if (type->select_ops) {
		ops = type->select_ops(ctx, (const struct nlattr * const *)tb);
		if (IS_ERR(ops)) {
			err = PTR_ERR(ops);
			goto err2;
		}
	} else {
		ops = type->ops;
	}

	err = -ENOMEM;
	obj = kzalloc(sizeof(*obj) + ops->size, GFP_KERNEL);
	if (!obj)
		goto err2;

	err = ops->init(ctx, (const struct nlattr * const *)tb, obj);
	if (err < 0)
		goto err3;

	obj->ops = ops;

	kfree(tb);
	return obj;
err3:
	kfree(obj);
err2:
	kfree(tb);
err1:
	return ERR_PTR(err);
}

static int nft_object_dump(struct sk_buff *skb, unsigned int attr,
			   struct nft_object *obj, bool reset)
{
	struct nlattr *nest;

	nest = nla_nest_start(skb, attr);
	if (!nest)
		goto nla_put_failure;
	if (obj->ops->dump(skb, obj, reset) < 0)
		goto nla_put_failure;
	nla_nest_end(skb, nest);
	return 0;

nla_put_failure:
	return -1;
}

static const struct nft_object_type *__nft_obj_type_get(u32 objtype)
{
	const struct nft_object_type *type;

	list_for_each_entry(type, &nf_tables_objects, list) {
		if (objtype == type->type)
			return type;
	}
	return NULL;
}

static const struct nft_object_type *
nft_obj_type_get(struct net *net, u32 objtype)
{
	const struct nft_object_type *type;

	type = __nft_obj_type_get(objtype);
	if (type != NULL && try_module_get(type->owner))
		return type;

	lockdep_nfnl_nft_mutex_not_held();
#ifdef CONFIG_MODULES
	if (type == NULL) {
		nft_request_module(net, "nft-obj-%u", objtype);
		if (__nft_obj_type_get(objtype))
			return ERR_PTR(-EAGAIN);
	}
#endif
	return ERR_PTR(-ENOENT);
}

static int nf_tables_newobj(struct net *net, struct sock *nlsk,
			    struct sk_buff *skb, const struct nlmsghdr *nlh,
			    const struct nlattr * const nla[],
			    struct netlink_ext_ack *extack)
{
	const struct nfgenmsg *nfmsg = nlmsg_data(nlh);
	const struct nft_object_type *type;
	u8 genmask = nft_genmask_next(net);
	int family = nfmsg->nfgen_family;
	struct nft_table *table;
	struct nft_object *obj;
	struct nft_ctx ctx;
	u32 objtype;
	int err;

	if (!nla[NFTA_OBJ_TYPE] ||
	    !nla[NFTA_OBJ_NAME] ||
	    !nla[NFTA_OBJ_DATA])
		return -EINVAL;

	table = nft_table_lookup(net, nla[NFTA_OBJ_TABLE], family, genmask);
	if (IS_ERR(table)) {
		NL_SET_BAD_ATTR(extack, nla[NFTA_OBJ_TABLE]);
		return PTR_ERR(table);
	}

	objtype = ntohl(nla_get_be32(nla[NFTA_OBJ_TYPE]));
	obj = nft_obj_lookup(table, nla[NFTA_OBJ_NAME], objtype, genmask);
	if (IS_ERR(obj)) {
		err = PTR_ERR(obj);
		if (err != -ENOENT) {
			NL_SET_BAD_ATTR(extack, nla[NFTA_OBJ_NAME]);
			return err;
		}
	} else {
		if (nlh->nlmsg_flags & NLM_F_EXCL) {
			NL_SET_BAD_ATTR(extack, nla[NFTA_OBJ_NAME]);
			return -EEXIST;
		}
		return 0;
	}

	nft_ctx_init(&ctx, net, skb, nlh, family, table, NULL, nla);

	type = nft_obj_type_get(net, objtype);
	if (IS_ERR(type))
		return PTR_ERR(type);

	obj = nft_obj_init(&ctx, type, nla[NFTA_OBJ_DATA]);
	if (IS_ERR(obj)) {
		err = PTR_ERR(obj);
		goto err1;
	}
	obj->table = table;
	obj->handle = nf_tables_alloc_handle(table);

	obj->name = nla_strdup(nla[NFTA_OBJ_NAME], GFP_KERNEL);
	if (!obj->name) {
		err = -ENOMEM;
		goto err2;
	}

	err = nft_trans_obj_add(&ctx, NFT_MSG_NEWOBJ, obj);
	if (err < 0)
		goto err3;

	list_add_tail_rcu(&obj->list, &table->objects);
	table->use++;
	return 0;
err3:
	kfree(obj->name);
err2:
	if (obj->ops->destroy)
		obj->ops->destroy(&ctx, obj);
	kfree(obj);
err1:
	module_put(type->owner);
	return err;
}

static int nf_tables_fill_obj_info(struct sk_buff *skb, struct net *net,
				   u32 portid, u32 seq, int event, u32 flags,
				   int family, const struct nft_table *table,
				   struct nft_object *obj, bool reset)
{
	struct nfgenmsg *nfmsg;
	struct nlmsghdr *nlh;

	event = nfnl_msg_type(NFNL_SUBSYS_NFTABLES, event);
	nlh = nlmsg_put(skb, portid, seq, event, sizeof(struct nfgenmsg), flags);
	if (nlh == NULL)
		goto nla_put_failure;

	nfmsg = nlmsg_data(nlh);
	nfmsg->nfgen_family	= family;
	nfmsg->version		= NFNETLINK_V0;
	nfmsg->res_id		= htons(net->nft.base_seq & 0xffff);

	if (nla_put_string(skb, NFTA_OBJ_TABLE, table->name) ||
	    nla_put_string(skb, NFTA_OBJ_NAME, obj->name) ||
	    nla_put_be32(skb, NFTA_OBJ_TYPE, htonl(obj->ops->type->type)) ||
	    nla_put_be32(skb, NFTA_OBJ_USE, htonl(obj->use)) ||
	    nft_object_dump(skb, NFTA_OBJ_DATA, obj, reset) ||
	    nla_put_be64(skb, NFTA_OBJ_HANDLE, cpu_to_be64(obj->handle),
			 NFTA_OBJ_PAD))
		goto nla_put_failure;

	nlmsg_end(skb, nlh);
	return 0;

nla_put_failure:
	nlmsg_trim(skb, nlh);
	return -1;
}

struct nft_obj_filter {
	char		*table;
	u32		type;
};

static int nf_tables_dump_obj(struct sk_buff *skb, struct netlink_callback *cb)
{
	const struct nfgenmsg *nfmsg = nlmsg_data(cb->nlh);
	const struct nft_table *table;
	unsigned int idx = 0, s_idx = cb->args[0];
	struct nft_obj_filter *filter = cb->data;
	struct net *net = sock_net(skb->sk);
	int family = nfmsg->nfgen_family;
	struct nft_object *obj;
	bool reset = false;

	if (NFNL_MSG_TYPE(cb->nlh->nlmsg_type) == NFT_MSG_GETOBJ_RESET)
		reset = true;

	rcu_read_lock();
	cb->seq = net->nft.base_seq;

	list_for_each_entry_rcu(table, &net->nft.tables, list) {
		if (family != NFPROTO_UNSPEC && family != table->family)
			continue;

		list_for_each_entry_rcu(obj, &table->objects, list) {
			if (!nft_is_active(net, obj))
				goto cont;
			if (idx < s_idx)
				goto cont;
			if (idx > s_idx)
				memset(&cb->args[1], 0,
				       sizeof(cb->args) - sizeof(cb->args[0]));
			if (filter && filter->table &&
			    strcmp(filter->table, table->name))
				goto cont;
			if (filter &&
			    filter->type != NFT_OBJECT_UNSPEC &&
			    obj->ops->type->type != filter->type)
				goto cont;

			if (nf_tables_fill_obj_info(skb, net, NETLINK_CB(cb->skb).portid,
						    cb->nlh->nlmsg_seq,
						    NFT_MSG_NEWOBJ,
						    NLM_F_MULTI | NLM_F_APPEND,
						    table->family, table,
						    obj, reset) < 0)
				goto done;

			nl_dump_check_consistent(cb, nlmsg_hdr(skb));
cont:
			idx++;
		}
	}
done:
	rcu_read_unlock();

	cb->args[0] = idx;
	return skb->len;
}

static int nf_tables_dump_obj_start(struct netlink_callback *cb)
{
	const struct nlattr * const *nla = cb->data;
	struct nft_obj_filter *filter = NULL;

	if (nla[NFTA_OBJ_TABLE] || nla[NFTA_OBJ_TYPE]) {
		filter = kzalloc(sizeof(*filter), GFP_ATOMIC);
		if (!filter)
			return -ENOMEM;

		if (nla[NFTA_OBJ_TABLE]) {
			filter->table = nla_strdup(nla[NFTA_OBJ_TABLE], GFP_ATOMIC);
			if (!filter->table) {
				kfree(filter);
				return -ENOMEM;
			}
		}

		if (nla[NFTA_OBJ_TYPE])
			filter->type = ntohl(nla_get_be32(nla[NFTA_OBJ_TYPE]));
	}

	cb->data = filter;
	return 0;
}

static int nf_tables_dump_obj_done(struct netlink_callback *cb)
{
	struct nft_obj_filter *filter = cb->data;

	if (filter) {
		kfree(filter->table);
		kfree(filter);
	}

	return 0;
}

/* called with rcu_read_lock held */
static int nf_tables_getobj(struct net *net, struct sock *nlsk,
			    struct sk_buff *skb, const struct nlmsghdr *nlh,
			    const struct nlattr * const nla[],
			    struct netlink_ext_ack *extack)
{
	const struct nfgenmsg *nfmsg = nlmsg_data(nlh);
	u8 genmask = nft_genmask_cur(net);
	int family = nfmsg->nfgen_family;
	const struct nft_table *table;
	struct nft_object *obj;
	struct sk_buff *skb2;
	bool reset = false;
	u32 objtype;
	int err;

	if (nlh->nlmsg_flags & NLM_F_DUMP) {
		struct netlink_dump_control c = {
			.start = nf_tables_dump_obj_start,
			.dump = nf_tables_dump_obj,
			.done = nf_tables_dump_obj_done,
			.module = THIS_MODULE,
			.data = (void *)nla,
		};

		return nft_netlink_dump_start_rcu(nlsk, skb, nlh, &c);
	}

	if (!nla[NFTA_OBJ_NAME] ||
	    !nla[NFTA_OBJ_TYPE])
		return -EINVAL;

	table = nft_table_lookup(net, nla[NFTA_OBJ_TABLE], family, genmask);
	if (IS_ERR(table)) {
		NL_SET_BAD_ATTR(extack, nla[NFTA_OBJ_TABLE]);
		return PTR_ERR(table);
	}

	objtype = ntohl(nla_get_be32(nla[NFTA_OBJ_TYPE]));
	obj = nft_obj_lookup(table, nla[NFTA_OBJ_NAME], objtype, genmask);
	if (IS_ERR(obj)) {
		NL_SET_BAD_ATTR(extack, nla[NFTA_OBJ_NAME]);
		return PTR_ERR(obj);
	}

	skb2 = alloc_skb(NLMSG_GOODSIZE, GFP_ATOMIC);
	if (!skb2)
		return -ENOMEM;

	if (NFNL_MSG_TYPE(nlh->nlmsg_type) == NFT_MSG_GETOBJ_RESET)
		reset = true;

	err = nf_tables_fill_obj_info(skb2, net, NETLINK_CB(skb).portid,
				      nlh->nlmsg_seq, NFT_MSG_NEWOBJ, 0,
				      family, table, obj, reset);
	if (err < 0)
		goto err;

	return nlmsg_unicast(nlsk, skb2, NETLINK_CB(skb).portid);
err:
	kfree_skb(skb2);
	return err;
}

static void nft_obj_destroy(const struct nft_ctx *ctx, struct nft_object *obj)
{
	if (obj->ops->destroy)
		obj->ops->destroy(ctx, obj);

	module_put(obj->ops->type->owner);
	kfree(obj->name);
	kfree(obj);
}

static int nf_tables_delobj(struct net *net, struct sock *nlsk,
			    struct sk_buff *skb, const struct nlmsghdr *nlh,
			    const struct nlattr * const nla[],
			    struct netlink_ext_ack *extack)
{
	const struct nfgenmsg *nfmsg = nlmsg_data(nlh);
	u8 genmask = nft_genmask_next(net);
	int family = nfmsg->nfgen_family;
	const struct nlattr *attr;
	struct nft_table *table;
	struct nft_object *obj;
	struct nft_ctx ctx;
	u32 objtype;

	if (!nla[NFTA_OBJ_TYPE] ||
	    (!nla[NFTA_OBJ_NAME] && !nla[NFTA_OBJ_HANDLE]))
		return -EINVAL;

	table = nft_table_lookup(net, nla[NFTA_OBJ_TABLE], family, genmask);
	if (IS_ERR(table)) {
		NL_SET_BAD_ATTR(extack, nla[NFTA_OBJ_TABLE]);
		return PTR_ERR(table);
	}

	objtype = ntohl(nla_get_be32(nla[NFTA_OBJ_TYPE]));
	if (nla[NFTA_OBJ_HANDLE]) {
		attr = nla[NFTA_OBJ_HANDLE];
		obj = nft_obj_lookup_byhandle(table, attr, objtype, genmask);
	} else {
		attr = nla[NFTA_OBJ_NAME];
		obj = nft_obj_lookup(table, attr, objtype, genmask);
	}

	if (IS_ERR(obj)) {
		NL_SET_BAD_ATTR(extack, attr);
		return PTR_ERR(obj);
	}
	if (obj->use > 0) {
		NL_SET_BAD_ATTR(extack, attr);
		return -EBUSY;
	}

	nft_ctx_init(&ctx, net, skb, nlh, family, table, NULL, nla);

	return nft_delobj(&ctx, obj);
}

void nft_obj_notify(struct net *net, struct nft_table *table,
		    struct nft_object *obj, u32 portid, u32 seq, int event,
		    int family, int report, gfp_t gfp)
{
	struct sk_buff *skb;
	int err;

	if (!report &&
	    !nfnetlink_has_listeners(net, NFNLGRP_NFTABLES))
		return;

	skb = nlmsg_new(NLMSG_GOODSIZE, gfp);
	if (skb == NULL)
		goto err;

	err = nf_tables_fill_obj_info(skb, net, portid, seq, event, 0, family,
				      table, obj, false);
	if (err < 0) {
		kfree_skb(skb);
		goto err;
	}

	nfnetlink_send(skb, net, portid, NFNLGRP_NFTABLES, report, gfp);
	return;
err:
	nfnetlink_set_err(net, portid, NFNLGRP_NFTABLES, -ENOBUFS);
}
EXPORT_SYMBOL_GPL(nft_obj_notify);

static void nf_tables_obj_notify(const struct nft_ctx *ctx,
				 struct nft_object *obj, int event)
{
	nft_obj_notify(ctx->net, ctx->table, obj, ctx->portid, ctx->seq, event,
		       ctx->family, ctx->report, GFP_KERNEL);
}

/*
 * Flow tables
 */
void nft_register_flowtable_type(struct nf_flowtable_type *type)
{
	nfnl_lock(NFNL_SUBSYS_NFTABLES);
	list_add_tail_rcu(&type->list, &nf_tables_flowtables);
	nfnl_unlock(NFNL_SUBSYS_NFTABLES);
}
EXPORT_SYMBOL_GPL(nft_register_flowtable_type);

void nft_unregister_flowtable_type(struct nf_flowtable_type *type)
{
	nfnl_lock(NFNL_SUBSYS_NFTABLES);
	list_del_rcu(&type->list);
	nfnl_unlock(NFNL_SUBSYS_NFTABLES);
}
EXPORT_SYMBOL_GPL(nft_unregister_flowtable_type);

static const struct nla_policy nft_flowtable_policy[NFTA_FLOWTABLE_MAX + 1] = {
	[NFTA_FLOWTABLE_TABLE]		= { .type = NLA_STRING,
					    .len = NFT_NAME_MAXLEN - 1 },
	[NFTA_FLOWTABLE_NAME]		= { .type = NLA_STRING,
					    .len = NFT_NAME_MAXLEN - 1 },
	[NFTA_FLOWTABLE_HOOK]		= { .type = NLA_NESTED },
	[NFTA_FLOWTABLE_HANDLE]		= { .type = NLA_U64 },
};

struct nft_flowtable *nft_flowtable_lookup(const struct nft_table *table,
					   const struct nlattr *nla, u8 genmask)
{
	struct nft_flowtable *flowtable;

	list_for_each_entry_rcu(flowtable, &table->flowtables, list) {
		if (!nla_strcmp(nla, flowtable->name) &&
		    nft_active_genmask(flowtable, genmask))
			return flowtable;
	}
	return ERR_PTR(-ENOENT);
}
EXPORT_SYMBOL_GPL(nft_flowtable_lookup);

static struct nft_flowtable *
nft_flowtable_lookup_byhandle(const struct nft_table *table,
			      const struct nlattr *nla, u8 genmask)
{
       struct nft_flowtable *flowtable;

       list_for_each_entry(flowtable, &table->flowtables, list) {
               if (be64_to_cpu(nla_get_be64(nla)) == flowtable->handle &&
                   nft_active_genmask(flowtable, genmask))
                       return flowtable;
       }
       return ERR_PTR(-ENOENT);
}

static int nf_tables_parse_devices(const struct nft_ctx *ctx,
				   const struct nlattr *attr,
				   struct net_device *dev_array[], int *len)
{
	const struct nlattr *tmp;
	struct net_device *dev;
	char ifname[IFNAMSIZ];
	int rem, n = 0, err;

	nla_for_each_nested(tmp, attr, rem) {
		if (nla_type(tmp) != NFTA_DEVICE_NAME) {
			err = -EINVAL;
			goto err1;
		}

		nla_strlcpy(ifname, tmp, IFNAMSIZ);
		dev = __dev_get_by_name(ctx->net, ifname);
		if (!dev) {
			err = -ENOENT;
			goto err1;
		}

		dev_array[n++] = dev;
		if (n == NFT_FLOWTABLE_DEVICE_MAX) {
			err = -EFBIG;
			goto err1;
		}
	}
	if (!len)
		return -EINVAL;

	err = 0;
err1:
	*len = n;
	return err;
}

static const struct nla_policy nft_flowtable_hook_policy[NFTA_FLOWTABLE_HOOK_MAX + 1] = {
	[NFTA_FLOWTABLE_HOOK_NUM]	= { .type = NLA_U32 },
	[NFTA_FLOWTABLE_HOOK_PRIORITY]	= { .type = NLA_U32 },
	[NFTA_FLOWTABLE_HOOK_DEVS]	= { .type = NLA_NESTED },
};

static int nf_tables_flowtable_parse_hook(const struct nft_ctx *ctx,
					  const struct nlattr *attr,
					  struct nft_flowtable *flowtable)
{
	struct net_device *dev_array[NFT_FLOWTABLE_DEVICE_MAX];
	struct nlattr *tb[NFTA_FLOWTABLE_HOOK_MAX + 1];
	struct nf_hook_ops *ops;
	int hooknum, priority;
	int err, n = 0, i;

	err = nla_parse_nested(tb, NFTA_FLOWTABLE_HOOK_MAX, attr,
			       nft_flowtable_hook_policy, NULL);
	if (err < 0)
		return err;

	if (!tb[NFTA_FLOWTABLE_HOOK_NUM] ||
	    !tb[NFTA_FLOWTABLE_HOOK_PRIORITY] ||
	    !tb[NFTA_FLOWTABLE_HOOK_DEVS])
		return -EINVAL;

	hooknum = ntohl(nla_get_be32(tb[NFTA_FLOWTABLE_HOOK_NUM]));
	if (hooknum != NF_NETDEV_INGRESS)
		return -EINVAL;

	priority = ntohl(nla_get_be32(tb[NFTA_FLOWTABLE_HOOK_PRIORITY]));

	err = nf_tables_parse_devices(ctx, tb[NFTA_FLOWTABLE_HOOK_DEVS],
				      dev_array, &n);
	if (err < 0)
		return err;

	ops = kcalloc(n, sizeof(struct nf_hook_ops), GFP_KERNEL);
	if (!ops)
		return -ENOMEM;

	flowtable->hooknum	= hooknum;
	flowtable->priority	= priority;
	flowtable->ops		= ops;
	flowtable->ops_len	= n;

	for (i = 0; i < n; i++) {
		flowtable->ops[i].pf		= NFPROTO_NETDEV;
		flowtable->ops[i].hooknum	= hooknum;
		flowtable->ops[i].priority	= priority;
		flowtable->ops[i].priv		= &flowtable->data;
		flowtable->ops[i].hook		= flowtable->data.type->hook;
		flowtable->ops[i].dev		= dev_array[i];
	}

	return err;
}

static const struct nf_flowtable_type *__nft_flowtable_type_get(u8 family)
{
	const struct nf_flowtable_type *type;

	list_for_each_entry(type, &nf_tables_flowtables, list) {
		if (family == type->family)
			return type;
	}
	return NULL;
}

static const struct nf_flowtable_type *
nft_flowtable_type_get(struct net *net, u8 family)
{
	const struct nf_flowtable_type *type;

	type = __nft_flowtable_type_get(family);
	if (type != NULL && try_module_get(type->owner))
		return type;

	lockdep_nfnl_nft_mutex_not_held();
#ifdef CONFIG_MODULES
	if (type == NULL) {
		nft_request_module(net, "nf-flowtable-%u", family);
		if (__nft_flowtable_type_get(family))
			return ERR_PTR(-EAGAIN);
	}
#endif
	return ERR_PTR(-ENOENT);
}

static void nft_unregister_flowtable_net_hooks(struct net *net,
					       struct nft_flowtable *flowtable)
{
	int i;

	for (i = 0; i < flowtable->ops_len; i++) {
		if (!flowtable->ops[i].dev)
			continue;

		nf_unregister_net_hook(net, &flowtable->ops[i]);
	}
}

static int nf_tables_newflowtable(struct net *net, struct sock *nlsk,
				  struct sk_buff *skb,
				  const struct nlmsghdr *nlh,
				  const struct nlattr * const nla[],
				  struct netlink_ext_ack *extack)
{
	const struct nfgenmsg *nfmsg = nlmsg_data(nlh);
	const struct nf_flowtable_type *type;
	struct nft_flowtable *flowtable, *ft;
	u8 genmask = nft_genmask_next(net);
	int family = nfmsg->nfgen_family;
	struct nft_table *table;
	struct nft_ctx ctx;
	int err, i, k;

	if (!nla[NFTA_FLOWTABLE_TABLE] ||
	    !nla[NFTA_FLOWTABLE_NAME] ||
	    !nla[NFTA_FLOWTABLE_HOOK])
		return -EINVAL;

	table = nft_table_lookup(net, nla[NFTA_FLOWTABLE_TABLE], family,
				 genmask);
	if (IS_ERR(table)) {
		NL_SET_BAD_ATTR(extack, nla[NFTA_FLOWTABLE_TABLE]);
		return PTR_ERR(table);
	}

	flowtable = nft_flowtable_lookup(table, nla[NFTA_FLOWTABLE_NAME],
					 genmask);
	if (IS_ERR(flowtable)) {
		err = PTR_ERR(flowtable);
		if (err != -ENOENT) {
			NL_SET_BAD_ATTR(extack, nla[NFTA_FLOWTABLE_NAME]);
			return err;
		}
	} else {
		if (nlh->nlmsg_flags & NLM_F_EXCL) {
			NL_SET_BAD_ATTR(extack, nla[NFTA_FLOWTABLE_NAME]);
			return -EEXIST;
		}

		return 0;
	}

	nft_ctx_init(&ctx, net, skb, nlh, family, table, NULL, nla);

	flowtable = kzalloc(sizeof(*flowtable), GFP_KERNEL);
	if (!flowtable)
		return -ENOMEM;

	flowtable->table = table;
	flowtable->handle = nf_tables_alloc_handle(table);

	flowtable->name = nla_strdup(nla[NFTA_FLOWTABLE_NAME], GFP_KERNEL);
	if (!flowtable->name) {
		err = -ENOMEM;
		goto err1;
	}

	type = nft_flowtable_type_get(net, family);
	if (IS_ERR(type)) {
		err = PTR_ERR(type);
		goto err2;
	}

	flowtable->data.type = type;
	err = type->init(&flowtable->data);
	if (err < 0)
		goto err3;

	err = nf_tables_flowtable_parse_hook(&ctx, nla[NFTA_FLOWTABLE_HOOK],
					     flowtable);
	if (err < 0)
		goto err4;

	for (i = 0; i < flowtable->ops_len; i++) {
		if (!flowtable->ops[i].dev)
			continue;

		list_for_each_entry(ft, &table->flowtables, list) {
			for (k = 0; k < ft->ops_len; k++) {
				if (!ft->ops[k].dev)
					continue;

				if (flowtable->ops[i].dev == ft->ops[k].dev &&
				    flowtable->ops[i].pf == ft->ops[k].pf) {
					err = -EBUSY;
					goto err5;
				}
			}
		}

		err = nf_register_net_hook(net, &flowtable->ops[i]);
		if (err < 0)
			goto err5;
	}

	err = nft_trans_flowtable_add(&ctx, NFT_MSG_NEWFLOWTABLE, flowtable);
	if (err < 0)
		goto err6;

	list_add_tail_rcu(&flowtable->list, &table->flowtables);
	table->use++;

	return 0;
err6:
	i = flowtable->ops_len;
err5:
	for (k = i - 1; k >= 0; k--)
		nf_unregister_net_hook(net, &flowtable->ops[k]);

	kfree(flowtable->ops);
err4:
	flowtable->data.type->free(&flowtable->data);
err3:
	module_put(type->owner);
err2:
	kfree(flowtable->name);
err1:
	kfree(flowtable);
	return err;
}

static int nf_tables_delflowtable(struct net *net, struct sock *nlsk,
				  struct sk_buff *skb,
				  const struct nlmsghdr *nlh,
				  const struct nlattr * const nla[],
				  struct netlink_ext_ack *extack)
{
	const struct nfgenmsg *nfmsg = nlmsg_data(nlh);
	u8 genmask = nft_genmask_next(net);
	int family = nfmsg->nfgen_family;
	struct nft_flowtable *flowtable;
	const struct nlattr *attr;
	struct nft_table *table;
	struct nft_ctx ctx;

	if (!nla[NFTA_FLOWTABLE_TABLE] ||
	    (!nla[NFTA_FLOWTABLE_NAME] &&
	     !nla[NFTA_FLOWTABLE_HANDLE]))
		return -EINVAL;

	table = nft_table_lookup(net, nla[NFTA_FLOWTABLE_TABLE], family,
				 genmask);
	if (IS_ERR(table)) {
		NL_SET_BAD_ATTR(extack, nla[NFTA_FLOWTABLE_TABLE]);
		return PTR_ERR(table);
	}

	if (nla[NFTA_FLOWTABLE_HANDLE]) {
		attr = nla[NFTA_FLOWTABLE_HANDLE];
		flowtable = nft_flowtable_lookup_byhandle(table, attr, genmask);
	} else {
		attr = nla[NFTA_FLOWTABLE_NAME];
		flowtable = nft_flowtable_lookup(table, attr, genmask);
	}

	if (IS_ERR(flowtable)) {
		NL_SET_BAD_ATTR(extack, attr);
		return PTR_ERR(flowtable);
	}
	if (flowtable->use > 0) {
		NL_SET_BAD_ATTR(extack, attr);
		return -EBUSY;
	}

	nft_ctx_init(&ctx, net, skb, nlh, family, table, NULL, nla);

	return nft_delflowtable(&ctx, flowtable);
}

static int nf_tables_fill_flowtable_info(struct sk_buff *skb, struct net *net,
					 u32 portid, u32 seq, int event,
					 u32 flags, int family,
					 struct nft_flowtable *flowtable)
{
	struct nlattr *nest, *nest_devs;
	struct nfgenmsg *nfmsg;
	struct nlmsghdr *nlh;
	int i;

	event = nfnl_msg_type(NFNL_SUBSYS_NFTABLES, event);
	nlh = nlmsg_put(skb, portid, seq, event, sizeof(struct nfgenmsg), flags);
	if (nlh == NULL)
		goto nla_put_failure;

	nfmsg = nlmsg_data(nlh);
	nfmsg->nfgen_family	= family;
	nfmsg->version		= NFNETLINK_V0;
	nfmsg->res_id		= htons(net->nft.base_seq & 0xffff);

	if (nla_put_string(skb, NFTA_FLOWTABLE_TABLE, flowtable->table->name) ||
	    nla_put_string(skb, NFTA_FLOWTABLE_NAME, flowtable->name) ||
	    nla_put_be32(skb, NFTA_FLOWTABLE_USE, htonl(flowtable->use)) ||
	    nla_put_be64(skb, NFTA_FLOWTABLE_HANDLE, cpu_to_be64(flowtable->handle),
			 NFTA_FLOWTABLE_PAD))
		goto nla_put_failure;

	nest = nla_nest_start(skb, NFTA_FLOWTABLE_HOOK);
	if (!nest)
		goto nla_put_failure;
	if (nla_put_be32(skb, NFTA_FLOWTABLE_HOOK_NUM, htonl(flowtable->hooknum)) ||
	    nla_put_be32(skb, NFTA_FLOWTABLE_HOOK_PRIORITY, htonl(flowtable->priority)))
		goto nla_put_failure;

	nest_devs = nla_nest_start(skb, NFTA_FLOWTABLE_HOOK_DEVS);
	if (!nest_devs)
		goto nla_put_failure;

	for (i = 0; i < flowtable->ops_len; i++) {
		const struct net_device *dev = READ_ONCE(flowtable->ops[i].dev);

		if (dev &&
		    nla_put_string(skb, NFTA_DEVICE_NAME, dev->name))
			goto nla_put_failure;
	}
	nla_nest_end(skb, nest_devs);
	nla_nest_end(skb, nest);

	nlmsg_end(skb, nlh);
	return 0;

nla_put_failure:
	nlmsg_trim(skb, nlh);
	return -1;
}

struct nft_flowtable_filter {
	char		*table;
};

static int nf_tables_dump_flowtable(struct sk_buff *skb,
				    struct netlink_callback *cb)
{
	const struct nfgenmsg *nfmsg = nlmsg_data(cb->nlh);
	struct nft_flowtable_filter *filter = cb->data;
	unsigned int idx = 0, s_idx = cb->args[0];
	struct net *net = sock_net(skb->sk);
	int family = nfmsg->nfgen_family;
	struct nft_flowtable *flowtable;
	const struct nft_table *table;

	rcu_read_lock();
	cb->seq = net->nft.base_seq;

	list_for_each_entry_rcu(table, &net->nft.tables, list) {
		if (family != NFPROTO_UNSPEC && family != table->family)
			continue;

		list_for_each_entry_rcu(flowtable, &table->flowtables, list) {
			if (!nft_is_active(net, flowtable))
				goto cont;
			if (idx < s_idx)
				goto cont;
			if (idx > s_idx)
				memset(&cb->args[1], 0,
				       sizeof(cb->args) - sizeof(cb->args[0]));
			if (filter && filter->table &&
			    strcmp(filter->table, table->name))
				goto cont;

			if (nf_tables_fill_flowtable_info(skb, net, NETLINK_CB(cb->skb).portid,
							  cb->nlh->nlmsg_seq,
							  NFT_MSG_NEWFLOWTABLE,
							  NLM_F_MULTI | NLM_F_APPEND,
							  table->family, flowtable) < 0)
				goto done;

			nl_dump_check_consistent(cb, nlmsg_hdr(skb));
cont:
			idx++;
		}
	}
done:
	rcu_read_unlock();

	cb->args[0] = idx;
	return skb->len;
}

static int nf_tables_dump_flowtable_start(struct netlink_callback *cb)
{
	const struct nlattr * const *nla = cb->data;
	struct nft_flowtable_filter *filter = NULL;

	if (nla[NFTA_FLOWTABLE_TABLE]) {
		filter = kzalloc(sizeof(*filter), GFP_ATOMIC);
		if (!filter)
			return -ENOMEM;

		filter->table = nla_strdup(nla[NFTA_FLOWTABLE_TABLE],
					   GFP_ATOMIC);
		if (!filter->table) {
			kfree(filter);
			return -ENOMEM;
		}
	}

	cb->data = filter;
	return 0;
}

static int nf_tables_dump_flowtable_done(struct netlink_callback *cb)
{
	struct nft_flowtable_filter *filter = cb->data;

	if (!filter)
		return 0;

	kfree(filter->table);
	kfree(filter);

	return 0;
}

/* called with rcu_read_lock held */
static int nf_tables_getflowtable(struct net *net, struct sock *nlsk,
				  struct sk_buff *skb,
				  const struct nlmsghdr *nlh,
				  const struct nlattr * const nla[],
				  struct netlink_ext_ack *extack)
{
	const struct nfgenmsg *nfmsg = nlmsg_data(nlh);
	u8 genmask = nft_genmask_cur(net);
	int family = nfmsg->nfgen_family;
	struct nft_flowtable *flowtable;
	const struct nft_table *table;
	struct sk_buff *skb2;
	int err;

	if (nlh->nlmsg_flags & NLM_F_DUMP) {
		struct netlink_dump_control c = {
			.start = nf_tables_dump_flowtable_start,
			.dump = nf_tables_dump_flowtable,
			.done = nf_tables_dump_flowtable_done,
			.module = THIS_MODULE,
			.data = (void *)nla,
		};

		return nft_netlink_dump_start_rcu(nlsk, skb, nlh, &c);
	}

	if (!nla[NFTA_FLOWTABLE_NAME])
		return -EINVAL;

	table = nft_table_lookup(net, nla[NFTA_FLOWTABLE_TABLE], family,
				 genmask);
	if (IS_ERR(table))
		return PTR_ERR(table);

	flowtable = nft_flowtable_lookup(table, nla[NFTA_FLOWTABLE_NAME],
					 genmask);
	if (IS_ERR(flowtable))
		return PTR_ERR(flowtable);

	skb2 = alloc_skb(NLMSG_GOODSIZE, GFP_ATOMIC);
	if (!skb2)
		return -ENOMEM;

	err = nf_tables_fill_flowtable_info(skb2, net, NETLINK_CB(skb).portid,
					    nlh->nlmsg_seq,
					    NFT_MSG_NEWFLOWTABLE, 0, family,
					    flowtable);
	if (err < 0)
		goto err;

	return nlmsg_unicast(nlsk, skb2, NETLINK_CB(skb).portid);
err:
	kfree_skb(skb2);
	return err;
}

static void nf_tables_flowtable_notify(struct nft_ctx *ctx,
				       struct nft_flowtable *flowtable,
				       int event)
{
	struct sk_buff *skb;
	int err;

	if (ctx->report &&
	    !nfnetlink_has_listeners(ctx->net, NFNLGRP_NFTABLES))
		return;

	skb = nlmsg_new(NLMSG_GOODSIZE, GFP_KERNEL);
	if (skb == NULL)
		goto err;

	err = nf_tables_fill_flowtable_info(skb, ctx->net, ctx->portid,
					    ctx->seq, event, 0,
					    ctx->family, flowtable);
	if (err < 0) {
		kfree_skb(skb);
		goto err;
	}

	nfnetlink_send(skb, ctx->net, ctx->portid, NFNLGRP_NFTABLES,
		       ctx->report, GFP_KERNEL);
	return;
err:
	nfnetlink_set_err(ctx->net, ctx->portid, NFNLGRP_NFTABLES, -ENOBUFS);
}

static void nf_tables_flowtable_destroy(struct nft_flowtable *flowtable)
{
	kfree(flowtable->ops);
	kfree(flowtable->name);
	flowtable->data.type->free(&flowtable->data);
	module_put(flowtable->data.type->owner);
	kfree(flowtable);
}

static int nf_tables_fill_gen_info(struct sk_buff *skb, struct net *net,
				   u32 portid, u32 seq)
{
	struct nlmsghdr *nlh;
	struct nfgenmsg *nfmsg;
	char buf[TASK_COMM_LEN];
	int event = nfnl_msg_type(NFNL_SUBSYS_NFTABLES, NFT_MSG_NEWGEN);

	nlh = nlmsg_put(skb, portid, seq, event, sizeof(struct nfgenmsg), 0);
	if (nlh == NULL)
		goto nla_put_failure;

	nfmsg = nlmsg_data(nlh);
	nfmsg->nfgen_family	= AF_UNSPEC;
	nfmsg->version		= NFNETLINK_V0;
	nfmsg->res_id		= htons(net->nft.base_seq & 0xffff);

	if (nla_put_be32(skb, NFTA_GEN_ID, htonl(net->nft.base_seq)) ||
	    nla_put_be32(skb, NFTA_GEN_PROC_PID, htonl(task_pid_nr(current))) ||
	    nla_put_string(skb, NFTA_GEN_PROC_NAME, get_task_comm(buf, current)))
		goto nla_put_failure;

	nlmsg_end(skb, nlh);
	return 0;

nla_put_failure:
	nlmsg_trim(skb, nlh);
	return -EMSGSIZE;
}

static void nft_flowtable_event(unsigned long event, struct net_device *dev,
				struct nft_flowtable *flowtable)
{
	int i;

	for (i = 0; i < flowtable->ops_len; i++) {
		if (flowtable->ops[i].dev != dev)
			continue;

		nf_unregister_net_hook(dev_net(dev), &flowtable->ops[i]);
		flowtable->ops[i].dev = NULL;
		break;
	}
}

static int nf_tables_flowtable_event(struct notifier_block *this,
				     unsigned long event, void *ptr)
{
	struct net_device *dev = netdev_notifier_info_to_dev(ptr);
	struct nft_flowtable *flowtable;
	struct nft_table *table;
	struct net *net;

	if (event != NETDEV_UNREGISTER)
		return 0;

	net = dev_net(dev);
	mutex_lock(&net->nft.commit_mutex);
	list_for_each_entry(table, &net->nft.tables, list) {
		list_for_each_entry(flowtable, &table->flowtables, list) {
			nft_flowtable_event(event, dev, flowtable);
		}
	}
	mutex_unlock(&net->nft.commit_mutex);

	return NOTIFY_DONE;
}

static struct notifier_block nf_tables_flowtable_notifier = {
	.notifier_call	= nf_tables_flowtable_event,
};

static void nf_tables_gen_notify(struct net *net, struct sk_buff *skb,
				 int event)
{
	struct nlmsghdr *nlh = nlmsg_hdr(skb);
	struct sk_buff *skb2;
	int err;

	if (nlmsg_report(nlh) &&
	    !nfnetlink_has_listeners(net, NFNLGRP_NFTABLES))
		return;

	skb2 = nlmsg_new(NLMSG_GOODSIZE, GFP_KERNEL);
	if (skb2 == NULL)
		goto err;

	err = nf_tables_fill_gen_info(skb2, net, NETLINK_CB(skb).portid,
				      nlh->nlmsg_seq);
	if (err < 0) {
		kfree_skb(skb2);
		goto err;
	}

	nfnetlink_send(skb2, net, NETLINK_CB(skb).portid, NFNLGRP_NFTABLES,
		       nlmsg_report(nlh), GFP_KERNEL);
	return;
err:
	nfnetlink_set_err(net, NETLINK_CB(skb).portid, NFNLGRP_NFTABLES,
			  -ENOBUFS);
}

static int nf_tables_getgen(struct net *net, struct sock *nlsk,
			    struct sk_buff *skb, const struct nlmsghdr *nlh,
			    const struct nlattr * const nla[],
			    struct netlink_ext_ack *extack)
{
	struct sk_buff *skb2;
	int err;

	skb2 = alloc_skb(NLMSG_GOODSIZE, GFP_ATOMIC);
	if (skb2 == NULL)
		return -ENOMEM;

	err = nf_tables_fill_gen_info(skb2, net, NETLINK_CB(skb).portid,
				      nlh->nlmsg_seq);
	if (err < 0)
		goto err;

	return nlmsg_unicast(nlsk, skb2, NETLINK_CB(skb).portid);
err:
	kfree_skb(skb2);
	return err;
}

static const struct nfnl_callback nf_tables_cb[NFT_MSG_MAX] = {
	[NFT_MSG_NEWTABLE] = {
		.call_batch	= nf_tables_newtable,
		.attr_count	= NFTA_TABLE_MAX,
		.policy		= nft_table_policy,
	},
	[NFT_MSG_GETTABLE] = {
		.call_rcu	= nf_tables_gettable,
		.attr_count	= NFTA_TABLE_MAX,
		.policy		= nft_table_policy,
	},
	[NFT_MSG_DELTABLE] = {
		.call_batch	= nf_tables_deltable,
		.attr_count	= NFTA_TABLE_MAX,
		.policy		= nft_table_policy,
	},
	[NFT_MSG_NEWCHAIN] = {
		.call_batch	= nf_tables_newchain,
		.attr_count	= NFTA_CHAIN_MAX,
		.policy		= nft_chain_policy,
	},
	[NFT_MSG_GETCHAIN] = {
		.call_rcu	= nf_tables_getchain,
		.attr_count	= NFTA_CHAIN_MAX,
		.policy		= nft_chain_policy,
	},
	[NFT_MSG_DELCHAIN] = {
		.call_batch	= nf_tables_delchain,
		.attr_count	= NFTA_CHAIN_MAX,
		.policy		= nft_chain_policy,
	},
	[NFT_MSG_NEWRULE] = {
		.call_batch	= nf_tables_newrule,
		.attr_count	= NFTA_RULE_MAX,
		.policy		= nft_rule_policy,
	},
	[NFT_MSG_GETRULE] = {
		.call_rcu	= nf_tables_getrule,
		.attr_count	= NFTA_RULE_MAX,
		.policy		= nft_rule_policy,
	},
	[NFT_MSG_DELRULE] = {
		.call_batch	= nf_tables_delrule,
		.attr_count	= NFTA_RULE_MAX,
		.policy		= nft_rule_policy,
	},
	[NFT_MSG_NEWSET] = {
		.call_batch	= nf_tables_newset,
		.attr_count	= NFTA_SET_MAX,
		.policy		= nft_set_policy,
	},
	[NFT_MSG_GETSET] = {
		.call_rcu	= nf_tables_getset,
		.attr_count	= NFTA_SET_MAX,
		.policy		= nft_set_policy,
	},
	[NFT_MSG_DELSET] = {
		.call_batch	= nf_tables_delset,
		.attr_count	= NFTA_SET_MAX,
		.policy		= nft_set_policy,
	},
	[NFT_MSG_NEWSETELEM] = {
		.call_batch	= nf_tables_newsetelem,
		.attr_count	= NFTA_SET_ELEM_LIST_MAX,
		.policy		= nft_set_elem_list_policy,
	},
	[NFT_MSG_GETSETELEM] = {
		.call_rcu	= nf_tables_getsetelem,
		.attr_count	= NFTA_SET_ELEM_LIST_MAX,
		.policy		= nft_set_elem_list_policy,
	},
	[NFT_MSG_DELSETELEM] = {
		.call_batch	= nf_tables_delsetelem,
		.attr_count	= NFTA_SET_ELEM_LIST_MAX,
		.policy		= nft_set_elem_list_policy,
	},
	[NFT_MSG_GETGEN] = {
		.call_rcu	= nf_tables_getgen,
	},
	[NFT_MSG_NEWOBJ] = {
		.call_batch	= nf_tables_newobj,
		.attr_count	= NFTA_OBJ_MAX,
		.policy		= nft_obj_policy,
	},
	[NFT_MSG_GETOBJ] = {
		.call_rcu	= nf_tables_getobj,
		.attr_count	= NFTA_OBJ_MAX,
		.policy		= nft_obj_policy,
	},
	[NFT_MSG_DELOBJ] = {
		.call_batch	= nf_tables_delobj,
		.attr_count	= NFTA_OBJ_MAX,
		.policy		= nft_obj_policy,
	},
	[NFT_MSG_GETOBJ_RESET] = {
		.call_rcu	= nf_tables_getobj,
		.attr_count	= NFTA_OBJ_MAX,
		.policy		= nft_obj_policy,
	},
	[NFT_MSG_NEWFLOWTABLE] = {
		.call_batch	= nf_tables_newflowtable,
		.attr_count	= NFTA_FLOWTABLE_MAX,
		.policy		= nft_flowtable_policy,
	},
	[NFT_MSG_GETFLOWTABLE] = {
		.call_rcu	= nf_tables_getflowtable,
		.attr_count	= NFTA_FLOWTABLE_MAX,
		.policy		= nft_flowtable_policy,
	},
	[NFT_MSG_DELFLOWTABLE] = {
		.call_batch	= nf_tables_delflowtable,
		.attr_count	= NFTA_FLOWTABLE_MAX,
		.policy		= nft_flowtable_policy,
	},
};

static int nf_tables_validate(struct net *net)
{
	struct nft_table *table;

	switch (net->nft.validate_state) {
	case NFT_VALIDATE_SKIP:
		break;
	case NFT_VALIDATE_NEED:
		nft_validate_state_update(net, NFT_VALIDATE_DO);
		/* fall through */
	case NFT_VALIDATE_DO:
		list_for_each_entry(table, &net->nft.tables, list) {
			if (nft_table_validate(net, table) < 0)
				return -EAGAIN;
		}
		break;
	}

	return 0;
}

static void nft_chain_commit_update(struct nft_trans *trans)
{
	struct nft_base_chain *basechain;

	if (nft_trans_chain_name(trans)) {
		rhltable_remove(&trans->ctx.table->chains_ht,
				&trans->ctx.chain->rhlhead,
				nft_chain_ht_params);
		swap(trans->ctx.chain->name, nft_trans_chain_name(trans));
		rhltable_insert_key(&trans->ctx.table->chains_ht,
				    trans->ctx.chain->name,
				    &trans->ctx.chain->rhlhead,
				    nft_chain_ht_params);
	}

	if (!nft_is_base_chain(trans->ctx.chain))
		return;

	basechain = nft_base_chain(trans->ctx.chain);
	nft_chain_stats_replace(trans->ctx.net, basechain,
				nft_trans_chain_stats(trans));

	switch (nft_trans_chain_policy(trans)) {
	case NF_DROP:
	case NF_ACCEPT:
		basechain->policy = nft_trans_chain_policy(trans);
		break;
	}
}

static void nft_commit_release(struct nft_trans *trans)
{
	switch (trans->msg_type) {
	case NFT_MSG_DELTABLE:
		nf_tables_table_destroy(&trans->ctx);
		break;
	case NFT_MSG_NEWCHAIN:
		kfree(nft_trans_chain_name(trans));
		break;
	case NFT_MSG_DELCHAIN:
		nf_tables_chain_destroy(&trans->ctx);
		break;
	case NFT_MSG_DELRULE:
		nf_tables_rule_destroy(&trans->ctx, nft_trans_rule(trans));
		break;
	case NFT_MSG_DELSET:
		nft_set_destroy(nft_trans_set(trans));
		break;
	case NFT_MSG_DELSETELEM:
		nf_tables_set_elem_destroy(&trans->ctx,
					   nft_trans_elem_set(trans),
					   nft_trans_elem(trans).priv);
		break;
	case NFT_MSG_DELOBJ:
		nft_obj_destroy(&trans->ctx, nft_trans_obj(trans));
		break;
	case NFT_MSG_DELFLOWTABLE:
		nf_tables_flowtable_destroy(nft_trans_flowtable(trans));
		break;
	}

	if (trans->put_net)
		put_net(trans->ctx.net);

	kfree(trans);
}

static void nf_tables_trans_destroy_work(struct work_struct *w)
{
	struct nft_trans *trans, *next;
	LIST_HEAD(head);

	spin_lock(&nf_tables_destroy_list_lock);
	list_splice_init(&nf_tables_destroy_list, &head);
	spin_unlock(&nf_tables_destroy_list_lock);

	if (list_empty(&head))
		return;

	synchronize_rcu();

	list_for_each_entry_safe(trans, next, &head, list) {
		list_del(&trans->list);
		nft_commit_release(trans);
	}
}

static int nf_tables_commit_chain_prepare(struct net *net, struct nft_chain *chain)
{
	struct nft_rule *rule;
	unsigned int alloc = 0;
	int i;

	/* already handled or inactive chain? */
	if (chain->rules_next || !nft_is_active_next(net, chain))
		return 0;

	rule = list_entry(&chain->rules, struct nft_rule, list);
	i = 0;

	list_for_each_entry_continue(rule, &chain->rules, list) {
		if (nft_is_active_next(net, rule))
			alloc++;
	}

	chain->rules_next = nf_tables_chain_alloc_rules(chain, alloc);
	if (!chain->rules_next)
		return -ENOMEM;

	list_for_each_entry_continue(rule, &chain->rules, list) {
		if (nft_is_active_next(net, rule))
			chain->rules_next[i++] = rule;
	}

	chain->rules_next[i] = NULL;
	return 0;
}

static void nf_tables_commit_chain_prepare_cancel(struct net *net)
{
	struct nft_trans *trans, *next;

	list_for_each_entry_safe(trans, next, &net->nft.commit_list, list) {
		struct nft_chain *chain = trans->ctx.chain;

		if (trans->msg_type == NFT_MSG_NEWRULE ||
		    trans->msg_type == NFT_MSG_DELRULE) {
			kvfree(chain->rules_next);
			chain->rules_next = NULL;
		}
	}
}

static void __nf_tables_commit_chain_free_rules_old(struct rcu_head *h)
{
	struct nft_rules_old *o = container_of(h, struct nft_rules_old, h);

	kvfree(o->start);
}

static void nf_tables_commit_chain_free_rules_old(struct nft_rule **rules)
{
	struct nft_rule **r = rules;
	struct nft_rules_old *old;

	while (*r)
		r++;

	r++;	/* rcu_head is after end marker */
	old = (void *) r;
	old->start = rules;

	call_rcu(&old->h, __nf_tables_commit_chain_free_rules_old);
}

static void nf_tables_commit_chain(struct net *net, struct nft_chain *chain)
{
	struct nft_rule **g0, **g1;
	bool next_genbit;

	next_genbit = nft_gencursor_next(net);

	g0 = rcu_dereference_protected(chain->rules_gen_0,
				       lockdep_commit_lock_is_held(net));
	g1 = rcu_dereference_protected(chain->rules_gen_1,
				       lockdep_commit_lock_is_held(net));

	/* No changes to this chain? */
	if (chain->rules_next == NULL) {
		/* chain had no change in last or next generation */
		if (g0 == g1)
			return;
		/*
		 * chain had no change in this generation; make sure next
		 * one uses same rules as current generation.
		 */
		if (next_genbit) {
			rcu_assign_pointer(chain->rules_gen_1, g0);
			nf_tables_commit_chain_free_rules_old(g1);
		} else {
			rcu_assign_pointer(chain->rules_gen_0, g1);
			nf_tables_commit_chain_free_rules_old(g0);
		}

		return;
	}

	if (next_genbit)
		rcu_assign_pointer(chain->rules_gen_1, chain->rules_next);
	else
		rcu_assign_pointer(chain->rules_gen_0, chain->rules_next);

	chain->rules_next = NULL;

	if (g0 == g1)
		return;

	if (next_genbit)
		nf_tables_commit_chain_free_rules_old(g1);
	else
		nf_tables_commit_chain_free_rules_old(g0);
}

static void nft_chain_del(struct nft_chain *chain)
{
	struct nft_table *table = chain->table;

	WARN_ON_ONCE(rhltable_remove(&table->chains_ht, &chain->rhlhead,
				     nft_chain_ht_params));
	list_del_rcu(&chain->list);
}

static void nf_tables_commit_release(struct net *net)
{
	struct nft_trans *trans;

	/* all side effects have to be made visible.
	 * For example, if a chain named 'foo' has been deleted, a
	 * new transaction must not find it anymore.
	 *
	 * Memory reclaim happens asynchronously from work queue
	 * to prevent expensive synchronize_rcu() in commit phase.
	 */
	if (list_empty(&net->nft.commit_list)) {
		mutex_unlock(&net->nft.commit_mutex);
		return;
	}

	trans = list_last_entry(&net->nft.commit_list,
				struct nft_trans, list);
	get_net(trans->ctx.net);
	WARN_ON_ONCE(trans->put_net);

	trans->put_net = true;
	spin_lock(&nf_tables_destroy_list_lock);
	list_splice_tail_init(&net->nft.commit_list, &nf_tables_destroy_list);
	spin_unlock(&nf_tables_destroy_list_lock);

	mutex_unlock(&net->nft.commit_mutex);

	schedule_work(&trans_destroy_work);
}

static int nf_tables_commit(struct net *net, struct sk_buff *skb)
{
	struct nft_trans *trans, *next;
	struct nft_trans_elem *te;
	struct nft_chain *chain;
	struct nft_table *table;

	/* 0. Validate ruleset, otherwise roll back for error reporting. */
	if (nf_tables_validate(net) < 0)
		return -EAGAIN;

	/* 1.  Allocate space for next generation rules_gen_X[] */
	list_for_each_entry_safe(trans, next, &net->nft.commit_list, list) {
		int ret;

		if (trans->msg_type == NFT_MSG_NEWRULE ||
		    trans->msg_type == NFT_MSG_DELRULE) {
			chain = trans->ctx.chain;

			ret = nf_tables_commit_chain_prepare(net, chain);
			if (ret < 0) {
				nf_tables_commit_chain_prepare_cancel(net);
				return ret;
			}
		}
	}

	/* step 2.  Make rules_gen_X visible to packet path */
	list_for_each_entry(table, &net->nft.tables, list) {
		list_for_each_entry(chain, &table->chains, list)
			nf_tables_commit_chain(net, chain);
	}

	/*
	 * Bump generation counter, invalidate any dump in progress.
	 * Cannot fail after this point.
	 */
	while (++net->nft.base_seq == 0);

	/* step 3. Start new generation, rules_gen_X now in use. */
	net->nft.gencursor = nft_gencursor_next(net);

	list_for_each_entry_safe(trans, next, &net->nft.commit_list, list) {
		switch (trans->msg_type) {
		case NFT_MSG_NEWTABLE:
			if (nft_trans_table_update(trans)) {
				if (!nft_trans_table_enable(trans)) {
					nf_tables_table_disable(net,
								trans->ctx.table);
					trans->ctx.table->flags |= NFT_TABLE_F_DORMANT;
				}
			} else {
				nft_clear(net, trans->ctx.table);
			}
			nf_tables_table_notify(&trans->ctx, NFT_MSG_NEWTABLE);
			nft_trans_destroy(trans);
			break;
		case NFT_MSG_DELTABLE:
			list_del_rcu(&trans->ctx.table->list);
			nf_tables_table_notify(&trans->ctx, NFT_MSG_DELTABLE);
			break;
		case NFT_MSG_NEWCHAIN:
			if (nft_trans_chain_update(trans)) {
				nft_chain_commit_update(trans);
				nf_tables_chain_notify(&trans->ctx, NFT_MSG_NEWCHAIN);
				/* trans destroyed after rcu grace period */
			} else {
				nft_clear(net, trans->ctx.chain);
				nf_tables_chain_notify(&trans->ctx, NFT_MSG_NEWCHAIN);
				nft_trans_destroy(trans);
			}
			break;
		case NFT_MSG_DELCHAIN:
			nft_chain_del(trans->ctx.chain);
			nf_tables_chain_notify(&trans->ctx, NFT_MSG_DELCHAIN);
			nf_tables_unregister_hook(trans->ctx.net,
						  trans->ctx.table,
						  trans->ctx.chain);
			break;
		case NFT_MSG_NEWRULE:
			nft_clear(trans->ctx.net, nft_trans_rule(trans));
			nf_tables_rule_notify(&trans->ctx,
					      nft_trans_rule(trans),
					      NFT_MSG_NEWRULE);
			nft_trans_destroy(trans);
			break;
		case NFT_MSG_DELRULE:
			list_del_rcu(&nft_trans_rule(trans)->list);
			nf_tables_rule_notify(&trans->ctx,
					      nft_trans_rule(trans),
					      NFT_MSG_DELRULE);
			break;
		case NFT_MSG_NEWSET:
			nft_clear(net, nft_trans_set(trans));
			/* This avoids hitting -EBUSY when deleting the table
			 * from the transaction.
			 */
			if (nft_set_is_anonymous(nft_trans_set(trans)) &&
			    !list_empty(&nft_trans_set(trans)->bindings))
				trans->ctx.table->use--;

			nf_tables_set_notify(&trans->ctx, nft_trans_set(trans),
					     NFT_MSG_NEWSET, GFP_KERNEL);
			nft_trans_destroy(trans);
			break;
		case NFT_MSG_DELSET:
			list_del_rcu(&nft_trans_set(trans)->list);
			nf_tables_set_notify(&trans->ctx, nft_trans_set(trans),
					     NFT_MSG_DELSET, GFP_KERNEL);
			break;
		case NFT_MSG_NEWSETELEM:
			te = (struct nft_trans_elem *)trans->data;

			te->set->ops->activate(net, te->set, &te->elem);
			nf_tables_setelem_notify(&trans->ctx, te->set,
						 &te->elem,
						 NFT_MSG_NEWSETELEM, 0);
			nft_trans_destroy(trans);
			break;
		case NFT_MSG_DELSETELEM:
			te = (struct nft_trans_elem *)trans->data;

			nf_tables_setelem_notify(&trans->ctx, te->set,
						 &te->elem,
						 NFT_MSG_DELSETELEM, 0);
			te->set->ops->remove(net, te->set, &te->elem);
			atomic_dec(&te->set->nelems);
			te->set->ndeact--;
			break;
		case NFT_MSG_NEWOBJ:
			nft_clear(net, nft_trans_obj(trans));
			nf_tables_obj_notify(&trans->ctx, nft_trans_obj(trans),
					     NFT_MSG_NEWOBJ);
			nft_trans_destroy(trans);
			break;
		case NFT_MSG_DELOBJ:
			list_del_rcu(&nft_trans_obj(trans)->list);
			nf_tables_obj_notify(&trans->ctx, nft_trans_obj(trans),
					     NFT_MSG_DELOBJ);
			break;
		case NFT_MSG_NEWFLOWTABLE:
			nft_clear(net, nft_trans_flowtable(trans));
			nf_tables_flowtable_notify(&trans->ctx,
						   nft_trans_flowtable(trans),
						   NFT_MSG_NEWFLOWTABLE);
			nft_trans_destroy(trans);
			break;
		case NFT_MSG_DELFLOWTABLE:
			list_del_rcu(&nft_trans_flowtable(trans)->list);
			nf_tables_flowtable_notify(&trans->ctx,
						   nft_trans_flowtable(trans),
						   NFT_MSG_DELFLOWTABLE);
			nft_unregister_flowtable_net_hooks(net,
					nft_trans_flowtable(trans));
			break;
		}
	}

	nf_tables_gen_notify(net, skb, NFT_MSG_NEWGEN);
	nf_tables_commit_release(net);

	return 0;
}

static void nf_tables_abort_release(struct nft_trans *trans)
{
	switch (trans->msg_type) {
	case NFT_MSG_NEWTABLE:
		nf_tables_table_destroy(&trans->ctx);
		break;
	case NFT_MSG_NEWCHAIN:
		nf_tables_chain_destroy(&trans->ctx);
		break;
	case NFT_MSG_NEWRULE:
		nf_tables_rule_destroy(&trans->ctx, nft_trans_rule(trans));
		break;
	case NFT_MSG_NEWSET:
		nft_set_destroy(nft_trans_set(trans));
		break;
	case NFT_MSG_NEWSETELEM:
		nft_set_elem_destroy(nft_trans_elem_set(trans),
				     nft_trans_elem(trans).priv, true);
		break;
	case NFT_MSG_NEWOBJ:
		nft_obj_destroy(&trans->ctx, nft_trans_obj(trans));
		break;
	case NFT_MSG_NEWFLOWTABLE:
		nf_tables_flowtable_destroy(nft_trans_flowtable(trans));
		break;
	}
	kfree(trans);
}

static int __nf_tables_abort(struct net *net)
{
	struct nft_trans *trans, *next;
	struct nft_trans_elem *te;

	list_for_each_entry_safe_reverse(trans, next, &net->nft.commit_list,
					 list) {
		switch (trans->msg_type) {
		case NFT_MSG_NEWTABLE:
			if (nft_trans_table_update(trans)) {
				if (nft_trans_table_enable(trans)) {
					nf_tables_table_disable(net,
								trans->ctx.table);
					trans->ctx.table->flags |= NFT_TABLE_F_DORMANT;
				}
				nft_trans_destroy(trans);
			} else {
				list_del_rcu(&trans->ctx.table->list);
			}
			break;
		case NFT_MSG_DELTABLE:
			nft_clear(trans->ctx.net, trans->ctx.table);
			nft_trans_destroy(trans);
			break;
		case NFT_MSG_NEWCHAIN:
			if (nft_trans_chain_update(trans)) {
				free_percpu(nft_trans_chain_stats(trans));
				kfree(nft_trans_chain_name(trans));
				nft_trans_destroy(trans);
			} else {
				trans->ctx.table->use--;
				nft_chain_del(trans->ctx.chain);
				nf_tables_unregister_hook(trans->ctx.net,
							  trans->ctx.table,
							  trans->ctx.chain);
			}
			break;
		case NFT_MSG_DELCHAIN:
			trans->ctx.table->use++;
			nft_clear(trans->ctx.net, trans->ctx.chain);
			nft_trans_destroy(trans);
			break;
		case NFT_MSG_NEWRULE:
			trans->ctx.chain->use--;
			list_del_rcu(&nft_trans_rule(trans)->list);
			nft_rule_expr_deactivate(&trans->ctx, nft_trans_rule(trans));
			break;
		case NFT_MSG_DELRULE:
			trans->ctx.chain->use++;
			nft_clear(trans->ctx.net, nft_trans_rule(trans));
			nft_rule_expr_activate(&trans->ctx, nft_trans_rule(trans));
			nft_trans_destroy(trans);
			break;
		case NFT_MSG_NEWSET:
			trans->ctx.table->use--;
			list_del_rcu(&nft_trans_set(trans)->list);
			break;
		case NFT_MSG_DELSET:
			trans->ctx.table->use++;
			nft_clear(trans->ctx.net, nft_trans_set(trans));
			nft_trans_destroy(trans);
			break;
		case NFT_MSG_NEWSETELEM:
			te = (struct nft_trans_elem *)trans->data;

			te->set->ops->remove(net, te->set, &te->elem);
			atomic_dec(&te->set->nelems);
			break;
		case NFT_MSG_DELSETELEM:
			te = (struct nft_trans_elem *)trans->data;

			nft_set_elem_activate(net, te->set, &te->elem);
			te->set->ops->activate(net, te->set, &te->elem);
			te->set->ndeact--;

			nft_trans_destroy(trans);
			break;
		case NFT_MSG_NEWOBJ:
			trans->ctx.table->use--;
			list_del_rcu(&nft_trans_obj(trans)->list);
			break;
		case NFT_MSG_DELOBJ:
			trans->ctx.table->use++;
			nft_clear(trans->ctx.net, nft_trans_obj(trans));
			nft_trans_destroy(trans);
			break;
		case NFT_MSG_NEWFLOWTABLE:
			trans->ctx.table->use--;
			list_del_rcu(&nft_trans_flowtable(trans)->list);
			nft_unregister_flowtable_net_hooks(net,
					nft_trans_flowtable(trans));
			break;
		case NFT_MSG_DELFLOWTABLE:
			trans->ctx.table->use++;
			nft_clear(trans->ctx.net, nft_trans_flowtable(trans));
			nft_trans_destroy(trans);
			break;
		}
	}

	synchronize_rcu();

	list_for_each_entry_safe_reverse(trans, next,
					 &net->nft.commit_list, list) {
		list_del(&trans->list);
		nf_tables_abort_release(trans);
	}

	return 0;
}

static void nf_tables_cleanup(struct net *net)
{
	nft_validate_state_update(net, NFT_VALIDATE_SKIP);
}

static int nf_tables_abort(struct net *net, struct sk_buff *skb)
{
	int ret = __nf_tables_abort(net);

	mutex_unlock(&net->nft.commit_mutex);

	return ret;
}

static bool nf_tables_valid_genid(struct net *net, u32 genid)
{
	bool genid_ok;

	mutex_lock(&net->nft.commit_mutex);

	genid_ok = genid == 0 || net->nft.base_seq == genid;
	if (!genid_ok)
		mutex_unlock(&net->nft.commit_mutex);

	/* else, commit mutex has to be released by commit or abort function */
	return genid_ok;
}

static const struct nfnetlink_subsystem nf_tables_subsys = {
	.name		= "nf_tables",
	.subsys_id	= NFNL_SUBSYS_NFTABLES,
	.cb_count	= NFT_MSG_MAX,
	.cb		= nf_tables_cb,
	.commit		= nf_tables_commit,
	.abort		= nf_tables_abort,
	.cleanup	= nf_tables_cleanup,
	.valid_genid	= nf_tables_valid_genid,
	.owner		= THIS_MODULE,
};

int nft_chain_validate_dependency(const struct nft_chain *chain,
				  enum nft_chain_types type)
{
	const struct nft_base_chain *basechain;

	if (nft_is_base_chain(chain)) {
		basechain = nft_base_chain(chain);
		if (basechain->type->type != type)
			return -EOPNOTSUPP;
	}
	return 0;
}
EXPORT_SYMBOL_GPL(nft_chain_validate_dependency);

int nft_chain_validate_hooks(const struct nft_chain *chain,
			     unsigned int hook_flags)
{
	struct nft_base_chain *basechain;

	if (nft_is_base_chain(chain)) {
		basechain = nft_base_chain(chain);

		if ((1 << basechain->ops.hooknum) & hook_flags)
			return 0;

		return -EOPNOTSUPP;
	}

	return 0;
}
EXPORT_SYMBOL_GPL(nft_chain_validate_hooks);

/*
 * Loop detection - walk through the ruleset beginning at the destination chain
 * of a new jump until either the source chain is reached (loop) or all
 * reachable chains have been traversed.
 *
 * The loop check is performed whenever a new jump verdict is added to an
 * expression or verdict map or a verdict map is bound to a new chain.
 */

static int nf_tables_check_loops(const struct nft_ctx *ctx,
				 const struct nft_chain *chain);

static int nf_tables_loop_check_setelem(const struct nft_ctx *ctx,
					struct nft_set *set,
					const struct nft_set_iter *iter,
					struct nft_set_elem *elem)
{
	const struct nft_set_ext *ext = nft_set_elem_ext(set, elem->priv);
	const struct nft_data *data;

	if (nft_set_ext_exists(ext, NFT_SET_EXT_FLAGS) &&
	    *nft_set_ext_flags(ext) & NFT_SET_ELEM_INTERVAL_END)
		return 0;

	data = nft_set_ext_data(ext);
	switch (data->verdict.code) {
	case NFT_JUMP:
	case NFT_GOTO:
		return nf_tables_check_loops(ctx, data->verdict.chain);
	default:
		return 0;
	}
}

static int nf_tables_check_loops(const struct nft_ctx *ctx,
				 const struct nft_chain *chain)
{
	const struct nft_rule *rule;
	const struct nft_expr *expr, *last;
	struct nft_set *set;
	struct nft_set_binding *binding;
	struct nft_set_iter iter;

	if (ctx->chain == chain)
		return -ELOOP;

	list_for_each_entry(rule, &chain->rules, list) {
		nft_rule_for_each_expr(expr, last, rule) {
			struct nft_immediate_expr *priv;
			const struct nft_data *data;
			int err;

			if (strcmp(expr->ops->type->name, "immediate"))
				continue;

			priv = nft_expr_priv(expr);
			if (priv->dreg != NFT_REG_VERDICT)
				continue;

			data = &priv->data;
			switch (data->verdict.code) {
			case NFT_JUMP:
			case NFT_GOTO:
				err = nf_tables_check_loops(ctx,
							data->verdict.chain);
				if (err < 0)
					return err;
			default:
				break;
			}
		}
	}

	list_for_each_entry(set, &ctx->table->sets, list) {
		if (!nft_is_active_next(ctx->net, set))
			continue;
		if (!(set->flags & NFT_SET_MAP) ||
		    set->dtype != NFT_DATA_VERDICT)
			continue;

		list_for_each_entry(binding, &set->bindings, list) {
			if (!(binding->flags & NFT_SET_MAP) ||
			    binding->chain != chain)
				continue;

			iter.genmask	= nft_genmask_next(ctx->net);
			iter.skip 	= 0;
			iter.count	= 0;
			iter.err	= 0;
			iter.fn		= nf_tables_loop_check_setelem;

			set->ops->walk(ctx, set, &iter);
			if (iter.err < 0)
				return iter.err;
		}
	}

	return 0;
}

/**
 *	nft_parse_u32_check - fetch u32 attribute and check for maximum value
 *
 *	@attr: netlink attribute to fetch value from
 *	@max: maximum value to be stored in dest
 *	@dest: pointer to the variable
 *
 *	Parse, check and store a given u32 netlink attribute into variable.
 *	This function returns -ERANGE if the value goes over maximum value.
 *	Otherwise a 0 is returned and the attribute value is stored in the
 *	destination variable.
 */
int nft_parse_u32_check(const struct nlattr *attr, int max, u32 *dest)
{
	u32 val;

	val = ntohl(nla_get_be32(attr));
	if (val > max)
		return -ERANGE;

	*dest = val;
	return 0;
}
EXPORT_SYMBOL_GPL(nft_parse_u32_check);

/**
 *	nft_parse_register - parse a register value from a netlink attribute
 *
 *	@attr: netlink attribute
 *
 *	Parse and translate a register value from a netlink attribute.
 *	Registers used to be 128 bit wide, these register numbers will be
 *	mapped to the corresponding 32 bit register numbers.
 */
unsigned int nft_parse_register(const struct nlattr *attr)
{
	unsigned int reg;

	reg = ntohl(nla_get_be32(attr));
	switch (reg) {
	case NFT_REG_VERDICT...NFT_REG_4:
		return reg * NFT_REG_SIZE / NFT_REG32_SIZE;
	default:
		return reg + NFT_REG_SIZE / NFT_REG32_SIZE - NFT_REG32_00;
	}
}
EXPORT_SYMBOL_GPL(nft_parse_register);

/**
 *	nft_dump_register - dump a register value to a netlink attribute
 *
 *	@skb: socket buffer
 *	@attr: attribute number
 *	@reg: register number
 *
 *	Construct a netlink attribute containing the register number. For
 *	compatibility reasons, register numbers being a multiple of 4 are
 *	translated to the corresponding 128 bit register numbers.
 */
int nft_dump_register(struct sk_buff *skb, unsigned int attr, unsigned int reg)
{
	if (reg % (NFT_REG_SIZE / NFT_REG32_SIZE) == 0)
		reg = reg / (NFT_REG_SIZE / NFT_REG32_SIZE);
	else
		reg = reg - NFT_REG_SIZE / NFT_REG32_SIZE + NFT_REG32_00;

	return nla_put_be32(skb, attr, htonl(reg));
}
EXPORT_SYMBOL_GPL(nft_dump_register);

/**
 *	nft_validate_register_load - validate a load from a register
 *
 *	@reg: the register number
 *	@len: the length of the data
 *
 * 	Validate that the input register is one of the general purpose
 * 	registers and that the length of the load is within the bounds.
 */
int nft_validate_register_load(enum nft_registers reg, unsigned int len)
{
	if (reg < NFT_REG_1 * NFT_REG_SIZE / NFT_REG32_SIZE)
		return -EINVAL;
	if (len == 0)
		return -EINVAL;
	if (reg * NFT_REG32_SIZE + len > FIELD_SIZEOF(struct nft_regs, data))
		return -ERANGE;

	return 0;
}
EXPORT_SYMBOL_GPL(nft_validate_register_load);

/**
 *	nft_validate_register_store - validate an expressions' register store
 *
 *	@ctx: context of the expression performing the load
 * 	@reg: the destination register number
 * 	@data: the data to load
 * 	@type: the data type
 * 	@len: the length of the data
 *
 * 	Validate that a data load uses the appropriate data type for
 * 	the destination register and the length is within the bounds.
 * 	A value of NULL for the data means that its runtime gathered
 * 	data.
 */
int nft_validate_register_store(const struct nft_ctx *ctx,
				enum nft_registers reg,
				const struct nft_data *data,
				enum nft_data_types type, unsigned int len)
{
	int err;

	switch (reg) {
	case NFT_REG_VERDICT:
		if (type != NFT_DATA_VERDICT)
			return -EINVAL;

		if (data != NULL &&
		    (data->verdict.code == NFT_GOTO ||
		     data->verdict.code == NFT_JUMP)) {
			err = nf_tables_check_loops(ctx, data->verdict.chain);
			if (err < 0)
				return err;
		}

		return 0;
	default:
		if (reg < NFT_REG_1 * NFT_REG_SIZE / NFT_REG32_SIZE)
			return -EINVAL;
		if (len == 0)
			return -EINVAL;
		if (reg * NFT_REG32_SIZE + len >
		    FIELD_SIZEOF(struct nft_regs, data))
			return -ERANGE;

		if (data != NULL && type != NFT_DATA_VALUE)
			return -EINVAL;
		return 0;
	}
}
EXPORT_SYMBOL_GPL(nft_validate_register_store);

static const struct nla_policy nft_verdict_policy[NFTA_VERDICT_MAX + 1] = {
	[NFTA_VERDICT_CODE]	= { .type = NLA_U32 },
	[NFTA_VERDICT_CHAIN]	= { .type = NLA_STRING,
				    .len = NFT_CHAIN_MAXNAMELEN - 1 },
};

static int nft_verdict_init(const struct nft_ctx *ctx, struct nft_data *data,
			    struct nft_data_desc *desc, const struct nlattr *nla)
{
	u8 genmask = nft_genmask_next(ctx->net);
	struct nlattr *tb[NFTA_VERDICT_MAX + 1];
	struct nft_chain *chain;
	int err;

	err = nla_parse_nested(tb, NFTA_VERDICT_MAX, nla, nft_verdict_policy,
			       NULL);
	if (err < 0)
		return err;

	if (!tb[NFTA_VERDICT_CODE])
		return -EINVAL;
	data->verdict.code = ntohl(nla_get_be32(tb[NFTA_VERDICT_CODE]));

	switch (data->verdict.code) {
	default:
		switch (data->verdict.code & NF_VERDICT_MASK) {
		case NF_ACCEPT:
		case NF_DROP:
		case NF_QUEUE:
			break;
		default:
			return -EINVAL;
		}
		/* fall through */
	case NFT_CONTINUE:
	case NFT_BREAK:
	case NFT_RETURN:
		break;
	case NFT_JUMP:
	case NFT_GOTO:
		if (!tb[NFTA_VERDICT_CHAIN])
			return -EINVAL;
		chain = nft_chain_lookup(ctx->net, ctx->table,
					 tb[NFTA_VERDICT_CHAIN], genmask);
		if (IS_ERR(chain))
			return PTR_ERR(chain);
		if (nft_is_base_chain(chain))
			return -EOPNOTSUPP;

		chain->use++;
		data->verdict.chain = chain;
		break;
	}

	desc->len = sizeof(data->verdict);
	desc->type = NFT_DATA_VERDICT;
	return 0;
}

static void nft_verdict_uninit(const struct nft_data *data)
{
	switch (data->verdict.code) {
	case NFT_JUMP:
	case NFT_GOTO:
		data->verdict.chain->use--;
		break;
	}
}

int nft_verdict_dump(struct sk_buff *skb, int type, const struct nft_verdict *v)
{
	struct nlattr *nest;

	nest = nla_nest_start(skb, type);
	if (!nest)
		goto nla_put_failure;

	if (nla_put_be32(skb, NFTA_VERDICT_CODE, htonl(v->code)))
		goto nla_put_failure;

	switch (v->code) {
	case NFT_JUMP:
	case NFT_GOTO:
		if (nla_put_string(skb, NFTA_VERDICT_CHAIN,
				   v->chain->name))
			goto nla_put_failure;
	}
	nla_nest_end(skb, nest);
	return 0;

nla_put_failure:
	return -1;
}

static int nft_value_init(const struct nft_ctx *ctx,
			  struct nft_data *data, unsigned int size,
			  struct nft_data_desc *desc, const struct nlattr *nla)
{
	unsigned int len;

	len = nla_len(nla);
	if (len == 0)
		return -EINVAL;
	if (len > size)
		return -EOVERFLOW;

	nla_memcpy(data->data, nla, len);
	desc->type = NFT_DATA_VALUE;
	desc->len  = len;
	return 0;
}

static int nft_value_dump(struct sk_buff *skb, const struct nft_data *data,
			  unsigned int len)
{
	return nla_put(skb, NFTA_DATA_VALUE, len, data->data);
}

static const struct nla_policy nft_data_policy[NFTA_DATA_MAX + 1] = {
	[NFTA_DATA_VALUE]	= { .type = NLA_BINARY },
	[NFTA_DATA_VERDICT]	= { .type = NLA_NESTED },
};

/**
 *	nft_data_init - parse nf_tables data netlink attributes
 *
 *	@ctx: context of the expression using the data
 *	@data: destination struct nft_data
 *	@size: maximum data length
 *	@desc: data description
 *	@nla: netlink attribute containing data
 *
 *	Parse the netlink data attributes and initialize a struct nft_data.
 *	The type and length of data are returned in the data description.
 *
 *	The caller can indicate that it only wants to accept data of type
 *	NFT_DATA_VALUE by passing NULL for the ctx argument.
 */
int nft_data_init(const struct nft_ctx *ctx,
		  struct nft_data *data, unsigned int size,
		  struct nft_data_desc *desc, const struct nlattr *nla)
{
	struct nlattr *tb[NFTA_DATA_MAX + 1];
	int err;

	err = nla_parse_nested(tb, NFTA_DATA_MAX, nla, nft_data_policy, NULL);
	if (err < 0)
		return err;

	if (tb[NFTA_DATA_VALUE])
		return nft_value_init(ctx, data, size, desc,
				      tb[NFTA_DATA_VALUE]);
	if (tb[NFTA_DATA_VERDICT] && ctx != NULL)
		return nft_verdict_init(ctx, data, desc, tb[NFTA_DATA_VERDICT]);
	return -EINVAL;
}
EXPORT_SYMBOL_GPL(nft_data_init);

/**
 *	nft_data_release - release a nft_data item
 *
 *	@data: struct nft_data to release
 *	@type: type of data
 *
 *	Release a nft_data item. NFT_DATA_VALUE types can be silently discarded,
 *	all others need to be released by calling this function.
 */
void nft_data_release(const struct nft_data *data, enum nft_data_types type)
{
	if (type < NFT_DATA_VERDICT)
		return;
	switch (type) {
	case NFT_DATA_VERDICT:
		return nft_verdict_uninit(data);
	default:
		WARN_ON(1);
	}
}
EXPORT_SYMBOL_GPL(nft_data_release);

int nft_data_dump(struct sk_buff *skb, int attr, const struct nft_data *data,
		  enum nft_data_types type, unsigned int len)
{
	struct nlattr *nest;
	int err;

	nest = nla_nest_start(skb, attr);
	if (nest == NULL)
		return -1;

	switch (type) {
	case NFT_DATA_VALUE:
		err = nft_value_dump(skb, data, len);
		break;
	case NFT_DATA_VERDICT:
		err = nft_verdict_dump(skb, NFTA_DATA_VERDICT, &data->verdict);
		break;
	default:
		err = -EINVAL;
		WARN_ON(1);
	}

	nla_nest_end(skb, nest);
	return err;
}
EXPORT_SYMBOL_GPL(nft_data_dump);

int __nft_release_basechain(struct nft_ctx *ctx)
{
	struct nft_rule *rule, *nr;

	if (WARN_ON(!nft_is_base_chain(ctx->chain)))
		return 0;

	nf_tables_unregister_hook(ctx->net, ctx->chain->table, ctx->chain);
	list_for_each_entry_safe(rule, nr, &ctx->chain->rules, list) {
		list_del(&rule->list);
		ctx->chain->use--;
		nf_tables_rule_release(ctx, rule);
	}
	nft_chain_del(ctx->chain);
	ctx->table->use--;
	nf_tables_chain_destroy(ctx);

	return 0;
}
EXPORT_SYMBOL_GPL(__nft_release_basechain);

static void __nft_release_tables(struct net *net)
{
	struct nft_flowtable *flowtable, *nf;
	struct nft_table *table, *nt;
	struct nft_chain *chain, *nc;
	struct nft_object *obj, *ne;
	struct nft_rule *rule, *nr;
	struct nft_set *set, *ns;
	struct nft_ctx ctx = {
		.net	= net,
		.family	= NFPROTO_NETDEV,
	};

	list_for_each_entry_safe(table, nt, &net->nft.tables, list) {
		ctx.family = table->family;

		list_for_each_entry(chain, &table->chains, list)
			nf_tables_unregister_hook(net, table, chain);
		/* No packets are walking on these chains anymore. */
		ctx.table = table;
		list_for_each_entry(chain, &table->chains, list) {
			ctx.chain = chain;
			list_for_each_entry_safe(rule, nr, &chain->rules, list) {
				list_del(&rule->list);
				chain->use--;
				nf_tables_rule_release(&ctx, rule);
			}
		}
		list_for_each_entry_safe(flowtable, nf, &table->flowtables, list) {
			list_del(&flowtable->list);
			table->use--;
			nf_tables_flowtable_destroy(flowtable);
		}
		list_for_each_entry_safe(set, ns, &table->sets, list) {
			list_del(&set->list);
			table->use--;
			nft_set_destroy(set);
		}
		list_for_each_entry_safe(obj, ne, &table->objects, list) {
			list_del(&obj->list);
			table->use--;
			nft_obj_destroy(&ctx, obj);
		}
		list_for_each_entry_safe(chain, nc, &table->chains, list) {
			ctx.chain = chain;
			nft_chain_del(chain);
			table->use--;
			nf_tables_chain_destroy(&ctx);
		}
		list_del(&table->list);
		nf_tables_table_destroy(&ctx);
	}
}

static int __net_init nf_tables_init_net(struct net *net)
{
	INIT_LIST_HEAD(&net->nft.tables);
	INIT_LIST_HEAD(&net->nft.commit_list);
	mutex_init(&net->nft.commit_mutex);
	net->nft.base_seq = 1;
	net->nft.validate_state = NFT_VALIDATE_SKIP;

	return 0;
}

static void __net_exit nf_tables_exit_net(struct net *net)
{
	mutex_lock(&net->nft.commit_mutex);
	if (!list_empty(&net->nft.commit_list))
		__nf_tables_abort(net);
	__nft_release_tables(net);
	mutex_unlock(&net->nft.commit_mutex);
	WARN_ON_ONCE(!list_empty(&net->nft.tables));
}

static struct pernet_operations nf_tables_net_ops = {
	.init	= nf_tables_init_net,
	.exit	= nf_tables_exit_net,
};

static int __init nf_tables_module_init(void)
{
	int err;

	spin_lock_init(&nf_tables_destroy_list_lock);
	err = register_pernet_subsys(&nf_tables_net_ops);
	if (err < 0)
		return err;

	err = nft_chain_filter_init();
	if (err < 0)
		goto err1;

	err = nf_tables_core_module_init();
	if (err < 0)
		goto err2;

	err = register_netdevice_notifier(&nf_tables_flowtable_notifier);
	if (err < 0)
		goto err3;

	/* must be last */
	err = nfnetlink_subsys_register(&nf_tables_subsys);
	if (err < 0)
		goto err4;

	return err;
err4:
	unregister_netdevice_notifier(&nf_tables_flowtable_notifier);
err3:
	nf_tables_core_module_exit();
err2:
	nft_chain_filter_fini();
err1:
	unregister_pernet_subsys(&nf_tables_net_ops);
	return err;
}

static void __exit nf_tables_module_exit(void)
{
	nfnetlink_subsys_unregister(&nf_tables_subsys);
	unregister_netdevice_notifier(&nf_tables_flowtable_notifier);
	nft_chain_filter_fini();
	unregister_pernet_subsys(&nf_tables_net_ops);
	cancel_work_sync(&trans_destroy_work);
	rcu_barrier();
	nf_tables_core_module_exit();
}

module_init(nf_tables_module_init);
module_exit(nf_tables_module_exit);

MODULE_LICENSE("GPL");
MODULE_AUTHOR("Patrick McHardy <kaber@trash.net>");
MODULE_ALIAS_NFNL_SUBSYS(NFNL_SUBSYS_NFTABLES);<|MERGE_RESOLUTION|>--- conflicted
+++ resolved
@@ -2304,10 +2304,6 @@
 	struct net *net = sock_net(skb->sk);
 	unsigned int s_idx = cb->args[0];
 	const struct nft_rule *rule;
-<<<<<<< HEAD
-	int rc = 1;
-=======
->>>>>>> f17b5f06
 
 	list_for_each_entry_rcu(rule, &chain->rules, list) {
 		if (!nft_is_active(net, rule))
@@ -2324,24 +2320,13 @@
 					NLM_F_MULTI | NLM_F_APPEND,
 					table->family,
 					table, chain, rule) < 0)
-<<<<<<< HEAD
-			goto out_unfinished;
-=======
 			return 1;
->>>>>>> f17b5f06
 
 		nl_dump_check_consistent(cb, nlmsg_hdr(skb));
 cont:
 		(*idx)++;
 	}
-<<<<<<< HEAD
-	rc = 0;
-out_unfinished:
-	cb->args[0] = *idx;
-	return rc;
-=======
 	return 0;
->>>>>>> f17b5f06
 }
 
 static int nf_tables_dump_rules(struct sk_buff *skb,
@@ -2365,11 +2350,7 @@
 		if (ctx && ctx->table && strcmp(ctx->table, table->name) != 0)
 			continue;
 
-<<<<<<< HEAD
-		if (ctx && ctx->chain) {
-=======
 		if (ctx && ctx->table && ctx->chain) {
->>>>>>> f17b5f06
 			struct rhlist_head *list, *tmp;
 
 			list = rhltable_lookup(&table->chains_ht, ctx->chain,
@@ -2385,7 +2366,6 @@
 				break;
 			}
 			goto done;
-<<<<<<< HEAD
 		}
 
 		list_for_each_entry_rcu(chain, &table->chains, list) {
@@ -2393,20 +2373,13 @@
 				goto done;
 		}
 
-=======
-		}
-
-		list_for_each_entry_rcu(chain, &table->chains, list) {
-			if (__nf_tables_dump_rules(skb, &idx, cb, table, chain))
-				goto done;
-		}
-
->>>>>>> f17b5f06
 		if (ctx && ctx->table)
 			break;
 	}
 done:
 	rcu_read_unlock();
+
+	cb->args[0] = idx;
 	return skb->len;
 }
 
