// SPDX-License-Identifier: GPL-2.0+
/*
 * comedi/drivers/dt9812.c
 *   COMEDI driver for DataTranslation DT9812 USB module
 *
 * Copyright (C) 2005 Anders Blomdell <anders.blomdell@control.lth.se>
 *
 * COMEDI - Linux Control and Measurement Device Interface
 */

/*
 * Driver: dt9812
 * Description: Data Translation DT9812 USB module
 * Devices: [Data Translation] DT9812 (dt9812)
 * Author: anders.blomdell@control.lth.se (Anders Blomdell)
 * Status: in development
 * Updated: Sun Nov 20 20:18:34 EST 2005
 *
 * This driver works, but bulk transfers not implemented. Might be a
 * starting point for someone else. I found out too late that USB has
 * too high latencies (>1 ms) for my needs.
 */

/*
 * Nota Bene:
 *   1. All writes to command pipe has to be 32 bytes (ISP1181B SHRTP=0 ?)
 *   2. The DDK source (as of sep 2005) is in error regarding the
 *      input MUX bits (example code says P4, but firmware schematics
 *      says P1).
 */

#include <linux/kernel.h>
#include <linux/module.h>
#include <linux/errno.h>
#include <linux/slab.h>
#include <linux/uaccess.h>
#include <linux/comedi/comedi_usb.h>

#define DT9812_DIAGS_BOARD_INFO_ADDR	0xFBFF
#define DT9812_MAX_WRITE_CMD_PIPE_SIZE	32
#define DT9812_MAX_READ_CMD_PIPE_SIZE	32

/* usb_bulk_msg() timeout in milliseconds */
#define DT9812_USB_TIMEOUT		1000

/*
 * See Silican Laboratories C8051F020/1/2/3 manual
 */
#define F020_SFR_P4			0x84
#define F020_SFR_P1			0x90
#define F020_SFR_P2			0xa0
#define F020_SFR_P3			0xb0
#define F020_SFR_AMX0CF			0xba
#define F020_SFR_AMX0SL			0xbb
#define F020_SFR_ADC0CF			0xbc
#define F020_SFR_ADC0L			0xbe
#define F020_SFR_ADC0H			0xbf
#define F020_SFR_DAC0L			0xd2
#define F020_SFR_DAC0H			0xd3
#define F020_SFR_DAC0CN			0xd4
#define F020_SFR_DAC1L			0xd5
#define F020_SFR_DAC1H			0xd6
#define F020_SFR_DAC1CN			0xd7
#define F020_SFR_ADC0CN			0xe8

#define F020_MASK_ADC0CF_AMP0GN0	0x01
#define F020_MASK_ADC0CF_AMP0GN1	0x02
#define F020_MASK_ADC0CF_AMP0GN2	0x04

#define F020_MASK_ADC0CN_AD0EN		0x80
#define F020_MASK_ADC0CN_AD0INT		0x20
#define F020_MASK_ADC0CN_AD0BUSY	0x10

#define F020_MASK_DACXCN_DACXEN		0x80

enum {
					/* A/D  D/A  DI  DO  CT */
	DT9812_DEVID_DT9812_10,		/*  8    2   8   8   1  +/- 10V */
	DT9812_DEVID_DT9812_2PT5,	/*  8    2   8   8   1  0-2.44V */
};

enum dt9812_gain {
	DT9812_GAIN_0PT25 = 1,
	DT9812_GAIN_0PT5 = 2,
	DT9812_GAIN_1 = 4,
	DT9812_GAIN_2 = 8,
	DT9812_GAIN_4 = 16,
	DT9812_GAIN_8 = 32,
	DT9812_GAIN_16 = 64,
};

enum {
	DT9812_LEAST_USB_FIRMWARE_CMD_CODE = 0,
	/* Write Flash memory */
	DT9812_W_FLASH_DATA = 0,
	/* Read Flash memory misc config info */
	DT9812_R_FLASH_DATA = 1,

	/*
	 * Register read/write commands for processor
	 */

	/* Read a single byte of USB memory */
	DT9812_R_SINGLE_BYTE_REG = 2,
	/* Write a single byte of USB memory */
	DT9812_W_SINGLE_BYTE_REG = 3,
	/* Multiple Reads of USB memory */
	DT9812_R_MULTI_BYTE_REG = 4,
	/* Multiple Writes of USB memory */
	DT9812_W_MULTI_BYTE_REG = 5,
	/* Read, (AND) with mask, OR value, then write (single) */
	DT9812_RMW_SINGLE_BYTE_REG = 6,
	/* Read, (AND) with mask, OR value, then write (multiple) */
	DT9812_RMW_MULTI_BYTE_REG = 7,

	/*
	 * Register read/write commands for SMBus
	 */

	/* Read a single byte of SMBus */
	DT9812_R_SINGLE_BYTE_SMBUS = 8,
	/* Write a single byte of SMBus */
	DT9812_W_SINGLE_BYTE_SMBUS = 9,
	/* Multiple Reads of SMBus */
	DT9812_R_MULTI_BYTE_SMBUS = 10,
	/* Multiple Writes of SMBus */
	DT9812_W_MULTI_BYTE_SMBUS = 11,

	/*
	 * Register read/write commands for a device
	 */

	/* Read a single byte of a device */
	DT9812_R_SINGLE_BYTE_DEV = 12,
	/* Write a single byte of a device */
	DT9812_W_SINGLE_BYTE_DEV = 13,
	/* Multiple Reads of a device */
	DT9812_R_MULTI_BYTE_DEV = 14,
	/* Multiple Writes of a device */
	DT9812_W_MULTI_BYTE_DEV = 15,

	/* Not sure if we'll need this */
	DT9812_W_DAC_THRESHOLD = 16,

	/* Set interrupt on change mask */
	DT9812_W_INT_ON_CHANGE_MASK = 17,

	/* Write (or Clear) the CGL for the ADC */
	DT9812_W_CGL = 18,
	/* Multiple Reads of USB memory */
	DT9812_R_MULTI_BYTE_USBMEM = 19,
	/* Multiple Writes to USB memory */
	DT9812_W_MULTI_BYTE_USBMEM = 20,

	/* Issue a start command to a given subsystem */
	DT9812_START_SUBSYSTEM = 21,
	/* Issue a stop command to a given subsystem */
	DT9812_STOP_SUBSYSTEM = 22,

	/* calibrate the board using CAL_POT_CMD */
	DT9812_CALIBRATE_POT = 23,
	/* set the DAC FIFO size */
	DT9812_W_DAC_FIFO_SIZE = 24,
	/* Write or Clear the CGL for the DAC */
	DT9812_W_CGL_DAC = 25,
	/* Read a single value from a subsystem */
	DT9812_R_SINGLE_VALUE_CMD = 26,
	/* Write a single value to a subsystem */
	DT9812_W_SINGLE_VALUE_CMD = 27,
	/* Valid DT9812_USB_FIRMWARE_CMD_CODE's will be less than this number */
	DT9812_MAX_USB_FIRMWARE_CMD_CODE,
};

struct dt9812_flash_data {
	__le16 numbytes;
	__le16 address;
};

#define DT9812_MAX_NUM_MULTI_BYTE_RDS  \
	((DT9812_MAX_WRITE_CMD_PIPE_SIZE - 4 - 1) / sizeof(u8))

struct dt9812_read_multi {
	u8 count;
	u8 address[DT9812_MAX_NUM_MULTI_BYTE_RDS];
};

struct dt9812_write_byte {
	u8 address;
	u8 value;
};

#define DT9812_MAX_NUM_MULTI_BYTE_WRTS  \
	((DT9812_MAX_WRITE_CMD_PIPE_SIZE - 4 - 1) / \
	 sizeof(struct dt9812_write_byte))

struct dt9812_write_multi {
	u8 count;
	struct dt9812_write_byte write[DT9812_MAX_NUM_MULTI_BYTE_WRTS];
};

struct dt9812_rmw_byte {
	u8 address;
	u8 and_mask;
	u8 or_value;
};

#define DT9812_MAX_NUM_MULTI_BYTE_RMWS  \
	((DT9812_MAX_WRITE_CMD_PIPE_SIZE - 4 - 1) / \
	 sizeof(struct dt9812_rmw_byte))

struct dt9812_rmw_multi {
	u8 count;
	struct dt9812_rmw_byte rmw[DT9812_MAX_NUM_MULTI_BYTE_RMWS];
};

struct dt9812_usb_cmd {
	__le32 cmd;
	union {
		struct dt9812_flash_data flash_data_info;
		struct dt9812_read_multi read_multi_info;
		struct dt9812_write_multi write_multi_info;
		struct dt9812_rmw_multi rmw_multi_info;
	} u;
};

struct dt9812_private {
	struct mutex mut;
	struct {
		__u8 addr;
		size_t size;
	} cmd_wr, cmd_rd;
	u16 device;
};

static int dt9812_read_info(struct comedi_device *dev,
			    int offset, void *buf, size_t buf_size)
{
	struct usb_device *usb = comedi_to_usb_dev(dev);
	struct dt9812_private *devpriv = dev->private;
	struct dt9812_usb_cmd *cmd;
	size_t tbuf_size;
	int count, ret;
	void *tbuf;
<<<<<<< HEAD

	tbuf_size = max(sizeof(*cmd), buf_size);

	tbuf = kzalloc(tbuf_size, GFP_KERNEL);
	if (!tbuf)
		return -ENOMEM;

=======

	tbuf_size = max(sizeof(*cmd), buf_size);

	tbuf = kzalloc(tbuf_size, GFP_KERNEL);
	if (!tbuf)
		return -ENOMEM;

>>>>>>> 754e0b0e
	cmd = tbuf;

	cmd->cmd = cpu_to_le32(DT9812_R_FLASH_DATA);
	cmd->u.flash_data_info.address =
	    cpu_to_le16(DT9812_DIAGS_BOARD_INFO_ADDR + offset);
	cmd->u.flash_data_info.numbytes = cpu_to_le16(buf_size);

	/* DT9812 only responds to 32 byte writes!! */
	ret = usb_bulk_msg(usb, usb_sndbulkpipe(usb, devpriv->cmd_wr.addr),
			   cmd, sizeof(*cmd), &count, DT9812_USB_TIMEOUT);
	if (ret)
		goto out;

	ret = usb_bulk_msg(usb, usb_rcvbulkpipe(usb, devpriv->cmd_rd.addr),
			   tbuf, buf_size, &count, DT9812_USB_TIMEOUT);
	if (!ret) {
		if (count == buf_size)
			memcpy(buf, tbuf, buf_size);
		else
			ret = -EREMOTEIO;
	}
out:
	kfree(tbuf);

	return ret;
}

static int dt9812_read_multiple_registers(struct comedi_device *dev,
					  int reg_count, u8 *address,
					  u8 *value)
{
	struct usb_device *usb = comedi_to_usb_dev(dev);
	struct dt9812_private *devpriv = dev->private;
	struct dt9812_usb_cmd *cmd;
	int i, count, ret;
	size_t buf_size;
	void *buf;
<<<<<<< HEAD

	buf_size = max_t(size_t, sizeof(*cmd), reg_count);

	buf = kzalloc(buf_size, GFP_KERNEL);
	if (!buf)
		return -ENOMEM;

=======

	buf_size = max_t(size_t, sizeof(*cmd), reg_count);

	buf = kzalloc(buf_size, GFP_KERNEL);
	if (!buf)
		return -ENOMEM;

>>>>>>> 754e0b0e
	cmd = buf;

	cmd->cmd = cpu_to_le32(DT9812_R_MULTI_BYTE_REG);
	cmd->u.read_multi_info.count = reg_count;
	for (i = 0; i < reg_count; i++)
		cmd->u.read_multi_info.address[i] = address[i];

	/* DT9812 only responds to 32 byte writes!! */
	ret = usb_bulk_msg(usb, usb_sndbulkpipe(usb, devpriv->cmd_wr.addr),
			   cmd, sizeof(*cmd), &count, DT9812_USB_TIMEOUT);
	if (ret)
		goto out;

	ret = usb_bulk_msg(usb, usb_rcvbulkpipe(usb, devpriv->cmd_rd.addr),
			   buf, reg_count, &count, DT9812_USB_TIMEOUT);
	if (!ret) {
		if (count == reg_count)
			memcpy(value, buf, reg_count);
		else
			ret = -EREMOTEIO;
	}
out:
	kfree(buf);

	return ret;
}

static int dt9812_write_multiple_registers(struct comedi_device *dev,
					   int reg_count, u8 *address,
					   u8 *value)
{
	struct usb_device *usb = comedi_to_usb_dev(dev);
	struct dt9812_private *devpriv = dev->private;
	struct dt9812_usb_cmd *cmd;
	int i, count;
	int ret;

	cmd = kzalloc(sizeof(*cmd), GFP_KERNEL);
	if (!cmd)
		return -ENOMEM;

	cmd->cmd = cpu_to_le32(DT9812_W_MULTI_BYTE_REG);
	cmd->u.read_multi_info.count = reg_count;
	for (i = 0; i < reg_count; i++) {
		cmd->u.write_multi_info.write[i].address = address[i];
		cmd->u.write_multi_info.write[i].value = value[i];
	}

	/* DT9812 only responds to 32 byte writes!! */
	ret = usb_bulk_msg(usb, usb_sndbulkpipe(usb, devpriv->cmd_wr.addr),
			   cmd, sizeof(*cmd), &count, DT9812_USB_TIMEOUT);
	kfree(cmd);

	return ret;
}

static int dt9812_rmw_multiple_registers(struct comedi_device *dev,
					 int reg_count,
					 struct dt9812_rmw_byte *rmw)
{
	struct usb_device *usb = comedi_to_usb_dev(dev);
	struct dt9812_private *devpriv = dev->private;
	struct dt9812_usb_cmd *cmd;
	int i, count;
	int ret;

	cmd = kzalloc(sizeof(*cmd), GFP_KERNEL);
	if (!cmd)
		return -ENOMEM;

	cmd->cmd = cpu_to_le32(DT9812_RMW_MULTI_BYTE_REG);
	cmd->u.rmw_multi_info.count = reg_count;
	for (i = 0; i < reg_count; i++)
		cmd->u.rmw_multi_info.rmw[i] = rmw[i];

	/* DT9812 only responds to 32 byte writes!! */
	ret = usb_bulk_msg(usb, usb_sndbulkpipe(usb, devpriv->cmd_wr.addr),
			   cmd, sizeof(*cmd), &count, DT9812_USB_TIMEOUT);
	kfree(cmd);

	return ret;
}

static int dt9812_digital_in(struct comedi_device *dev, u8 *bits)
{
	struct dt9812_private *devpriv = dev->private;
	u8 reg[2] = { F020_SFR_P3, F020_SFR_P1 };
	u8 value[2];
	int ret;

	mutex_lock(&devpriv->mut);
	ret = dt9812_read_multiple_registers(dev, 2, reg, value);
	if (ret == 0) {
		/*
		 * bits 0-6 in F020_SFR_P3 are bits 0-6 in the digital
		 * input port bit 3 in F020_SFR_P1 is bit 7 in the
		 * digital input port
		 */
		*bits = (value[0] & 0x7f) | ((value[1] & 0x08) << 4);
	}
	mutex_unlock(&devpriv->mut);

	return ret;
}

static int dt9812_digital_out(struct comedi_device *dev, u8 bits)
{
	struct dt9812_private *devpriv = dev->private;
	u8 reg[1] = { F020_SFR_P2 };
	u8 value[1] = { bits };
	int ret;

	mutex_lock(&devpriv->mut);
	ret = dt9812_write_multiple_registers(dev, 1, reg, value);
	mutex_unlock(&devpriv->mut);

	return ret;
}

static void dt9812_configure_mux(struct comedi_device *dev,
				 struct dt9812_rmw_byte *rmw, int channel)
{
	struct dt9812_private *devpriv = dev->private;

	if (devpriv->device == DT9812_DEVID_DT9812_10) {
		/* In the DT9812/10V MUX is selected by P1.5-7 */
		rmw->address = F020_SFR_P1;
		rmw->and_mask = 0xe0;
		rmw->or_value = channel << 5;
	} else {
		/* In the DT9812/2.5V, internal mux is selected by bits 0:2 */
		rmw->address = F020_SFR_AMX0SL;
		rmw->and_mask = 0xff;
		rmw->or_value = channel & 0x07;
	}
}

static void dt9812_configure_gain(struct comedi_device *dev,
				  struct dt9812_rmw_byte *rmw,
				  enum dt9812_gain gain)
{
	struct dt9812_private *devpriv = dev->private;

	/* In the DT9812/10V, there is an external gain of 0.5 */
	if (devpriv->device == DT9812_DEVID_DT9812_10)
		gain <<= 1;

	rmw->address = F020_SFR_ADC0CF;
	rmw->and_mask = F020_MASK_ADC0CF_AMP0GN2 |
			F020_MASK_ADC0CF_AMP0GN1 |
			F020_MASK_ADC0CF_AMP0GN0;

	switch (gain) {
		/*
		 * 000 -> Gain =  1
		 * 001 -> Gain =  2
		 * 010 -> Gain =  4
		 * 011 -> Gain =  8
		 * 10x -> Gain = 16
		 * 11x -> Gain =  0.5
		 */
	case DT9812_GAIN_0PT5:
		rmw->or_value = F020_MASK_ADC0CF_AMP0GN2 |
				F020_MASK_ADC0CF_AMP0GN1;
		break;
	default:
		/* this should never happen, just use a gain of 1 */
	case DT9812_GAIN_1:
		rmw->or_value = 0x00;
		break;
	case DT9812_GAIN_2:
		rmw->or_value = F020_MASK_ADC0CF_AMP0GN0;
		break;
	case DT9812_GAIN_4:
		rmw->or_value = F020_MASK_ADC0CF_AMP0GN1;
		break;
	case DT9812_GAIN_8:
		rmw->or_value = F020_MASK_ADC0CF_AMP0GN1 |
				F020_MASK_ADC0CF_AMP0GN0;
		break;
	case DT9812_GAIN_16:
		rmw->or_value = F020_MASK_ADC0CF_AMP0GN2;
		break;
	}
}

static int dt9812_analog_in(struct comedi_device *dev,
			    int channel, u16 *value, enum dt9812_gain gain)
{
	struct dt9812_private *devpriv = dev->private;
	struct dt9812_rmw_byte rmw[3];
	u8 reg[3] = {
		F020_SFR_ADC0CN,
		F020_SFR_ADC0H,
		F020_SFR_ADC0L
	};
	u8 val[3];
	int ret;

	mutex_lock(&devpriv->mut);

	/* 1 select the gain */
	dt9812_configure_gain(dev, &rmw[0], gain);

	/* 2 set the MUX to select the channel */
	dt9812_configure_mux(dev, &rmw[1], channel);

	/* 3 start conversion */
	rmw[2].address = F020_SFR_ADC0CN;
	rmw[2].and_mask = 0xff;
	rmw[2].or_value = F020_MASK_ADC0CN_AD0EN | F020_MASK_ADC0CN_AD0BUSY;

	ret = dt9812_rmw_multiple_registers(dev, 3, rmw);
	if (ret)
		goto exit;

	/* read the status and ADC */
	ret = dt9812_read_multiple_registers(dev, 3, reg, val);
	if (ret)
		goto exit;

	/*
	 * An ADC conversion takes 16 SAR clocks cycles, i.e. about 9us.
	 * Therefore, between the instant that AD0BUSY was set via
	 * dt9812_rmw_multiple_registers and the read of AD0BUSY via
	 * dt9812_read_multiple_registers, the conversion should be complete
	 * since these two operations require two USB transactions each taking
	 * at least a millisecond to complete.  However, lets make sure that
	 * conversion is finished.
	 */
	if ((val[0] & (F020_MASK_ADC0CN_AD0INT | F020_MASK_ADC0CN_AD0BUSY)) ==
	    F020_MASK_ADC0CN_AD0INT) {
		switch (devpriv->device) {
		case DT9812_DEVID_DT9812_10:
			/*
			 * For DT9812-10V the personality module set the
			 * encoding to 2's complement. Hence, convert it before
			 * returning it
			 */
			*value = ((val[1] << 8) | val[2]) + 0x800;
			break;
		case DT9812_DEVID_DT9812_2PT5:
			*value = (val[1] << 8) | val[2];
			break;
		}
	}

exit:
	mutex_unlock(&devpriv->mut);

	return ret;
}

static int dt9812_analog_out(struct comedi_device *dev, int channel, u16 value)
{
	struct dt9812_private *devpriv = dev->private;
	struct dt9812_rmw_byte rmw[3];
	int ret;

	mutex_lock(&devpriv->mut);

	switch (channel) {
	case 0:
		/* 1. Set DAC mode */
		rmw[0].address = F020_SFR_DAC0CN;
		rmw[0].and_mask = 0xff;
		rmw[0].or_value = F020_MASK_DACXCN_DACXEN;

		/* 2. load lsb of DAC value first */
		rmw[1].address = F020_SFR_DAC0L;
		rmw[1].and_mask = 0xff;
		rmw[1].or_value = value & 0xff;

		/* 3. load msb of DAC value next to latch the 12-bit value */
		rmw[2].address = F020_SFR_DAC0H;
		rmw[2].and_mask = 0xff;
		rmw[2].or_value = (value >> 8) & 0xf;
		break;

	case 1:
		/* 1. Set DAC mode */
		rmw[0].address = F020_SFR_DAC1CN;
		rmw[0].and_mask = 0xff;
		rmw[0].or_value = F020_MASK_DACXCN_DACXEN;

		/* 2. load lsb of DAC value first */
		rmw[1].address = F020_SFR_DAC1L;
		rmw[1].and_mask = 0xff;
		rmw[1].or_value = value & 0xff;

		/* 3. load msb of DAC value next to latch the 12-bit value */
		rmw[2].address = F020_SFR_DAC1H;
		rmw[2].and_mask = 0xff;
		rmw[2].or_value = (value >> 8) & 0xf;
		break;
	}
	ret = dt9812_rmw_multiple_registers(dev, 3, rmw);

	mutex_unlock(&devpriv->mut);

	return ret;
}

static int dt9812_di_insn_bits(struct comedi_device *dev,
			       struct comedi_subdevice *s,
			       struct comedi_insn *insn,
			       unsigned int *data)
{
	u8 bits = 0;
	int ret;

	ret = dt9812_digital_in(dev, &bits);
	if (ret)
		return ret;

	data[1] = bits;

	return insn->n;
}

static int dt9812_do_insn_bits(struct comedi_device *dev,
			       struct comedi_subdevice *s,
			       struct comedi_insn *insn,
			       unsigned int *data)
{
	if (comedi_dio_update_state(s, data))
		dt9812_digital_out(dev, s->state);

	data[1] = s->state;

	return insn->n;
}

static int dt9812_ai_insn_read(struct comedi_device *dev,
			       struct comedi_subdevice *s,
			       struct comedi_insn *insn,
			       unsigned int *data)
{
	unsigned int chan = CR_CHAN(insn->chanspec);
	u16 val = 0;
	int ret;
	int i;

	for (i = 0; i < insn->n; i++) {
		ret = dt9812_analog_in(dev, chan, &val, DT9812_GAIN_1);
		if (ret)
			return ret;
		data[i] = val;
	}

	return insn->n;
}

static int dt9812_ao_insn_read(struct comedi_device *dev,
			       struct comedi_subdevice *s,
			       struct comedi_insn *insn,
			       unsigned int *data)
{
	struct dt9812_private *devpriv = dev->private;
	int ret;

	mutex_lock(&devpriv->mut);
	ret = comedi_readback_insn_read(dev, s, insn, data);
	mutex_unlock(&devpriv->mut);

	return ret;
}

static int dt9812_ao_insn_write(struct comedi_device *dev,
				struct comedi_subdevice *s,
				struct comedi_insn *insn,
				unsigned int *data)
{
	unsigned int chan = CR_CHAN(insn->chanspec);
	int i;

	for (i = 0; i < insn->n; i++) {
		unsigned int val = data[i];
		int ret;

		ret = dt9812_analog_out(dev, chan, val);
		if (ret)
			return ret;

		s->readback[chan] = val;
	}

	return insn->n;
}

static int dt9812_find_endpoints(struct comedi_device *dev)
{
	struct usb_interface *intf = comedi_to_usb_interface(dev);
	struct usb_host_interface *host = intf->cur_altsetting;
	struct dt9812_private *devpriv = dev->private;
	struct usb_endpoint_descriptor *ep;
	int i;

	if (host->desc.bNumEndpoints != 5) {
		dev_err(dev->class_dev, "Wrong number of endpoints\n");
		return -ENODEV;
	}

	for (i = 0; i < host->desc.bNumEndpoints; ++i) {
		int dir = -1;

		ep = &host->endpoint[i].desc;
		switch (i) {
		case 0:
			/* unused message pipe */
			dir = USB_DIR_IN;
			break;
		case 1:
			dir = USB_DIR_OUT;
			devpriv->cmd_wr.addr = ep->bEndpointAddress;
			devpriv->cmd_wr.size = usb_endpoint_maxp(ep);
			break;
		case 2:
			dir = USB_DIR_IN;
			devpriv->cmd_rd.addr = ep->bEndpointAddress;
			devpriv->cmd_rd.size = usb_endpoint_maxp(ep);
			break;
		case 3:
			/* unused write stream */
			dir = USB_DIR_OUT;
			break;
		case 4:
			/* unused read stream */
			dir = USB_DIR_IN;
			break;
		}
		if ((ep->bEndpointAddress & USB_DIR_IN) != dir) {
			dev_err(dev->class_dev,
				"Endpoint has wrong direction\n");
			return -ENODEV;
		}
	}
	return 0;
}

static int dt9812_reset_device(struct comedi_device *dev)
{
	struct usb_device *usb = comedi_to_usb_dev(dev);
	struct dt9812_private *devpriv = dev->private;
	u32 serial;
	u16 vendor;
	u16 product;
	u8 tmp8;
	__le16 tmp16;
	__le32 tmp32;
	int ret;
	int i;

	ret = dt9812_read_info(dev, 0, &tmp8, sizeof(tmp8));
	if (ret) {
		/*
		 * Seems like a configuration reset is necessary if driver is
		 * reloaded while device is attached
		 */
		usb_reset_configuration(usb);
		for (i = 0; i < 10; i++) {
			ret = dt9812_read_info(dev, 1, &tmp8, sizeof(tmp8));
			if (ret == 0)
				break;
		}
		if (ret) {
			dev_err(dev->class_dev,
				"unable to reset configuration\n");
			return ret;
		}
	}

	ret = dt9812_read_info(dev, 1, &tmp16, sizeof(tmp16));
	if (ret) {
		dev_err(dev->class_dev, "failed to read vendor id\n");
		return ret;
	}
	vendor = le16_to_cpu(tmp16);

	ret = dt9812_read_info(dev, 3, &tmp16, sizeof(tmp16));
	if (ret) {
		dev_err(dev->class_dev, "failed to read product id\n");
		return ret;
	}
	product = le16_to_cpu(tmp16);

	ret = dt9812_read_info(dev, 5, &tmp16, sizeof(tmp16));
	if (ret) {
		dev_err(dev->class_dev, "failed to read device id\n");
		return ret;
	}
	devpriv->device = le16_to_cpu(tmp16);

	ret = dt9812_read_info(dev, 7, &tmp32, sizeof(tmp32));
	if (ret) {
		dev_err(dev->class_dev, "failed to read serial number\n");
		return ret;
	}
	serial = le32_to_cpu(tmp32);

	/* let the user know what node this device is now attached to */
	dev_info(dev->class_dev, "USB DT9812 (%4.4x.%4.4x.%4.4x) #0x%8.8x\n",
		 vendor, product, devpriv->device, serial);

	if (devpriv->device != DT9812_DEVID_DT9812_10 &&
	    devpriv->device != DT9812_DEVID_DT9812_2PT5) {
		dev_err(dev->class_dev, "Unsupported device!\n");
		return -EINVAL;
	}

	return 0;
}

static int dt9812_auto_attach(struct comedi_device *dev,
			      unsigned long context)
{
	struct usb_interface *intf = comedi_to_usb_interface(dev);
	struct dt9812_private *devpriv;
	struct comedi_subdevice *s;
	bool is_unipolar;
	int ret;
	int i;

	devpriv = comedi_alloc_devpriv(dev, sizeof(*devpriv));
	if (!devpriv)
		return -ENOMEM;

	mutex_init(&devpriv->mut);
	usb_set_intfdata(intf, devpriv);

	ret = dt9812_find_endpoints(dev);
	if (ret)
		return ret;

	ret = dt9812_reset_device(dev);
	if (ret)
		return ret;

	is_unipolar = (devpriv->device == DT9812_DEVID_DT9812_2PT5);

	ret = comedi_alloc_subdevices(dev, 4);
	if (ret)
		return ret;

	/* Digital Input subdevice */
	s = &dev->subdevices[0];
	s->type		= COMEDI_SUBD_DI;
	s->subdev_flags	= SDF_READABLE;
	s->n_chan	= 8;
	s->maxdata	= 1;
	s->range_table	= &range_digital;
	s->insn_bits	= dt9812_di_insn_bits;

	/* Digital Output subdevice */
	s = &dev->subdevices[1];
	s->type		= COMEDI_SUBD_DO;
	s->subdev_flags	= SDF_WRITABLE;
	s->n_chan	= 8;
	s->maxdata	= 1;
	s->range_table	= &range_digital;
	s->insn_bits	= dt9812_do_insn_bits;

	/* Analog Input subdevice */
	s = &dev->subdevices[2];
	s->type		= COMEDI_SUBD_AI;
	s->subdev_flags	= SDF_READABLE | SDF_GROUND;
	s->n_chan	= 8;
	s->maxdata	= 0x0fff;
	s->range_table	= is_unipolar ? &range_unipolar2_5 : &range_bipolar10;
	s->insn_read	= dt9812_ai_insn_read;

	/* Analog Output subdevice */
	s = &dev->subdevices[3];
	s->type		= COMEDI_SUBD_AO;
	s->subdev_flags	= SDF_WRITABLE;
	s->n_chan	= 2;
	s->maxdata	= 0x0fff;
	s->range_table	= is_unipolar ? &range_unipolar2_5 : &range_bipolar10;
	s->insn_write	= dt9812_ao_insn_write;
	s->insn_read	= dt9812_ao_insn_read;

	ret = comedi_alloc_subdev_readback(s);
	if (ret)
		return ret;

	for (i = 0; i < s->n_chan; i++)
		s->readback[i] = is_unipolar ? 0x0000 : 0x0800;

	return 0;
}

static void dt9812_detach(struct comedi_device *dev)
{
	struct usb_interface *intf = comedi_to_usb_interface(dev);
	struct dt9812_private *devpriv = dev->private;

	if (!devpriv)
		return;

	mutex_destroy(&devpriv->mut);
	usb_set_intfdata(intf, NULL);
}

static struct comedi_driver dt9812_driver = {
	.driver_name	= "dt9812",
	.module		= THIS_MODULE,
	.auto_attach	= dt9812_auto_attach,
	.detach		= dt9812_detach,
};

static int dt9812_usb_probe(struct usb_interface *intf,
			    const struct usb_device_id *id)
{
	return comedi_usb_auto_config(intf, &dt9812_driver, id->driver_info);
}

static const struct usb_device_id dt9812_usb_table[] = {
	{ USB_DEVICE(0x0867, 0x9812) },
	{ }
};
MODULE_DEVICE_TABLE(usb, dt9812_usb_table);

static struct usb_driver dt9812_usb_driver = {
	.name		= "dt9812",
	.id_table	= dt9812_usb_table,
	.probe		= dt9812_usb_probe,
	.disconnect	= comedi_usb_auto_unconfig,
};
module_comedi_usb_driver(dt9812_driver, dt9812_usb_driver);

MODULE_AUTHOR("Anders Blomdell <anders.blomdell@control.lth.se>");
MODULE_DESCRIPTION("Comedi DT9812 driver");
MODULE_LICENSE("GPL");<|MERGE_RESOLUTION|>--- conflicted
+++ resolved
@@ -241,7 +241,6 @@
 	size_t tbuf_size;
 	int count, ret;
 	void *tbuf;
-<<<<<<< HEAD
 
 	tbuf_size = max(sizeof(*cmd), buf_size);
 
@@ -249,15 +248,6 @@
 	if (!tbuf)
 		return -ENOMEM;
 
-=======
-
-	tbuf_size = max(sizeof(*cmd), buf_size);
-
-	tbuf = kzalloc(tbuf_size, GFP_KERNEL);
-	if (!tbuf)
-		return -ENOMEM;
-
->>>>>>> 754e0b0e
 	cmd = tbuf;
 
 	cmd->cmd = cpu_to_le32(DT9812_R_FLASH_DATA);
@@ -295,7 +285,6 @@
 	int i, count, ret;
 	size_t buf_size;
 	void *buf;
-<<<<<<< HEAD
 
 	buf_size = max_t(size_t, sizeof(*cmd), reg_count);
 
@@ -303,15 +292,6 @@
 	if (!buf)
 		return -ENOMEM;
 
-=======
-
-	buf_size = max_t(size_t, sizeof(*cmd), reg_count);
-
-	buf = kzalloc(buf_size, GFP_KERNEL);
-	if (!buf)
-		return -ENOMEM;
-
->>>>>>> 754e0b0e
 	cmd = buf;
 
 	cmd->cmd = cpu_to_le32(DT9812_R_MULTI_BYTE_REG);
