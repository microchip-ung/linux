--- conflicted
+++ resolved
@@ -26,11 +26,8 @@
 #define SPX5_RGMII_PORT_RATE 2       /* 1000Mbps  */
 #define SPX5_RGMII_DLL_SHIFT_90DEG 3 /* DLL phase shift 90deg. (2 ns @ 125MHz) */
 
-<<<<<<< HEAD
-=======
 #define SPX5_PHAD_DIV 3 /* Divide port clock by the power of this */
 
->>>>>>> 7806eead
 enum port_error {
 	SPX5_PERR_SPEED,
 	SPX5_PERR_IFTYPE,
