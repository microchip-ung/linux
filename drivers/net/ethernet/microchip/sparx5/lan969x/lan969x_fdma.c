// SPDX-License-Identifier: GPL-2.0+
/* Microchip Sparx5 Switch driver
 *
 * Copyright (c) 2023 Microchip Technology Inc. and its subsidiaries.
 *
 * The Sparx5 Chip Register Model can be browsed at this location:
 * https://github.com/microchip-ung/sparx-5_reginfo
 */

#include <linux/types.h>
#include <linux/skbuff.h>
#include <linux/netdevice.h>
#include <linux/interrupt.h>
#include <linux/ip.h>
#include <linux/dma-mapping.h>

#include "../sparx5_main_regs.h"
#include "../sparx5_main.h"
#include "../sparx5_port.h"

static struct page *lan969x_fdma_rx_alloc_page(struct sparx5 *sparx5,
					       struct sparx5_rx *rx,
					       struct sparx5_db_hw *db)
{
	dma_addr_t dma_addr;
	struct page *page;

	page = dev_alloc_pages(rx->page_order);
	if (unlikely(!page))
		return NULL;

	dma_addr = dma_map_page(sparx5->dev, page, 0,
				PAGE_SIZE << rx->page_order,
				DMA_FROM_DEVICE);
	if (unlikely(dma_mapping_error(sparx5->dev, dma_addr)))
		goto free_page;

	db->dataptr = dma_addr;

	return page;

free_page:
	__free_pages(page, rx->page_order);
	return NULL;
}

static void lan969x_fdma_rx_free_pages(struct sparx5 *sparx5,
				       struct sparx5_rx *rx)
{
	const struct sparx5_consts *consts = &sparx5->data->consts;
	struct sparx5_rx_dcb_hw *dcb;
	struct sparx5_db_hw *db;
	int i, j;

	for (i = 0; i < FDMA_DCB_MAX; ++i) {
		dcb = &rx->dcb_entries[i];

		for (j = 0; j < consts->fdma_db_cnt; ++j) {
			db = &dcb->db[j];
			dma_unmap_single(sparx5->dev,
					 (dma_addr_t)db->dataptr,
					 PAGE_SIZE << rx->page_order,
					 DMA_FROM_DEVICE);
			__free_pages(rx->page[i][j], rx->page_order);
		}
	}
}

static void lan969x_fdma_rx_add_dcb(struct sparx5 *sparx5, struct sparx5_rx *rx,
				    struct sparx5_rx_dcb_hw *dcb, u64 nextptr)
{
	const struct sparx5_consts *consts = &sparx5->data->consts;
	struct sparx5_db_hw *db;
	int i;

	for (i = 0; i < consts->fdma_db_cnt; ++i) {
		db = &dcb->db[i];
		db->status = FDMA_DCB_STATUS_INTR;
	}

	dcb->nextptr = FDMA_DCB_INVALID_DATA;
	dcb->info = FDMA_DCB_INFO_DATAL(PAGE_SIZE << rx->page_order);

	rx->last_entry->nextptr = nextptr;
	rx->last_entry = dcb;
}

static bool lan969x_fdma_rx_more_frames(struct sparx5_rx *rx)
{
	struct sparx5_db_hw *db;

	/* Check if there is any data */
	db = &rx->dcb_entries[rx->dcb_index].db[rx->db_index];
	if (unlikely(!(db->status & FDMA_DCB_STATUS_DONE)))
		return false;

	return true;
}

static void lan969x_fdma_rx_reload(struct sparx5 *sparx5, struct sparx5_rx *rx)
{
	/* Reload the RX channel */
	spx5_wr(BIT(rx->channel_id), sparx5, FDMA_CH_RELOAD);
}

static struct sk_buff *lan969x_fdma_rx_get_frame(struct sparx5 *sparx5,
						 struct sparx5_rx *rx)
{
	struct sparx5_db_hw *db;
	struct sk_buff *skb;
	struct page *page;
	struct frame_info fi;
	struct sparx5_port *port;
	u64 timestamp;

	/* Get the received frame and unmap it */
	db = &rx->dcb_entries[rx->dcb_index].db[rx->db_index];
	page = rx->page[rx->dcb_index][rx->db_index];

	dma_sync_single_for_cpu(sparx5->dev, (dma_addr_t)db->dataptr,
				FDMA_DCB_STATUS_BLOCKL(db->status),
				DMA_FROM_DEVICE);

	skb = build_skb(page_address(page), PAGE_SIZE << rx->page_order);
	if (unlikely(!skb))
		goto unmap_page;

	skb_put(skb, FDMA_DCB_STATUS_BLOCKL(db->status));

	sparx5_ifh_parse(sparx5, (u32 *)skb->data, &fi);
#ifdef CONFIG_SPARX5_SWITCH_APPL
	port = sparx5->ports[0];
#else
	port = fi.src_port < sparx5->data->consts.chip_ports ? sparx5->ports[fi.src_port] :
						  NULL;
#endif

	if (WARN_ON(fi.src_port >= sparx5->data->consts.chip_ports))
		goto free_skb;

	dma_unmap_single_attrs(sparx5->dev, (dma_addr_t)db->dataptr,
			       PAGE_SIZE << rx->page_order, DMA_FROM_DEVICE,
			       DMA_ATTR_SKIP_CPU_SYNC);

<<<<<<< HEAD
	skb->dev = sparx5->ports[fi.src_port]->ndev;
=======
	skb->dev = port->ndev;
#ifdef CONFIG_SPARX5_SWITCH_APPL
	if (pskb_expand_head(skb, IFH_ENCAP_LEN, 0, GFP_ATOMIC))
		goto free_skb;

	*(u16 *)skb_push(skb, sizeof(u16)) = htons(sparx5->data->consts.ifh_id);
	*(u16 *)skb_push(skb, sizeof(u16)) = htons(IFH_ETH_TYPE);
	ether_addr_copy((u8 *)skb_push(skb, ETH_ALEN), ifh_smac);
	ether_addr_copy((u8 *)skb_push(skb, ETH_ALEN), ifh_dmac);
#else
>>>>>>> 7806eead
	skb_pull(skb, IFH_LEN * sizeof(u32));

	if (likely(!(skb->dev->features & NETIF_F_RXFCS)))
		skb_trim(skb, skb->len - ETH_FCS_LEN);
#endif

	sparx5_ptp_rxtstamp(sparx5, skb, fi.src_port, fi.timestamp);
	skb->protocol = eth_type_trans(skb, skb->dev);

	if (test_bit(port->portno, sparx5->bridge_mask)) {
		skb->offload_fwd_mark = 1;
		skb_reset_network_header(skb);
	}

	skb->dev->stats.rx_bytes += skb->len;
	skb->dev->stats.rx_packets++;

	return skb;

free_skb:
	kfree_skb(skb);
unmap_page:
	dma_unmap_single_attrs(sparx5->dev, (dma_addr_t)db->dataptr,
			       PAGE_SIZE << rx->page_order, DMA_FROM_DEVICE,
			       DMA_ATTR_SKIP_CPU_SYNC);
	__free_pages(page, rx->page_order);

	return NULL;
}

static int lan969x_fdma_napi_poll(struct napi_struct *napi, int weight)
{
	struct sparx5_rx *rx = container_of(napi, struct sparx5_rx, napi);
	struct sparx5 *sparx5 = container_of(rx, struct sparx5, rx);
	const struct sparx5_consts *consts = &sparx5->data->consts;
	struct sparx5_rx_dcb_hw *old_dcb;
	int dcb_reload = rx->dcb_index;
	struct sparx5_db_hw *db;
	struct sk_buff *skb;
	struct page *page;
	int counter = 0;
	u64 nextptr;

	/* Get all received skb */
	while (counter < weight) {
		if (!lan969x_fdma_rx_more_frames(rx))
			break;

		skb = lan969x_fdma_rx_get_frame(sparx5, rx);

		napi_gro_receive(&rx->napi, skb);

		rx->db_index++;
		counter++;
		/* Check if the DCB can be reused */
		if (rx->db_index != consts->fdma_db_cnt)
			continue;

		rx->db_index = 0;
		rx->page[rx->dcb_index][rx->db_index] = NULL;
		rx->dcb_index++;
		rx->dcb_index &= FDMA_DCB_MAX - 1;

		if (!skb)
			break;
	}

	/* Allocate new pages and map them */
	while (dcb_reload != rx->dcb_index) {
		int j;

		for (j = 0; j < consts->fdma_db_cnt; ++j) {
			db = &rx->dcb_entries[dcb_reload].db[j];
			page = lan969x_fdma_rx_alloc_page(sparx5, rx, db);
			if (unlikely(!page))
				break;
			rx->page[dcb_reload][j] = page;
		}

		old_dcb = &rx->dcb_entries[dcb_reload];
		dcb_reload++;
		dcb_reload &= FDMA_DCB_MAX - 1;

		nextptr = rx->dma + ((unsigned long)old_dcb -
				     (unsigned long)rx->dcb_entries);
		lan969x_fdma_rx_add_dcb(sparx5, rx, old_dcb, nextptr);
		lan969x_fdma_rx_reload(sparx5, rx);
	}

	if (counter < weight && napi_complete_done(napi, counter))
		spx5_rmw(BIT(rx->channel_id),
			 BIT(rx->channel_id) & FDMA_INTR_DB_ENA_INTR_DB_ENA,
			 sparx5, FDMA_INTR_DB_ENA);

	return counter;
}

static int lan969x_fdma_rx_alloc(struct sparx5 *sparx5, struct sparx5_rx *rx)
{
	const struct sparx5_consts *consts = &sparx5->data->consts;
	struct sparx5_rx_dcb_hw *dcb;
	struct sparx5_db_hw *db;
	struct page *page;
	int i, j;
	int size;

	/* calculate how many pages are needed to allocate the dcbs */
	size = sizeof(struct sparx5_rx_dcb_hw) * FDMA_DCB_MAX;
	size = ALIGN(size, PAGE_SIZE);

	rx->dcb_entries = dma_alloc_coherent(sparx5->dev, size, &rx->dma, GFP_KERNEL);
	if (!rx->dcb_entries)
		return -ENOMEM;

	rx->last_entry = rx->dcb_entries;
	rx->db_index = 0;
	rx->dcb_index = 0;

	/* Now for each dcb allocate the dbs */
	for (i = 0; i < FDMA_DCB_MAX; ++i) {
		dcb = &rx->dcb_entries[i];
		dcb->info = 0;

		/* For each db allocate a page and map it to the DB dataptr. */
		for (j = 0; j < consts->fdma_db_cnt; ++j) {
			db = &dcb->db[j];
			page = lan969x_fdma_rx_alloc_page(sparx5, rx, db);
			if (!page)
				return -ENOMEM;

			db->status = 0;
			rx->page[i][j] = page;
		}

		lan969x_fdma_rx_add_dcb(sparx5, rx, dcb,
					rx->dma + sizeof(*dcb) * i);
	}

	netif_napi_add_weight(rx->ndev, &rx->napi, lan969x_fdma_napi_poll,
			      FDMA_WEIGHT);
	napi_enable(&rx->napi);
	sparx5_fdma_rx_activate(sparx5, rx);

	return 0;
}

static void sparx5_fdma_tx_add_dcb(struct sparx5_tx *tx,
				   struct sparx5_tx_dcb_hw *dcb,
				   u64 nextptr)
{
	int idx = 0;

	/* Reset the status of the DB */
	for (idx = 0; idx < FDMA_TX_DCB_MAX_DBS; ++idx) {
		struct sparx5_db_hw *db = &dcb->db[idx];

		db->status = FDMA_DCB_STATUS_DONE;
	}
	dcb->nextptr = FDMA_DCB_INVALID_DATA;
	dcb->info = FDMA_DCB_INFO_DATAL(FDMA_XTR_BUFFER_SIZE);
}

static int lan969x_fdma_tx_alloc(struct sparx5 *sparx5)
{
	struct sparx5_tx *tx = &sparx5->tx;
	struct sparx5_tx_dcb_hw *dcb;
	int idx, jdx;
	int size;

	size = sizeof(struct sparx5_tx_dcb_hw) * FDMA_DCB_MAX;
	size = ALIGN(size, PAGE_SIZE);
	tx->curr_entry = dma_alloc_coherent(sparx5->dev, size, &tx->dma, GFP_KERNEL);
	if (!tx->curr_entry)
		return -ENOMEM;
	tx->first_entry = tx->curr_entry;
	INIT_LIST_HEAD(&tx->db_list);
	/* Now for each dcb allocate the db */
	for (idx = 0; idx < FDMA_DCB_MAX; ++idx) {
		dcb = &tx->curr_entry[idx];
		dcb->info = 0;
		/* TX databuffers must be 16byte aligned */
		for (jdx = 0; jdx < FDMA_TX_DCB_MAX_DBS; ++jdx) {
			struct sparx5_db_hw *db_hw = &dcb->db[jdx];
			struct sparx5_db *db;
			dma_addr_t dma_addr;
			void *cpu_addr;

			cpu_addr = devm_kzalloc(sparx5->dev,
						FDMA_XTR_BUFFER_SIZE,
						GFP_KERNEL);
			if (!cpu_addr)
				return -ENOMEM;

			dma_addr = dma_map_single(sparx5->dev, cpu_addr,
						  FDMA_XTR_BUFFER_SIZE,
						  DMA_BIDIRECTIONAL);
			if (dma_mapping_error(sparx5->dev, dma_addr))
				return -ENOMEM;

			db_hw->dataptr = dma_addr;
			db_hw->status = 0;
			db = devm_kzalloc(sparx5->dev, sizeof(*db), GFP_KERNEL);
			if (!db)
				return -ENOMEM;
			db->cpu_addr = cpu_addr;
			list_add_tail(&db->list, &tx->db_list);
		}
		sparx5_fdma_tx_add_dcb(tx, dcb, tx->dma + sizeof(*dcb) * idx);
		/* Let the curr_entry to point to the last allocated entry */
		if (idx == FDMA_DCB_MAX - 1)
			tx->curr_entry = dcb;
	}
	return 0;
}

int lan969x_fdma_stop(struct sparx5 *sparx5)
{
	u32 val;

	napi_disable(&sparx5->rx.napi);
	/* Stop the fdma and channel interrupts */
	sparx5_fdma_rx_deactivate(sparx5, &sparx5->rx);
	sparx5_fdma_tx_deactivate(sparx5, &sparx5->tx);
	/* Wait for the RX channel to stop */
	read_poll_timeout(sparx5_fdma_port_ctrl, val,
			  FDMA_PORT_CTRL_XTR_BUF_IS_EMPTY_GET(val) == 0,
			  500, 10000, 0, sparx5);

	lan969x_fdma_rx_free_pages(sparx5, &sparx5->rx);

	return 0;
}

int lan969x_fdma_start(struct sparx5 *sparx5)
{
	int err;

	/* Reset FDMA state */
	spx5_wr(FDMA_CTRL_NRESET_SET(0), sparx5, FDMA_CTRL);
	spx5_wr(FDMA_CTRL_NRESET_SET(1), sparx5, FDMA_CTRL);

	err = dma_set_mask_and_coherent(sparx5->dev, DMA_BIT_MASK(64));
	if (err) {
		dev_err(sparx5->dev, "Failed to set 64-bit FDMA mask");
		return err;
	}

	sparx5_fdma_injection_mode(sparx5);
	sparx5_fdma_rx_init(sparx5, &sparx5->rx, FDMA_XTR_CHANNEL);
	sparx5_fdma_tx_init(sparx5, &sparx5->tx, FDMA_INJ_CHANNEL);
	err = lan969x_fdma_rx_alloc(sparx5, &sparx5->rx);
	if (err) {
		dev_err(sparx5->dev, "Could not allocate RX buffers: %d\n", err);
		return err;
	}

	err = lan969x_fdma_tx_alloc(sparx5);
	if (err) {
		pr_info("%s:%u", __func__, __LINE__);
		dev_err(sparx5->dev, "Could not allocate TX buffers: %d\n", err);
		return err;
	}
	return err;
}

int lan969x_fdma_xmit(struct sparx5 *sparx5, u32 *ifh, struct sk_buff *skb)
{
	struct sparx5_tx_dcb_hw *next_dcb_hw;
	struct sparx5_tx *tx = &sparx5->tx;
	static bool first_time = true;
	struct sparx5_db_hw *db_hw;
	struct sparx5_db *db;

	next_dcb_hw = sparx5_fdma_next_dcb(tx, tx->curr_entry);
	db_hw = &next_dcb_hw->db[0];

	dma_sync_single_for_cpu(sparx5->dev, db_hw->dataptr,
				FDMA_XTR_BUFFER_SIZE, DMA_BIDIRECTIONAL);
	if (!(db_hw->status & FDMA_DCB_STATUS_DONE))
		return -EINVAL;
	db = list_first_entry(&tx->db_list, struct sparx5_db, list);
	list_move_tail(&db->list, &tx->db_list);
	next_dcb_hw->nextptr = FDMA_DCB_INVALID_DATA;
	tx->curr_entry->nextptr = tx->dma +
		((unsigned long)next_dcb_hw -
		 (unsigned long)tx->first_entry);
	tx->curr_entry = next_dcb_hw;
	memset(db->cpu_addr, 0, FDMA_XTR_BUFFER_SIZE);
	memcpy(db->cpu_addr, ifh, IFH_LEN * 4);
	memcpy(db->cpu_addr + IFH_LEN * 4, skb->data, skb->len);
	db_hw->status = FDMA_DCB_STATUS_SOF |
			FDMA_DCB_STATUS_EOF |
			FDMA_DCB_STATUS_BLOCKO(0) |
			FDMA_DCB_STATUS_BLOCKL(skb->len + IFH_LEN * 4 + 4);
	dma_sync_single_for_device(sparx5->dev, db_hw->dataptr,
				   FDMA_XTR_BUFFER_SIZE, DMA_BIDIRECTIONAL);
	if (first_time) {
		sparx5_fdma_tx_activate(sparx5, tx);
		first_time = false;
	} else {
		sparx5_fdma_tx_reload(sparx5, tx);
	}
	return NETDEV_TX_OK;
}<|MERGE_RESOLUTION|>--- conflicted
+++ resolved
@@ -111,7 +111,6 @@
 	struct page *page;
 	struct frame_info fi;
 	struct sparx5_port *port;
-	u64 timestamp;
 
 	/* Get the received frame and unmap it */
 	db = &rx->dcb_entries[rx->dcb_index].db[rx->db_index];
@@ -142,9 +141,6 @@
 			       PAGE_SIZE << rx->page_order, DMA_FROM_DEVICE,
 			       DMA_ATTR_SKIP_CPU_SYNC);
 
-<<<<<<< HEAD
-	skb->dev = sparx5->ports[fi.src_port]->ndev;
-=======
 	skb->dev = port->ndev;
 #ifdef CONFIG_SPARX5_SWITCH_APPL
 	if (pskb_expand_head(skb, IFH_ENCAP_LEN, 0, GFP_ATOMIC))
@@ -155,7 +151,6 @@
 	ether_addr_copy((u8 *)skb_push(skb, ETH_ALEN), ifh_smac);
 	ether_addr_copy((u8 *)skb_push(skb, ETH_ALEN), ifh_dmac);
 #else
->>>>>>> 7806eead
 	skb_pull(skb, IFH_LEN * sizeof(u32));
 
 	if (likely(!(skb->dev->features & NETIF_F_RXFCS)))
