/* SPDX-License-Identifier: (GPL-2.0-only OR BSD-2-Clause) */
/* Copyright (C) 2017-2018 Netronome Systems, Inc. */

#ifndef __NFP_FLOWER_H__
#define __NFP_FLOWER_H__ 1

#include "cmsg.h"
#include "../nfp_net.h"

#include <linux/circ_buf.h>
#include <linux/hashtable.h>
#include <linux/rhashtable.h>
#include <linux/time64.h>
#include <linux/types.h>
#include <net/flow_offload.h>
#include <net/pkt_cls.h>
#include <net/pkt_sched.h>
#include <net/tcp.h>
#include <linux/workqueue.h>
#include <linux/idr.h>

struct nfp_fl_pre_lag;
struct net_device;
struct nfp_app;

#define NFP_FL_STAT_ID_MU_NUM		GENMASK(31, 22)
#define NFP_FL_STAT_ID_STAT		GENMASK(21, 0)

#define NFP_FL_STATS_ELEM_RS		sizeof_field(struct nfp_fl_stats_id, \
						     init_unalloc)
#define NFP_FLOWER_MASK_ENTRY_RS	256
#define NFP_FLOWER_MASK_ELEMENT_RS	1
#define NFP_FLOWER_MASK_HASH_BITS	10

#define NFP_FLOWER_KEY_MAX_LW		32

#define NFP_FL_META_FLAG_MANAGE_MASK	BIT(7)

#define NFP_FL_MASK_REUSE_TIME_NS	40000
#define NFP_FL_MASK_ID_LOCATION		1

/* Extra features bitmap. */
#define NFP_FL_FEATS_GENEVE		BIT(0)
#define NFP_FL_NBI_MTU_SETTING		BIT(1)
#define NFP_FL_FEATS_GENEVE_OPT		BIT(2)
#define NFP_FL_FEATS_VLAN_PCP		BIT(3)
#define NFP_FL_FEATS_VF_RLIM		BIT(4)
#define NFP_FL_FEATS_FLOW_MOD		BIT(5)
#define NFP_FL_FEATS_PRE_TUN_RULES	BIT(6)
#define NFP_FL_FEATS_IPV6_TUN		BIT(7)
#define NFP_FL_FEATS_VLAN_QINQ		BIT(8)
#define NFP_FL_FEATS_QOS_PPS		BIT(9)
#define NFP_FL_FEATS_QOS_METER		BIT(10)
<<<<<<< HEAD
=======
#define NFP_FL_FEATS_DECAP_V2		BIT(11)
>>>>>>> 88084a3d
#define NFP_FL_FEATS_HOST_ACK		BIT(31)

#define NFP_FL_ENABLE_FLOW_MERGE	BIT(0)
#define NFP_FL_ENABLE_LAG		BIT(1)

#define NFP_FL_FEATS_HOST \
	(NFP_FL_FEATS_GENEVE | \
	NFP_FL_NBI_MTU_SETTING | \
	NFP_FL_FEATS_GENEVE_OPT | \
	NFP_FL_FEATS_VLAN_PCP | \
	NFP_FL_FEATS_VF_RLIM | \
	NFP_FL_FEATS_FLOW_MOD | \
	NFP_FL_FEATS_PRE_TUN_RULES | \
	NFP_FL_FEATS_IPV6_TUN | \
	NFP_FL_FEATS_VLAN_QINQ | \
	NFP_FL_FEATS_QOS_PPS | \
<<<<<<< HEAD
	NFP_FL_FEATS_QOS_METER)
=======
	NFP_FL_FEATS_QOS_METER | \
	NFP_FL_FEATS_DECAP_V2)
>>>>>>> 88084a3d

struct nfp_fl_mask_id {
	struct circ_buf mask_id_free_list;
	ktime_t *last_used;
	u8 init_unallocated;
};

struct nfp_fl_stats_id {
	struct circ_buf free_list;
	u32 init_unalloc;
	u8 repeated_em_count;
};

/**
 * struct nfp_fl_tunnel_offloads - priv data for tunnel offloads
 * @offloaded_macs:	Hashtable of the offloaded MAC addresses
 * @ipv4_off_list:	List of IPv4 addresses to offload
 * @ipv6_off_list:	List of IPv6 addresses to offload
 * @ipv4_off_lock:	Lock for the IPv4 address list
 * @ipv6_off_lock:	Lock for the IPv6 address list
 * @mac_off_ids:	IDA to manage id assignment for offloaded MACs
 * @neigh_nb:		Notifier to monitor neighbour state
 */
struct nfp_fl_tunnel_offloads {
	struct rhashtable offloaded_macs;
	struct list_head ipv4_off_list;
	struct list_head ipv6_off_list;
	struct mutex ipv4_off_lock;
	struct mutex ipv6_off_lock;
	struct ida mac_off_ids;
	struct notifier_block neigh_nb;
};

/**
 * struct nfp_tun_neigh - basic neighbour data
 * @dst_addr:	Destination MAC address
 * @src_addr:	Source MAC address
 * @port_id:	NFP port to output packet on - associated with source IPv4
 */
struct nfp_tun_neigh {
	u8 dst_addr[ETH_ALEN];
	u8 src_addr[ETH_ALEN];
	__be32 port_id;
};

/**
 * struct nfp_tun_neigh_ext - extended neighbour data
 * @vlan_tpid:	VLAN_TPID match field
 * @vlan_tci:	VLAN_TCI match field
 * @host_ctx:	Host context ID to be saved here
 */
struct nfp_tun_neigh_ext {
	__be16 vlan_tpid;
	__be16 vlan_tci;
	__be32 host_ctx;
};

/**
 * struct nfp_tun_neigh_v4 - neighbour/route entry on the NFP for IPv4
 * @dst_ipv4:	Destination IPv4 address
 * @src_ipv4:	Source IPv4 address
 * @common:	Neighbour/route common info
 * @ext:	Neighbour/route extended info
 */
struct nfp_tun_neigh_v4 {
	__be32 dst_ipv4;
	__be32 src_ipv4;
	struct nfp_tun_neigh common;
	struct nfp_tun_neigh_ext ext;
};

/**
 * struct nfp_tun_neigh_v6 - neighbour/route entry on the NFP for IPv6
 * @dst_ipv6:	Destination IPv6 address
 * @src_ipv6:	Source IPv6 address
 * @common:	Neighbour/route common info
 * @ext:	Neighbour/route extended info
 */
struct nfp_tun_neigh_v6 {
	struct in6_addr dst_ipv6;
	struct in6_addr src_ipv6;
	struct nfp_tun_neigh common;
	struct nfp_tun_neigh_ext ext;
};

/**
 * struct nfp_neigh_entry
 * @neigh_cookie:	Cookie for hashtable lookup
 * @ht_node:		rhash_head entry for hashtable
 * @list_head:		Needed as member of linked_nn_entries list
 * @payload:		The neighbour info payload
 * @flow:		Linked flow rule
 * @is_ipv6:		Flag to indicate if payload is ipv6 or ipv4
 */
struct nfp_neigh_entry {
	unsigned long neigh_cookie;
	struct rhash_head ht_node;
	struct list_head list_head;
	char *payload;
	struct nfp_predt_entry *flow;
	bool is_ipv6;
};

/**
 * struct nfp_predt_entry
 * @list_head:		List head to attach to predt_list
 * @flow_pay:		Direct link to flow_payload
 * @nn_list:		List of linked nfp_neigh_entries
 */
struct nfp_predt_entry {
	struct list_head list_head;
	struct nfp_fl_payload *flow_pay;
	struct list_head nn_list;
};

/**
 * struct nfp_mtu_conf - manage MTU setting
 * @portnum:		NFP port number of repr with requested MTU change
 * @requested_val:	MTU value requested for repr
 * @ack:		Received ack that MTU has been correctly set
 * @wait_q:		Wait queue for MTU acknowledgements
 * @lock:		Lock for setting/reading MTU variables
 */
struct nfp_mtu_conf {
	u32 portnum;
	unsigned int requested_val;
	bool ack;
	wait_queue_head_t wait_q;
	spinlock_t lock;
};

/**
 * struct nfp_fl_lag - Flower APP priv data for link aggregation
 * @work:		Work queue for writing configs to the HW
 * @lock:		Lock to protect lag_group_list
 * @group_list:		List of all master/slave groups offloaded
 * @ida_handle:		IDA to handle group ids
 * @pkt_num:		Incremented for each config packet sent
 * @batch_ver:		Incremented for each batch of config packets
 * @global_inst:	Instance allocator for groups
 * @rst_cfg:		Marker to reset HW LAG config
 * @retrans_skbs:	Cmsgs that could not be processed by HW and require
 *			retransmission
 */
struct nfp_fl_lag {
	struct delayed_work work;
	struct mutex lock;
	struct list_head group_list;
	struct ida ida_handle;
	unsigned int pkt_num;
	unsigned int batch_ver;
	u8 global_inst;
	bool rst_cfg;
	struct sk_buff_head retrans_skbs;
};

/**
 * struct nfp_fl_internal_ports - Flower APP priv data for additional ports
 * @port_ids:	Assignment of ids to any additional ports
 * @lock:	Lock for extra ports list
 */
struct nfp_fl_internal_ports {
	struct idr port_ids;
	spinlock_t lock;
};

/**
 * struct nfp_flower_priv - Flower APP per-vNIC priv data
 * @app:		Back pointer to app
 * @nn:			Pointer to vNIC
 * @mask_id_seed:	Seed used for mask hash table
 * @flower_version:	HW version of flower
 * @flower_ext_feats:	Bitmap of extra features the HW supports
 * @flower_en_feats:	Bitmap of features enabled by HW
 * @stats_ids:		List of free stats ids
 * @mask_ids:		List of free mask ids
 * @mask_table:		Hash table used to store masks
 * @stats_ring_size:	Maximum number of allowed stats ids
 * @flow_table:		Hash table used to store flower rules
 * @stats:		Stored stats updates for flower rules
 * @stats_lock:		Lock for flower rule stats updates
 * @stats_ctx_table:	Hash table to map stats contexts to its flow rule
 * @cmsg_work:		Workqueue for control messages processing
 * @cmsg_skbs_high:	List of higher priority skbs for control message
 *			processing
 * @cmsg_skbs_low:	List of lower priority skbs for control message
 *			processing
 * @tun:		Tunnel offload data
 * @reify_replies:	atomically stores the number of replies received
 *			from firmware for repr reify
 * @reify_wait_queue:	wait queue for repr reify response counting
 * @mtu_conf:		Configuration of repr MTU value
 * @nfp_lag:		Link aggregation data block
 * @indr_block_cb_priv:	List of priv data passed to indirect block cbs
 * @non_repr_priv:	List of offloaded non-repr ports and their priv data
 * @active_mem_unit:	Current active memory unit for flower rules
 * @total_mem_units:	Total number of available memory units for flower rules
 * @internal_ports:	Internal port ids used in offloaded rules
 * @qos_stats_work:	Workqueue for qos stats processing
 * @qos_rate_limiters:	Current active qos rate limiters
 * @qos_stats_lock:	Lock on qos stats updates
 * @meter_stats_lock:   Lock on meter stats updates
 * @meter_table:	Hash table used to store the meter table
 * @pre_tun_rule_cnt:	Number of pre-tunnel rules offloaded
 * @merge_table:	Hash table to store merged flows
 * @ct_zone_table:	Hash table used to store the different zones
 * @ct_zone_wc:		Special zone entry for wildcarded zone matches
 * @ct_map_table:	Hash table used to referennce ct flows
 * @predt_list:		List to keep track of decap pretun flows
 * @neigh_table:	Table to keep track of neighbor entries
 * @predt_lock:		Lock to serialise predt/neigh table updates
 */
struct nfp_flower_priv {
	struct nfp_app *app;
	struct nfp_net *nn;
	u32 mask_id_seed;
	u64 flower_version;
	u64 flower_ext_feats;
	u8 flower_en_feats;
	struct nfp_fl_stats_id stats_ids;
	struct nfp_fl_mask_id mask_ids;
	DECLARE_HASHTABLE(mask_table, NFP_FLOWER_MASK_HASH_BITS);
	u32 stats_ring_size;
	struct rhashtable flow_table;
	struct nfp_fl_stats *stats;
	spinlock_t stats_lock; /* lock stats */
	struct rhashtable stats_ctx_table;
	struct work_struct cmsg_work;
	struct sk_buff_head cmsg_skbs_high;
	struct sk_buff_head cmsg_skbs_low;
	struct nfp_fl_tunnel_offloads tun;
	atomic_t reify_replies;
	wait_queue_head_t reify_wait_queue;
	struct nfp_mtu_conf mtu_conf;
	struct nfp_fl_lag nfp_lag;
	struct list_head indr_block_cb_priv;
	struct list_head non_repr_priv;
	unsigned int active_mem_unit;
	unsigned int total_mem_units;
	struct nfp_fl_internal_ports internal_ports;
	struct delayed_work qos_stats_work;
	unsigned int qos_rate_limiters;
	spinlock_t qos_stats_lock; /* Protect the qos stats */
	struct mutex meter_stats_lock; /* Protect the meter stats */
	struct rhashtable meter_table;
	int pre_tun_rule_cnt;
	struct rhashtable merge_table;
	struct rhashtable ct_zone_table;
	struct nfp_fl_ct_zone_entry *ct_zone_wc;
	struct rhashtable ct_map_table;
	struct list_head predt_list;
	struct rhashtable neigh_table;
	spinlock_t predt_lock; /* Lock to serialise predt/neigh table updates */
};

/**
 * struct nfp_fl_qos - Flower APP priv data for quality of service
 * @netdev_port_id:	NFP port number of repr with qos info
 * @curr_stats:		Currently stored stats updates for qos info
 * @prev_stats:		Previously stored updates for qos info
 * @last_update:	Stored time when last stats were updated
 */
struct nfp_fl_qos {
	u32 netdev_port_id;
	struct nfp_stat_pair curr_stats;
	struct nfp_stat_pair prev_stats;
	u64 last_update;
};

/**
 * struct nfp_flower_repr_priv - Flower APP per-repr priv data
 * @nfp_repr:		Back pointer to nfp_repr
 * @lag_port_flags:	Extended port flags to record lag state of repr
 * @mac_offloaded:	Flag indicating a MAC address is offloaded for repr
 * @offloaded_mac_addr:	MAC address that has been offloaded for repr
 * @block_shared:	Flag indicating if offload applies to shared blocks
 * @mac_list:		List entry of reprs that share the same offloaded MAC
 * @qos_table:		Stored info on filters implementing qos
 * @on_bridge:		Indicates if the repr is attached to a bridge
 */
struct nfp_flower_repr_priv {
	struct nfp_repr *nfp_repr;
	unsigned long lag_port_flags;
	bool mac_offloaded;
	u8 offloaded_mac_addr[ETH_ALEN];
	bool block_shared;
	struct list_head mac_list;
	struct nfp_fl_qos qos_table;
	bool on_bridge;
};

/**
 * struct nfp_flower_non_repr_priv - Priv data for non-repr offloaded ports
 * @list:		List entry of offloaded reprs
 * @netdev:		Pointer to non-repr net_device
 * @ref_count:		Number of references held for this priv data
 * @mac_offloaded:	Flag indicating a MAC address is offloaded for device
 * @offloaded_mac_addr:	MAC address that has been offloaded for dev
 */
struct nfp_flower_non_repr_priv {
	struct list_head list;
	struct net_device *netdev;
	int ref_count;
	bool mac_offloaded;
	u8 offloaded_mac_addr[ETH_ALEN];
};

struct nfp_fl_key_ls {
	u32 key_layer_two;
	u8 key_layer;
	int key_size;
};

struct nfp_fl_rule_metadata {
	u8 key_len;
	u8 mask_len;
	u8 act_len;
	u8 flags;
	__be32 host_ctx_id;
	__be64 host_cookie __packed;
	__be64 flow_version __packed;
	__be32 shortcut;
};

struct nfp_fl_stats {
	u64 pkts;
	u64 bytes;
	u64 used;
};

/**
 * struct nfp_ipv6_addr_entry - cached IPv6 addresses
 * @ipv6_addr:	IP address
 * @ref_count:	number of rules currently using this IP
 * @list:	list pointer
 */
struct nfp_ipv6_addr_entry {
	struct in6_addr ipv6_addr;
	int ref_count;
	struct list_head list;
};

struct nfp_fl_payload {
	struct nfp_fl_rule_metadata meta;
	unsigned long tc_flower_cookie;
	struct rhash_head fl_node;
	struct rcu_head rcu;
	__be32 nfp_tun_ipv4_addr;
	struct nfp_ipv6_addr_entry *nfp_tun_ipv6;
	struct net_device *ingress_dev;
	char *unmasked_data;
	char *mask_data;
	char *action_data;
	struct list_head linked_flows;
	bool in_hw;
	struct {
		struct nfp_predt_entry *predt;
		struct net_device *dev;
		__be16 vlan_tpid;
		__be16 vlan_tci;
		__be16 port_idx;
		u8 loc_mac[ETH_ALEN];
		u8 rem_mac[ETH_ALEN];
		bool is_ipv6;
	} pre_tun_rule;
};

struct nfp_fl_payload_link {
	/* A link contains a pointer to a merge flow and an associated sub_flow.
	 * Each merge flow will feature in 2 links to its underlying sub_flows.
	 * A sub_flow will have at least 1 link to a merge flow or more if it
	 * has been used to create multiple merge flows.
	 *
	 * For a merge flow, 'linked_flows' in its nfp_fl_payload struct lists
	 * all links to sub_flows (sub_flow.flow) via merge.list.
	 * For a sub_flow, 'linked_flows' gives all links to merge flows it has
	 * formed (merge_flow.flow) via sub_flow.list.
	 */
	struct {
		struct list_head list;
		struct nfp_fl_payload *flow;
	} merge_flow, sub_flow;
};

extern const struct rhashtable_params nfp_flower_table_params;
extern const struct rhashtable_params merge_table_params;
extern const struct rhashtable_params neigh_table_params;

struct nfp_merge_info {
	u64 parent_ctx;
	struct rhash_head ht_node;
};

struct nfp_fl_stats_frame {
	__be32 stats_con_id;
	__be32 pkt_count;
	__be64 byte_count;
	__be64 stats_cookie;
};

struct nfp_meter_stats_entry {
	u64 pkts;
	u64 bytes;
	u64 drops;
};

struct nfp_meter_entry {
	struct rhash_head ht_node;
	u32 meter_id;
	bool bps;
	u32 rate;
	u32 burst;
	u64 used;
	struct nfp_meter_stats {
		u64 update;
		struct nfp_meter_stats_entry curr;
		struct nfp_meter_stats_entry prev;
	} stats;
};

enum nfp_meter_op {
	NFP_METER_ADD,
	NFP_METER_DEL,
};

static inline bool
nfp_flower_internal_port_can_offload(struct nfp_app *app,
				     struct net_device *netdev)
{
	struct nfp_flower_priv *app_priv = app->priv;

	if (!(app_priv->flower_en_feats & NFP_FL_ENABLE_FLOW_MERGE))
		return false;
	if (!netdev->rtnl_link_ops)
		return false;
	if (!strcmp(netdev->rtnl_link_ops->kind, "openvswitch"))
		return true;

	return false;
}

/* The address of the merged flow acts as its cookie.
 * Cookies supplied to us by TC flower are also addresses to allocated
 * memory and thus this scheme should not generate any collisions.
 */
static inline bool nfp_flower_is_merge_flow(struct nfp_fl_payload *flow_pay)
{
	return flow_pay->tc_flower_cookie == (unsigned long)flow_pay;
}

static inline bool nfp_flower_is_supported_bridge(struct net_device *netdev)
{
	return netif_is_ovs_master(netdev);
}

int nfp_flower_metadata_init(struct nfp_app *app, u64 host_ctx_count,
			     unsigned int host_ctx_split);
void nfp_flower_metadata_cleanup(struct nfp_app *app);

int nfp_flower_setup_tc(struct nfp_app *app, struct net_device *netdev,
			enum tc_setup_type type, void *type_data);
int nfp_flower_merge_offloaded_flows(struct nfp_app *app,
				     struct nfp_fl_payload *sub_flow1,
				     struct nfp_fl_payload *sub_flow2);
void
nfp_flower_compile_meta(struct nfp_flower_meta_tci *ext,
			struct nfp_flower_meta_tci *msk, u8 key_type);
void
nfp_flower_compile_tci(struct nfp_flower_meta_tci *ext,
		       struct nfp_flower_meta_tci *msk,
		       struct flow_rule *rule);
void
nfp_flower_compile_ext_meta(struct nfp_flower_ext_meta *frame, u32 key_ext);
int
nfp_flower_compile_port(struct nfp_flower_in_port *frame, u32 cmsg_port,
			bool mask_version, enum nfp_flower_tun_type tun_type,
			struct netlink_ext_ack *extack);
void
nfp_flower_compile_mac(struct nfp_flower_mac_mpls *ext,
		       struct nfp_flower_mac_mpls *msk,
		       struct flow_rule *rule);
int
nfp_flower_compile_mpls(struct nfp_flower_mac_mpls *ext,
			struct nfp_flower_mac_mpls *msk,
			struct flow_rule *rule,
			struct netlink_ext_ack *extack);
void
nfp_flower_compile_tport(struct nfp_flower_tp_ports *ext,
			 struct nfp_flower_tp_ports *msk,
			 struct flow_rule *rule);
void
nfp_flower_compile_vlan(struct nfp_flower_vlan *ext,
			struct nfp_flower_vlan *msk,
			struct flow_rule *rule);
void
nfp_flower_compile_ipv4(struct nfp_flower_ipv4 *ext,
			struct nfp_flower_ipv4 *msk, struct flow_rule *rule);
void
nfp_flower_compile_ipv6(struct nfp_flower_ipv6 *ext,
			struct nfp_flower_ipv6 *msk, struct flow_rule *rule);
void
nfp_flower_compile_geneve_opt(u8 *ext, u8 *msk, struct flow_rule *rule);
void
nfp_flower_compile_ipv4_gre_tun(struct nfp_flower_ipv4_gre_tun *ext,
				struct nfp_flower_ipv4_gre_tun *msk,
				struct flow_rule *rule);
void
nfp_flower_compile_ipv4_udp_tun(struct nfp_flower_ipv4_udp_tun *ext,
				struct nfp_flower_ipv4_udp_tun *msk,
				struct flow_rule *rule);
void
nfp_flower_compile_ipv6_udp_tun(struct nfp_flower_ipv6_udp_tun *ext,
				struct nfp_flower_ipv6_udp_tun *msk,
				struct flow_rule *rule);
void
nfp_flower_compile_ipv6_gre_tun(struct nfp_flower_ipv6_gre_tun *ext,
				struct nfp_flower_ipv6_gre_tun *msk,
				struct flow_rule *rule);
int nfp_flower_compile_flow_match(struct nfp_app *app,
				  struct flow_rule *rule,
				  struct nfp_fl_key_ls *key_ls,
				  struct net_device *netdev,
				  struct nfp_fl_payload *nfp_flow,
				  enum nfp_flower_tun_type tun_type,
				  struct netlink_ext_ack *extack);
int nfp_flower_compile_action(struct nfp_app *app,
			      struct flow_rule *rule,
			      struct net_device *netdev,
			      struct nfp_fl_payload *nfp_flow,
			      struct netlink_ext_ack *extack);
int nfp_compile_flow_metadata(struct nfp_app *app, u32 cookie,
			      struct nfp_fl_payload *nfp_flow,
			      struct net_device *netdev,
			      struct netlink_ext_ack *extack);
void __nfp_modify_flow_metadata(struct nfp_flower_priv *priv,
				struct nfp_fl_payload *nfp_flow);
int nfp_modify_flow_metadata(struct nfp_app *app,
			     struct nfp_fl_payload *nfp_flow);

struct nfp_fl_payload *
nfp_flower_search_fl_table(struct nfp_app *app, unsigned long tc_flower_cookie,
			   struct net_device *netdev);
struct nfp_fl_payload *
nfp_flower_get_fl_payload_from_ctx(struct nfp_app *app, u32 ctx_id);
struct nfp_fl_payload *
nfp_flower_remove_fl_table(struct nfp_app *app, unsigned long tc_flower_cookie);

void nfp_flower_rx_flow_stats(struct nfp_app *app, struct sk_buff *skb);

int nfp_tunnel_config_start(struct nfp_app *app);
void nfp_tunnel_config_stop(struct nfp_app *app);
int nfp_tunnel_mac_event_handler(struct nfp_app *app,
				 struct net_device *netdev,
				 unsigned long event, void *ptr);
void nfp_tunnel_del_ipv4_off(struct nfp_app *app, __be32 ipv4);
void nfp_tunnel_add_ipv4_off(struct nfp_app *app, __be32 ipv4);
void
nfp_tunnel_put_ipv6_off(struct nfp_app *app, struct nfp_ipv6_addr_entry *entry);
struct nfp_ipv6_addr_entry *
nfp_tunnel_add_ipv6_off(struct nfp_app *app, struct in6_addr *ipv6);
void nfp_tunnel_request_route_v4(struct nfp_app *app, struct sk_buff *skb);
void nfp_tunnel_request_route_v6(struct nfp_app *app, struct sk_buff *skb);
void nfp_tunnel_keep_alive(struct nfp_app *app, struct sk_buff *skb);
void nfp_tunnel_keep_alive_v6(struct nfp_app *app, struct sk_buff *skb);
void nfp_flower_lag_init(struct nfp_fl_lag *lag);
void nfp_flower_lag_cleanup(struct nfp_fl_lag *lag);
int nfp_flower_lag_reset(struct nfp_fl_lag *lag);
int nfp_flower_lag_netdev_event(struct nfp_flower_priv *priv,
				struct net_device *netdev,
				unsigned long event, void *ptr);
bool nfp_flower_lag_unprocessed_msg(struct nfp_app *app, struct sk_buff *skb);
int nfp_flower_lag_populate_pre_action(struct nfp_app *app,
				       struct net_device *master,
				       struct nfp_fl_pre_lag *pre_act,
				       struct netlink_ext_ack *extack);
int nfp_flower_lag_get_output_id(struct nfp_app *app,
				 struct net_device *master);
void nfp_flower_qos_init(struct nfp_app *app);
void nfp_flower_qos_cleanup(struct nfp_app *app);
int nfp_flower_setup_qos_offload(struct nfp_app *app, struct net_device *netdev,
				 struct tc_cls_matchall_offload *flow);
void nfp_flower_stats_rlim_reply(struct nfp_app *app, struct sk_buff *skb);
int nfp_flower_indr_setup_tc_cb(struct net_device *netdev, struct Qdisc *sch, void *cb_priv,
				enum tc_setup_type type, void *type_data,
				void *data,
				void (*cleanup)(struct flow_block_cb *block_cb));
void nfp_flower_setup_indr_tc_release(void *cb_priv);

void
__nfp_flower_non_repr_priv_get(struct nfp_flower_non_repr_priv *non_repr_priv);
struct nfp_flower_non_repr_priv *
nfp_flower_non_repr_priv_get(struct nfp_app *app, struct net_device *netdev);
void
__nfp_flower_non_repr_priv_put(struct nfp_flower_non_repr_priv *non_repr_priv);
void
nfp_flower_non_repr_priv_put(struct nfp_app *app, struct net_device *netdev);
u32 nfp_flower_get_port_id_from_netdev(struct nfp_app *app,
				       struct net_device *netdev);
void nfp_tun_link_and_update_nn_entries(struct nfp_app *app,
					struct nfp_predt_entry *predt);
void nfp_tun_unlink_and_update_nn_entries(struct nfp_app *app,
					  struct nfp_predt_entry *predt);
int nfp_flower_xmit_pre_tun_flow(struct nfp_app *app,
				 struct nfp_fl_payload *flow);
int nfp_flower_xmit_pre_tun_del_flow(struct nfp_app *app,
				     struct nfp_fl_payload *flow);

struct nfp_fl_payload *
nfp_flower_allocate_new(struct nfp_fl_key_ls *key_layer);
int nfp_flower_calculate_key_layers(struct nfp_app *app,
				    struct net_device *netdev,
				    struct nfp_fl_key_ls *ret_key_ls,
				    struct flow_rule *flow,
				    enum nfp_flower_tun_type *tun_type,
				    struct netlink_ext_ack *extack);
void
nfp_flower_del_linked_merge_flows(struct nfp_app *app,
				  struct nfp_fl_payload *sub_flow);
int
nfp_flower_xmit_flow(struct nfp_app *app, struct nfp_fl_payload *nfp_flow,
		     u8 mtype);
void
nfp_flower_update_merge_stats(struct nfp_app *app,
			      struct nfp_fl_payload *sub_flow);

int nfp_setup_tc_act_offload(struct nfp_app *app,
			     struct flow_offload_action *fl_act);
int nfp_init_meter_table(struct nfp_app *app);
void nfp_flower_stats_meter_request_all(struct nfp_flower_priv *fl_priv);
void nfp_act_stats_reply(struct nfp_app *app, void *pmsg);
int nfp_flower_offload_one_police(struct nfp_app *app, bool ingress,
				  bool pps, u32 id, u32 rate, u32 burst);
int nfp_flower_setup_meter_entry(struct nfp_app *app,
				 const struct flow_action_entry *action,
				 enum nfp_meter_op op,
				 u32 meter_id);
struct nfp_meter_entry *
nfp_flower_search_meter_entry(struct nfp_app *app, u32 meter_id);
#endif<|MERGE_RESOLUTION|>--- conflicted
+++ resolved
@@ -51,10 +51,7 @@
 #define NFP_FL_FEATS_VLAN_QINQ		BIT(8)
 #define NFP_FL_FEATS_QOS_PPS		BIT(9)
 #define NFP_FL_FEATS_QOS_METER		BIT(10)
-<<<<<<< HEAD
-=======
 #define NFP_FL_FEATS_DECAP_V2		BIT(11)
->>>>>>> 88084a3d
 #define NFP_FL_FEATS_HOST_ACK		BIT(31)
 
 #define NFP_FL_ENABLE_FLOW_MERGE	BIT(0)
@@ -71,12 +68,8 @@
 	NFP_FL_FEATS_IPV6_TUN | \
 	NFP_FL_FEATS_VLAN_QINQ | \
 	NFP_FL_FEATS_QOS_PPS | \
-<<<<<<< HEAD
-	NFP_FL_FEATS_QOS_METER)
-=======
 	NFP_FL_FEATS_QOS_METER | \
 	NFP_FL_FEATS_DECAP_V2)
->>>>>>> 88084a3d
 
 struct nfp_fl_mask_id {
 	struct circ_buf mask_id_free_list;
