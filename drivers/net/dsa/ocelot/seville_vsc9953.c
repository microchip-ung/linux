// SPDX-License-Identifier: (GPL-2.0 OR MIT)
/* Distributed Switch Architecture VSC9953 driver
 * Copyright (C) 2020, Maxim Kochetkov <fido_max@inbox.ru>
 */
#include <linux/types.h>
#include <soc/mscc/ocelot_vcap.h>
#include <soc/mscc/ocelot_sys.h>
#include <soc/mscc/ocelot.h>
#include <linux/mdio/mdio-mscc-miim.h>
#include <linux/of_mdio.h>
#include <linux/of_platform.h>
#include <linux/pcs-lynx.h>
#include <linux/dsa/ocelot.h>
#include <linux/iopoll.h>
#include "felix.h"

#define VSC9953_NUM_PORTS			10

#define VSC9953_VCAP_POLICER_BASE		11
#define VSC9953_VCAP_POLICER_MAX		31
#define VSC9953_VCAP_POLICER_BASE2		120
#define VSC9953_VCAP_POLICER_MAX2		161

#define VSC9953_PORT_MODE_SERDES		(OCELOT_PORT_MODE_1000BASEX | \
						 OCELOT_PORT_MODE_SGMII | \
						 OCELOT_PORT_MODE_QSGMII)

static const u32 vsc9953_port_modes[VSC9953_NUM_PORTS] = {
	VSC9953_PORT_MODE_SERDES,
	VSC9953_PORT_MODE_SERDES,
	VSC9953_PORT_MODE_SERDES,
	VSC9953_PORT_MODE_SERDES,
	VSC9953_PORT_MODE_SERDES,
	VSC9953_PORT_MODE_SERDES,
	VSC9953_PORT_MODE_SERDES,
	VSC9953_PORT_MODE_SERDES,
	OCELOT_PORT_MODE_INTERNAL,
	OCELOT_PORT_MODE_INTERNAL,
};

static const u32 vsc9953_ana_regmap[] = {
	REG(ANA_ADVLEARN,			0x00b500),
	REG(ANA_VLANMASK,			0x00b504),
	REG_RESERVED(ANA_PORT_B_DOMAIN),
	REG(ANA_ANAGEFIL,			0x00b50c),
	REG(ANA_ANEVENTS,			0x00b510),
	REG(ANA_STORMLIMIT_BURST,		0x00b514),
	REG(ANA_STORMLIMIT_CFG,			0x00b518),
	REG(ANA_ISOLATED_PORTS,			0x00b528),
	REG(ANA_COMMUNITY_PORTS,		0x00b52c),
	REG(ANA_AUTOAGE,			0x00b530),
	REG(ANA_MACTOPTIONS,			0x00b534),
	REG(ANA_LEARNDISC,			0x00b538),
	REG(ANA_AGENCTRL,			0x00b53c),
	REG(ANA_MIRRORPORTS,			0x00b540),
	REG(ANA_EMIRRORPORTS,			0x00b544),
	REG(ANA_FLOODING,			0x00b548),
	REG(ANA_FLOODING_IPMC,			0x00b54c),
	REG(ANA_SFLOW_CFG,			0x00b550),
	REG(ANA_PORT_MODE,			0x00b57c),
	REG_RESERVED(ANA_CUT_THRU_CFG),
	REG(ANA_PGID_PGID,			0x00b600),
	REG(ANA_TABLES_ANMOVED,			0x00b4ac),
	REG(ANA_TABLES_MACHDATA,		0x00b4b0),
	REG(ANA_TABLES_MACLDATA,		0x00b4b4),
	REG_RESERVED(ANA_TABLES_STREAMDATA),
	REG(ANA_TABLES_MACACCESS,		0x00b4b8),
	REG(ANA_TABLES_MACTINDX,		0x00b4bc),
	REG(ANA_TABLES_VLANACCESS,		0x00b4c0),
	REG(ANA_TABLES_VLANTIDX,		0x00b4c4),
	REG_RESERVED(ANA_TABLES_ISDXACCESS),
	REG_RESERVED(ANA_TABLES_ISDXTIDX),
	REG(ANA_TABLES_ENTRYLIM,		0x00b480),
	REG_RESERVED(ANA_TABLES_PTP_ID_HIGH),
	REG_RESERVED(ANA_TABLES_PTP_ID_LOW),
	REG_RESERVED(ANA_TABLES_STREAMACCESS),
	REG_RESERVED(ANA_TABLES_STREAMTIDX),
	REG_RESERVED(ANA_TABLES_SEQ_HISTORY),
	REG_RESERVED(ANA_TABLES_SEQ_MASK),
	REG_RESERVED(ANA_TABLES_SFID_MASK),
	REG_RESERVED(ANA_TABLES_SFIDACCESS),
	REG_RESERVED(ANA_TABLES_SFIDTIDX),
	REG_RESERVED(ANA_MSTI_STATE),
	REG_RESERVED(ANA_OAM_UPM_LM_CNT),
	REG_RESERVED(ANA_SG_ACCESS_CTRL),
	REG_RESERVED(ANA_SG_CONFIG_REG_1),
	REG_RESERVED(ANA_SG_CONFIG_REG_2),
	REG_RESERVED(ANA_SG_CONFIG_REG_3),
	REG_RESERVED(ANA_SG_CONFIG_REG_4),
	REG_RESERVED(ANA_SG_CONFIG_REG_5),
	REG_RESERVED(ANA_SG_GCL_GS_CONFIG),
	REG_RESERVED(ANA_SG_GCL_TI_CONFIG),
	REG_RESERVED(ANA_SG_STATUS_REG_1),
	REG_RESERVED(ANA_SG_STATUS_REG_2),
	REG_RESERVED(ANA_SG_STATUS_REG_3),
	REG(ANA_PORT_VLAN_CFG,			0x000000),
	REG(ANA_PORT_DROP_CFG,			0x000004),
	REG(ANA_PORT_QOS_CFG,			0x000008),
	REG(ANA_PORT_VCAP_CFG,			0x00000c),
	REG(ANA_PORT_VCAP_S1_KEY_CFG,		0x000010),
	REG(ANA_PORT_VCAP_S2_CFG,		0x00001c),
	REG(ANA_PORT_PCP_DEI_MAP,		0x000020),
	REG(ANA_PORT_CPU_FWD_CFG,		0x000060),
	REG(ANA_PORT_CPU_FWD_BPDU_CFG,		0x000064),
	REG(ANA_PORT_CPU_FWD_GARP_CFG,		0x000068),
	REG(ANA_PORT_CPU_FWD_CCM_CFG,		0x00006c),
	REG(ANA_PORT_PORT_CFG,			0x000070),
	REG(ANA_PORT_POL_CFG,			0x000074),
	REG_RESERVED(ANA_PORT_PTP_CFG),
	REG_RESERVED(ANA_PORT_PTP_DLY1_CFG),
	REG_RESERVED(ANA_PORT_PTP_DLY2_CFG),
	REG_RESERVED(ANA_PORT_SFID_CFG),
	REG(ANA_PFC_PFC_CFG,			0x00c000),
	REG_RESERVED(ANA_PFC_PFC_TIMER),
	REG_RESERVED(ANA_IPT_OAM_MEP_CFG),
	REG_RESERVED(ANA_IPT_IPT),
	REG_RESERVED(ANA_PPT_PPT),
	REG_RESERVED(ANA_FID_MAP_FID_MAP),
	REG(ANA_AGGR_CFG,			0x00c600),
	REG(ANA_CPUQ_CFG,			0x00c604),
	REG_RESERVED(ANA_CPUQ_CFG2),
	REG(ANA_CPUQ_8021_CFG,			0x00c60c),
	REG(ANA_DSCP_CFG,			0x00c64c),
	REG(ANA_DSCP_REWR_CFG,			0x00c74c),
	REG(ANA_VCAP_RNG_TYPE_CFG,		0x00c78c),
	REG(ANA_VCAP_RNG_VAL_CFG,		0x00c7ac),
	REG_RESERVED(ANA_VRAP_CFG),
	REG_RESERVED(ANA_VRAP_HDR_DATA),
	REG_RESERVED(ANA_VRAP_HDR_MASK),
	REG(ANA_DISCARD_CFG,			0x00c7d8),
	REG(ANA_FID_CFG,			0x00c7dc),
	REG(ANA_POL_PIR_CFG,			0x00a000),
	REG(ANA_POL_CIR_CFG,			0x00a004),
	REG(ANA_POL_MODE_CFG,			0x00a008),
	REG(ANA_POL_PIR_STATE,			0x00a00c),
	REG(ANA_POL_CIR_STATE,			0x00a010),
	REG_RESERVED(ANA_POL_STATE),
	REG(ANA_POL_FLOWC,			0x00c280),
	REG(ANA_POL_HYST,			0x00c2ec),
	REG_RESERVED(ANA_POL_MISC_CFG),
};

static const u32 vsc9953_qs_regmap[] = {
	REG(QS_XTR_GRP_CFG,			0x000000),
	REG(QS_XTR_RD,				0x000008),
	REG(QS_XTR_FRM_PRUNING,			0x000010),
	REG(QS_XTR_FLUSH,			0x000018),
	REG(QS_XTR_DATA_PRESENT,		0x00001c),
	REG(QS_XTR_CFG,				0x000020),
	REG(QS_INJ_GRP_CFG,			0x000024),
	REG(QS_INJ_WR,				0x00002c),
	REG(QS_INJ_CTRL,			0x000034),
	REG(QS_INJ_STATUS,			0x00003c),
	REG(QS_INJ_ERR,				0x000040),
	REG_RESERVED(QS_INH_DBG),
};

static const u32 vsc9953_vcap_regmap[] = {
	/* VCAP_CORE_CFG */
	REG(VCAP_CORE_UPDATE_CTRL,		0x000000),
	REG(VCAP_CORE_MV_CFG,			0x000004),
	/* VCAP_CORE_CACHE */
	REG(VCAP_CACHE_ENTRY_DAT,		0x000008),
	REG(VCAP_CACHE_MASK_DAT,		0x000108),
	REG(VCAP_CACHE_ACTION_DAT,		0x000208),
	REG(VCAP_CACHE_CNT_DAT,			0x000308),
	REG(VCAP_CACHE_TG_DAT,			0x000388),
	/* VCAP_CONST */
	REG(VCAP_CONST_VCAP_VER,		0x000398),
	REG(VCAP_CONST_ENTRY_WIDTH,		0x00039c),
	REG(VCAP_CONST_ENTRY_CNT,		0x0003a0),
	REG(VCAP_CONST_ENTRY_SWCNT,		0x0003a4),
	REG(VCAP_CONST_ENTRY_TG_WIDTH,		0x0003a8),
	REG(VCAP_CONST_ACTION_DEF_CNT,		0x0003ac),
	REG(VCAP_CONST_ACTION_WIDTH,		0x0003b0),
	REG(VCAP_CONST_CNT_WIDTH,		0x0003b4),
	REG_RESERVED(VCAP_CONST_CORE_CNT),
	REG_RESERVED(VCAP_CONST_IF_CNT),
};

static const u32 vsc9953_qsys_regmap[] = {
	REG(QSYS_PORT_MODE,			0x003600),
	REG(QSYS_SWITCH_PORT_MODE,		0x003630),
	REG(QSYS_STAT_CNT_CFG,			0x00365c),
	REG(QSYS_EEE_CFG,			0x003660),
	REG(QSYS_EEE_THRES,			0x003688),
	REG(QSYS_IGR_NO_SHARING,		0x00368c),
	REG(QSYS_EGR_NO_SHARING,		0x003690),
	REG(QSYS_SW_STATUS,			0x003694),
	REG(QSYS_EXT_CPU_CFG,			0x0036c0),
	REG_RESERVED(QSYS_PAD_CFG),
	REG(QSYS_CPU_GROUP_MAP,			0x0036c8),
	REG_RESERVED(QSYS_QMAP),
	REG_RESERVED(QSYS_ISDX_SGRP),
	REG_RESERVED(QSYS_TIMED_FRAME_ENTRY),
	REG_RESERVED(QSYS_TFRM_MISC),
	REG_RESERVED(QSYS_TFRM_PORT_DLY),
	REG_RESERVED(QSYS_TFRM_TIMER_CFG_1),
	REG_RESERVED(QSYS_TFRM_TIMER_CFG_2),
	REG_RESERVED(QSYS_TFRM_TIMER_CFG_3),
	REG_RESERVED(QSYS_TFRM_TIMER_CFG_4),
	REG_RESERVED(QSYS_TFRM_TIMER_CFG_5),
	REG_RESERVED(QSYS_TFRM_TIMER_CFG_6),
	REG_RESERVED(QSYS_TFRM_TIMER_CFG_7),
	REG_RESERVED(QSYS_TFRM_TIMER_CFG_8),
	REG(QSYS_RED_PROFILE,			0x003724),
	REG(QSYS_RES_QOS_MODE,			0x003764),
	REG(QSYS_RES_CFG,			0x004000),
	REG(QSYS_RES_STAT,			0x004004),
	REG(QSYS_EGR_DROP_MODE,			0x003768),
	REG(QSYS_EQ_CTRL,			0x00376c),
	REG_RESERVED(QSYS_EVENTS_CORE),
	REG_RESERVED(QSYS_QMAXSDU_CFG_0),
	REG_RESERVED(QSYS_QMAXSDU_CFG_1),
	REG_RESERVED(QSYS_QMAXSDU_CFG_2),
	REG_RESERVED(QSYS_QMAXSDU_CFG_3),
	REG_RESERVED(QSYS_QMAXSDU_CFG_4),
	REG_RESERVED(QSYS_QMAXSDU_CFG_5),
	REG_RESERVED(QSYS_QMAXSDU_CFG_6),
	REG_RESERVED(QSYS_QMAXSDU_CFG_7),
	REG_RESERVED(QSYS_PREEMPTION_CFG),
	REG(QSYS_CIR_CFG,			0x000000),
	REG_RESERVED(QSYS_EIR_CFG),
	REG(QSYS_SE_CFG,			0x000008),
	REG(QSYS_SE_DWRR_CFG,			0x00000c),
	REG_RESERVED(QSYS_SE_CONNECT),
	REG_RESERVED(QSYS_SE_DLB_SENSE),
	REG(QSYS_CIR_STATE,			0x000044),
	REG_RESERVED(QSYS_EIR_STATE),
	REG_RESERVED(QSYS_SE_STATE),
	REG(QSYS_HSCH_MISC_CFG,			0x003774),
	REG_RESERVED(QSYS_TAG_CONFIG),
	REG_RESERVED(QSYS_TAS_PARAM_CFG_CTRL),
	REG_RESERVED(QSYS_PORT_MAX_SDU),
	REG_RESERVED(QSYS_PARAM_CFG_REG_1),
	REG_RESERVED(QSYS_PARAM_CFG_REG_2),
	REG_RESERVED(QSYS_PARAM_CFG_REG_3),
	REG_RESERVED(QSYS_PARAM_CFG_REG_4),
	REG_RESERVED(QSYS_PARAM_CFG_REG_5),
	REG_RESERVED(QSYS_GCL_CFG_REG_1),
	REG_RESERVED(QSYS_GCL_CFG_REG_2),
	REG_RESERVED(QSYS_PARAM_STATUS_REG_1),
	REG_RESERVED(QSYS_PARAM_STATUS_REG_2),
	REG_RESERVED(QSYS_PARAM_STATUS_REG_3),
	REG_RESERVED(QSYS_PARAM_STATUS_REG_4),
	REG_RESERVED(QSYS_PARAM_STATUS_REG_5),
	REG_RESERVED(QSYS_PARAM_STATUS_REG_6),
	REG_RESERVED(QSYS_PARAM_STATUS_REG_7),
	REG_RESERVED(QSYS_PARAM_STATUS_REG_8),
	REG_RESERVED(QSYS_PARAM_STATUS_REG_9),
	REG_RESERVED(QSYS_GCL_STATUS_REG_1),
	REG_RESERVED(QSYS_GCL_STATUS_REG_2),
};

static const u32 vsc9953_rew_regmap[] = {
	REG(REW_PORT_VLAN_CFG,			0x000000),
	REG(REW_TAG_CFG,			0x000004),
	REG(REW_PORT_CFG,			0x000008),
	REG(REW_DSCP_CFG,			0x00000c),
	REG(REW_PCP_DEI_QOS_MAP_CFG,		0x000010),
	REG_RESERVED(REW_PTP_CFG),
	REG_RESERVED(REW_PTP_DLY1_CFG),
	REG_RESERVED(REW_RED_TAG_CFG),
	REG(REW_DSCP_REMAP_DP1_CFG,		0x000610),
	REG(REW_DSCP_REMAP_CFG,			0x000710),
	REG_RESERVED(REW_STAT_CFG),
	REG_RESERVED(REW_REW_STICKY),
	REG_RESERVED(REW_PPT),
};

static const u32 vsc9953_sys_regmap[] = {
	REG(SYS_COUNT_RX_OCTETS,		0x000000),
	REG(SYS_COUNT_RX_UNICAST,		0x000004),
	REG(SYS_COUNT_RX_MULTICAST,		0x000008),
	REG(SYS_COUNT_RX_BROADCAST,		0x00000c),
	REG(SYS_COUNT_RX_SHORTS,		0x000010),
	REG(SYS_COUNT_RX_FRAGMENTS,		0x000014),
	REG(SYS_COUNT_RX_JABBERS,		0x000018),
	REG(SYS_COUNT_RX_CRC_ALIGN_ERRS,	0x00001c),
	REG(SYS_COUNT_RX_SYM_ERRS,		0x000020),
	REG(SYS_COUNT_RX_64,			0x000024),
	REG(SYS_COUNT_RX_65_127,		0x000028),
	REG(SYS_COUNT_RX_128_255,		0x00002c),
	REG(SYS_COUNT_RX_256_511,		0x000030),
	REG(SYS_COUNT_RX_512_1023,		0x000034),
	REG(SYS_COUNT_RX_1024_1526,		0x000038),
	REG(SYS_COUNT_RX_1527_MAX,		0x00003c),
	REG(SYS_COUNT_RX_PAUSE,			0x000040),
	REG(SYS_COUNT_RX_CONTROL,		0x000044),
	REG(SYS_COUNT_RX_LONGS,			0x000048),
	REG(SYS_COUNT_RX_CLASSIFIED_DROPS,	0x00004c),
	REG(SYS_COUNT_RX_RED_PRIO_0,		0x000050),
	REG(SYS_COUNT_RX_RED_PRIO_1,		0x000054),
	REG(SYS_COUNT_RX_RED_PRIO_2,		0x000058),
	REG(SYS_COUNT_RX_RED_PRIO_3,		0x00005c),
	REG(SYS_COUNT_RX_RED_PRIO_4,		0x000060),
	REG(SYS_COUNT_RX_RED_PRIO_5,		0x000064),
	REG(SYS_COUNT_RX_RED_PRIO_6,		0x000068),
	REG(SYS_COUNT_RX_RED_PRIO_7,		0x00006c),
	REG(SYS_COUNT_RX_YELLOW_PRIO_0,		0x000070),
	REG(SYS_COUNT_RX_YELLOW_PRIO_1,		0x000074),
	REG(SYS_COUNT_RX_YELLOW_PRIO_2,		0x000078),
	REG(SYS_COUNT_RX_YELLOW_PRIO_3,		0x00007c),
	REG(SYS_COUNT_RX_YELLOW_PRIO_4,		0x000080),
	REG(SYS_COUNT_RX_YELLOW_PRIO_5,		0x000084),
	REG(SYS_COUNT_RX_YELLOW_PRIO_6,		0x000088),
	REG(SYS_COUNT_RX_YELLOW_PRIO_7,		0x00008c),
	REG(SYS_COUNT_RX_GREEN_PRIO_0,		0x000090),
	REG(SYS_COUNT_RX_GREEN_PRIO_1,		0x000094),
	REG(SYS_COUNT_RX_GREEN_PRIO_2,		0x000098),
	REG(SYS_COUNT_RX_GREEN_PRIO_3,		0x00009c),
	REG(SYS_COUNT_RX_GREEN_PRIO_4,		0x0000a0),
	REG(SYS_COUNT_RX_GREEN_PRIO_5,		0x0000a4),
	REG(SYS_COUNT_RX_GREEN_PRIO_6,		0x0000a8),
	REG(SYS_COUNT_RX_GREEN_PRIO_7,		0x0000ac),
	REG(SYS_COUNT_TX_OCTETS,		0x000100),
	REG(SYS_COUNT_TX_UNICAST,		0x000104),
	REG(SYS_COUNT_TX_MULTICAST,		0x000108),
	REG(SYS_COUNT_TX_BROADCAST,		0x00010c),
	REG(SYS_COUNT_TX_COLLISION,		0x000110),
	REG(SYS_COUNT_TX_DROPS,			0x000114),
	REG(SYS_COUNT_TX_PAUSE,			0x000118),
	REG(SYS_COUNT_TX_64,			0x00011c),
	REG(SYS_COUNT_TX_65_127,		0x000120),
	REG(SYS_COUNT_TX_128_255,		0x000124),
	REG(SYS_COUNT_TX_256_511,		0x000128),
	REG(SYS_COUNT_TX_512_1023,		0x00012c),
	REG(SYS_COUNT_TX_1024_1526,		0x000130),
	REG(SYS_COUNT_TX_1527_MAX,		0x000134),
	REG(SYS_COUNT_TX_YELLOW_PRIO_0,		0x000138),
	REG(SYS_COUNT_TX_YELLOW_PRIO_1,		0x00013c),
	REG(SYS_COUNT_TX_YELLOW_PRIO_2,		0x000140),
	REG(SYS_COUNT_TX_YELLOW_PRIO_3,		0x000144),
	REG(SYS_COUNT_TX_YELLOW_PRIO_4,		0x000148),
	REG(SYS_COUNT_TX_YELLOW_PRIO_5,		0x00014c),
	REG(SYS_COUNT_TX_YELLOW_PRIO_6,		0x000150),
	REG(SYS_COUNT_TX_YELLOW_PRIO_7,		0x000154),
	REG(SYS_COUNT_TX_GREEN_PRIO_0,		0x000158),
	REG(SYS_COUNT_TX_GREEN_PRIO_1,		0x00015c),
	REG(SYS_COUNT_TX_GREEN_PRIO_2,		0x000160),
	REG(SYS_COUNT_TX_GREEN_PRIO_3,		0x000164),
	REG(SYS_COUNT_TX_GREEN_PRIO_4,		0x000168),
	REG(SYS_COUNT_TX_GREEN_PRIO_5,		0x00016c),
	REG(SYS_COUNT_TX_GREEN_PRIO_6,		0x000170),
	REG(SYS_COUNT_TX_GREEN_PRIO_7,		0x000174),
	REG(SYS_COUNT_TX_AGED,			0x000178),
	REG(SYS_COUNT_DROP_LOCAL,		0x000200),
	REG(SYS_COUNT_DROP_TAIL,		0x000204),
	REG(SYS_COUNT_DROP_YELLOW_PRIO_0,	0x000208),
	REG(SYS_COUNT_DROP_YELLOW_PRIO_1,	0x00020c),
	REG(SYS_COUNT_DROP_YELLOW_PRIO_2,	0x000210),
	REG(SYS_COUNT_DROP_YELLOW_PRIO_3,	0x000214),
	REG(SYS_COUNT_DROP_YELLOW_PRIO_4,	0x000218),
	REG(SYS_COUNT_DROP_YELLOW_PRIO_5,	0x00021c),
	REG(SYS_COUNT_DROP_YELLOW_PRIO_6,	0x000220),
	REG(SYS_COUNT_DROP_YELLOW_PRIO_7,	0x000224),
	REG(SYS_COUNT_DROP_GREEN_PRIO_0,	0x000228),
	REG(SYS_COUNT_DROP_GREEN_PRIO_1,	0x00022c),
	REG(SYS_COUNT_DROP_GREEN_PRIO_2,	0x000230),
	REG(SYS_COUNT_DROP_GREEN_PRIO_3,	0x000234),
	REG(SYS_COUNT_DROP_GREEN_PRIO_4,	0x000238),
	REG(SYS_COUNT_DROP_GREEN_PRIO_5,	0x00023c),
	REG(SYS_COUNT_DROP_GREEN_PRIO_6,	0x000240),
	REG(SYS_COUNT_DROP_GREEN_PRIO_7,	0x000244),
	REG(SYS_RESET_CFG,			0x000318),
	REG_RESERVED(SYS_SR_ETYPE_CFG),
	REG(SYS_VLAN_ETYPE_CFG,			0x000320),
	REG(SYS_PORT_MODE,			0x000324),
	REG(SYS_FRONT_PORT_MODE,		0x000354),
	REG(SYS_FRM_AGING,			0x00037c),
	REG(SYS_STAT_CFG,			0x000380),
	REG_RESERVED(SYS_SW_STATUS),
	REG_RESERVED(SYS_MISC_CFG),
	REG_RESERVED(SYS_REW_MAC_HIGH_CFG),
	REG_RESERVED(SYS_REW_MAC_LOW_CFG),
	REG_RESERVED(SYS_TIMESTAMP_OFFSET),
	REG(SYS_PAUSE_CFG,			0x00044c),
	REG(SYS_PAUSE_TOT_CFG,			0x000478),
	REG(SYS_ATOP,				0x00047c),
	REG(SYS_ATOP_TOT_CFG,			0x0004a8),
	REG(SYS_MAC_FC_CFG,			0x0004ac),
	REG(SYS_MMGT,				0x0004d4),
	REG_RESERVED(SYS_MMGT_FAST),
	REG_RESERVED(SYS_EVENTS_DIF),
	REG_RESERVED(SYS_EVENTS_CORE),
	REG_RESERVED(SYS_PTP_STATUS),
	REG_RESERVED(SYS_PTP_TXSTAMP),
	REG_RESERVED(SYS_PTP_NXT),
	REG_RESERVED(SYS_PTP_CFG),
	REG_RESERVED(SYS_RAM_INIT),
	REG_RESERVED(SYS_CM_ADDR),
	REG_RESERVED(SYS_CM_DATA_WR),
	REG_RESERVED(SYS_CM_DATA_RD),
	REG_RESERVED(SYS_CM_OP),
	REG_RESERVED(SYS_CM_DATA),
};

static const u32 vsc9953_gcb_regmap[] = {
	REG(GCB_SOFT_RST,			0x000008),
	REG(GCB_MIIM_MII_STATUS,		0x0000ac),
	REG(GCB_MIIM_MII_CMD,			0x0000b4),
	REG(GCB_MIIM_MII_DATA,			0x0000b8),
};

static const u32 vsc9953_dev_gmii_regmap[] = {
	REG(DEV_CLOCK_CFG,			0x0),
	REG(DEV_PORT_MISC,			0x4),
	REG_RESERVED(DEV_EVENTS),
	REG(DEV_EEE_CFG,			0xc),
	REG_RESERVED(DEV_RX_PATH_DELAY),
	REG_RESERVED(DEV_TX_PATH_DELAY),
	REG_RESERVED(DEV_PTP_PREDICT_CFG),
	REG(DEV_MAC_ENA_CFG,			0x10),
	REG(DEV_MAC_MODE_CFG,			0x14),
	REG(DEV_MAC_MAXLEN_CFG,			0x18),
	REG(DEV_MAC_TAGS_CFG,			0x1c),
	REG(DEV_MAC_ADV_CHK_CFG,		0x20),
	REG(DEV_MAC_IFG_CFG,			0x24),
	REG(DEV_MAC_HDX_CFG,			0x28),
	REG_RESERVED(DEV_MAC_DBG_CFG),
	REG(DEV_MAC_FC_MAC_LOW_CFG,		0x30),
	REG(DEV_MAC_FC_MAC_HIGH_CFG,		0x34),
	REG(DEV_MAC_STICKY,			0x38),
	REG_RESERVED(PCS1G_CFG),
	REG_RESERVED(PCS1G_MODE_CFG),
	REG_RESERVED(PCS1G_SD_CFG),
	REG_RESERVED(PCS1G_ANEG_CFG),
	REG_RESERVED(PCS1G_ANEG_NP_CFG),
	REG_RESERVED(PCS1G_LB_CFG),
	REG_RESERVED(PCS1G_DBG_CFG),
	REG_RESERVED(PCS1G_CDET_CFG),
	REG_RESERVED(PCS1G_ANEG_STATUS),
	REG_RESERVED(PCS1G_ANEG_NP_STATUS),
	REG_RESERVED(PCS1G_LINK_STATUS),
	REG_RESERVED(PCS1G_LINK_DOWN_CNT),
	REG_RESERVED(PCS1G_STICKY),
	REG_RESERVED(PCS1G_DEBUG_STATUS),
	REG_RESERVED(PCS1G_LPI_CFG),
	REG_RESERVED(PCS1G_LPI_WAKE_ERROR_CNT),
	REG_RESERVED(PCS1G_LPI_STATUS),
	REG_RESERVED(PCS1G_TSTPAT_MODE_CFG),
	REG_RESERVED(PCS1G_TSTPAT_STATUS),
	REG_RESERVED(DEV_PCS_FX100_CFG),
	REG_RESERVED(DEV_PCS_FX100_STATUS),
};

static const u32 *vsc9953_regmap[TARGET_MAX] = {
	[ANA]		= vsc9953_ana_regmap,
	[QS]		= vsc9953_qs_regmap,
	[QSYS]		= vsc9953_qsys_regmap,
	[REW]		= vsc9953_rew_regmap,
	[SYS]		= vsc9953_sys_regmap,
	[S0]		= vsc9953_vcap_regmap,
	[S1]		= vsc9953_vcap_regmap,
	[S2]		= vsc9953_vcap_regmap,
	[GCB]		= vsc9953_gcb_regmap,
	[DEV_GMII]	= vsc9953_dev_gmii_regmap,
};

/* Addresses are relative to the device's base address */
static const struct resource vsc9953_resources[] = {
	DEFINE_RES_MEM_NAMED(0x0010000, 0x0010000, "sys"),
	DEFINE_RES_MEM_NAMED(0x0030000, 0x0010000, "rew"),
	DEFINE_RES_MEM_NAMED(0x0040000, 0x0000400, "s0"),
	DEFINE_RES_MEM_NAMED(0x0050000, 0x0000400, "s1"),
	DEFINE_RES_MEM_NAMED(0x0060000, 0x0000400, "s2"),
	DEFINE_RES_MEM_NAMED(0x0070000, 0x0000200, "devcpu_gcb"),
	DEFINE_RES_MEM_NAMED(0x0080000, 0x0000100, "qs"),
	DEFINE_RES_MEM_NAMED(0x0090000, 0x00000cc, "ptp"),
	DEFINE_RES_MEM_NAMED(0x0100000, 0x0010000, "port0"),
	DEFINE_RES_MEM_NAMED(0x0110000, 0x0010000, "port1"),
	DEFINE_RES_MEM_NAMED(0x0120000, 0x0010000, "port2"),
	DEFINE_RES_MEM_NAMED(0x0130000, 0x0010000, "port3"),
	DEFINE_RES_MEM_NAMED(0x0140000, 0x0010000, "port4"),
	DEFINE_RES_MEM_NAMED(0x0150000, 0x0010000, "port5"),
	DEFINE_RES_MEM_NAMED(0x0160000, 0x0010000, "port6"),
	DEFINE_RES_MEM_NAMED(0x0170000, 0x0010000, "port7"),
	DEFINE_RES_MEM_NAMED(0x0180000, 0x0010000, "port8"),
	DEFINE_RES_MEM_NAMED(0x0190000, 0x0010000, "port9"),
	DEFINE_RES_MEM_NAMED(0x0200000, 0x0020000, "qsys"),
	DEFINE_RES_MEM_NAMED(0x0280000, 0x0010000, "ana"),
};

static const char * const vsc9953_resource_names[TARGET_MAX] = {
	[SYS] = "sys",
	[REW] = "rew",
	[S0] = "s0",
	[S1] = "s1",
	[S2] = "s2",
	[GCB] = "devcpu_gcb",
	[QS] = "qs",
	[PTP] = "ptp",
	[QSYS] = "qsys",
	[ANA] = "ana",
};

static const struct reg_field vsc9953_regfields[REGFIELD_MAX] = {
	[ANA_ADVLEARN_VLAN_CHK] = REG_FIELD(ANA_ADVLEARN, 10, 10),
	[ANA_ADVLEARN_LEARN_MIRROR] = REG_FIELD(ANA_ADVLEARN, 0, 9),
	[ANA_ANEVENTS_AUTOAGE] = REG_FIELD(ANA_ANEVENTS, 24, 24),
	[ANA_ANEVENTS_STORM_DROP] = REG_FIELD(ANA_ANEVENTS, 22, 22),
	[ANA_ANEVENTS_LEARN_DROP] = REG_FIELD(ANA_ANEVENTS, 21, 21),
	[ANA_ANEVENTS_AGED_ENTRY] = REG_FIELD(ANA_ANEVENTS, 20, 20),
	[ANA_ANEVENTS_CPU_LEARN_FAILED] = REG_FIELD(ANA_ANEVENTS, 19, 19),
	[ANA_ANEVENTS_AUTO_LEARN_FAILED] = REG_FIELD(ANA_ANEVENTS, 18, 18),
	[ANA_ANEVENTS_LEARN_REMOVE] = REG_FIELD(ANA_ANEVENTS, 17, 17),
	[ANA_ANEVENTS_AUTO_LEARNED] = REG_FIELD(ANA_ANEVENTS, 16, 16),
	[ANA_ANEVENTS_AUTO_MOVED] = REG_FIELD(ANA_ANEVENTS, 15, 15),
	[ANA_ANEVENTS_CLASSIFIED_DROP] = REG_FIELD(ANA_ANEVENTS, 13, 13),
	[ANA_ANEVENTS_CLASSIFIED_COPY] = REG_FIELD(ANA_ANEVENTS, 12, 12),
	[ANA_ANEVENTS_VLAN_DISCARD] = REG_FIELD(ANA_ANEVENTS, 11, 11),
	[ANA_ANEVENTS_FWD_DISCARD] = REG_FIELD(ANA_ANEVENTS, 10, 10),
	[ANA_ANEVENTS_MULTICAST_FLOOD] = REG_FIELD(ANA_ANEVENTS, 9, 9),
	[ANA_ANEVENTS_UNICAST_FLOOD] = REG_FIELD(ANA_ANEVENTS, 8, 8),
	[ANA_ANEVENTS_DEST_KNOWN] = REG_FIELD(ANA_ANEVENTS, 7, 7),
	[ANA_ANEVENTS_BUCKET3_MATCH] = REG_FIELD(ANA_ANEVENTS, 6, 6),
	[ANA_ANEVENTS_BUCKET2_MATCH] = REG_FIELD(ANA_ANEVENTS, 5, 5),
	[ANA_ANEVENTS_BUCKET1_MATCH] = REG_FIELD(ANA_ANEVENTS, 4, 4),
	[ANA_ANEVENTS_BUCKET0_MATCH] = REG_FIELD(ANA_ANEVENTS, 3, 3),
	[ANA_ANEVENTS_CPU_OPERATION] = REG_FIELD(ANA_ANEVENTS, 2, 2),
	[ANA_ANEVENTS_DMAC_LOOKUP] = REG_FIELD(ANA_ANEVENTS, 1, 1),
	[ANA_ANEVENTS_SMAC_LOOKUP] = REG_FIELD(ANA_ANEVENTS, 0, 0),
	[ANA_TABLES_MACACCESS_B_DOM] = REG_FIELD(ANA_TABLES_MACACCESS, 16, 16),
	[ANA_TABLES_MACTINDX_BUCKET] = REG_FIELD(ANA_TABLES_MACTINDX, 11, 12),
	[ANA_TABLES_MACTINDX_M_INDEX] = REG_FIELD(ANA_TABLES_MACTINDX, 0, 10),
	[SYS_RESET_CFG_CORE_ENA] = REG_FIELD(SYS_RESET_CFG, 7, 7),
	[SYS_RESET_CFG_MEM_ENA] = REG_FIELD(SYS_RESET_CFG, 6, 6),
	[SYS_RESET_CFG_MEM_INIT] = REG_FIELD(SYS_RESET_CFG, 5, 5),
	[GCB_SOFT_RST_SWC_RST] = REG_FIELD(GCB_SOFT_RST, 0, 0),
	[GCB_MIIM_MII_STATUS_PENDING] = REG_FIELD(GCB_MIIM_MII_STATUS, 2, 2),
	[GCB_MIIM_MII_STATUS_BUSY] = REG_FIELD(GCB_MIIM_MII_STATUS, 3, 3),
	/* Replicated per number of ports (11), register size 4 per port */
	[QSYS_SWITCH_PORT_MODE_PORT_ENA] = REG_FIELD_ID(QSYS_SWITCH_PORT_MODE, 13, 13, 11, 4),
	[QSYS_SWITCH_PORT_MODE_YEL_RSRVD] = REG_FIELD_ID(QSYS_SWITCH_PORT_MODE, 10, 10, 11, 4),
	[QSYS_SWITCH_PORT_MODE_INGRESS_DROP_MODE] = REG_FIELD_ID(QSYS_SWITCH_PORT_MODE, 9, 9, 11, 4),
	[QSYS_SWITCH_PORT_MODE_TX_PFC_ENA] = REG_FIELD_ID(QSYS_SWITCH_PORT_MODE, 1, 8, 11, 4),
	[QSYS_SWITCH_PORT_MODE_TX_PFC_MODE] = REG_FIELD_ID(QSYS_SWITCH_PORT_MODE, 0, 0, 11, 4),
	[SYS_PORT_MODE_INCL_INJ_HDR] = REG_FIELD_ID(SYS_PORT_MODE, 4, 5, 11, 4),
	[SYS_PORT_MODE_INCL_XTR_HDR] = REG_FIELD_ID(SYS_PORT_MODE, 2, 3, 11, 4),
	[SYS_PORT_MODE_INCL_HDR_ERR] = REG_FIELD_ID(SYS_PORT_MODE, 0, 0, 11, 4),
	[SYS_PAUSE_CFG_PAUSE_START] = REG_FIELD_ID(SYS_PAUSE_CFG, 11, 20, 11, 4),
	[SYS_PAUSE_CFG_PAUSE_STOP] = REG_FIELD_ID(SYS_PAUSE_CFG, 1, 10, 11, 4),
	[SYS_PAUSE_CFG_PAUSE_ENA] = REG_FIELD_ID(SYS_PAUSE_CFG, 0, 1, 11, 4),
};

static const struct ocelot_stat_layout vsc9953_stats_layout[OCELOT_NUM_STATS] = {
	OCELOT_COMMON_STATS,
};

static const struct vcap_field vsc9953_vcap_es0_keys[] = {
	[VCAP_ES0_EGR_PORT]			= {  0,  4},
	[VCAP_ES0_IGR_PORT]			= {  4,  4},
	[VCAP_ES0_RSV]				= {  8,  2},
	[VCAP_ES0_L2_MC]			= { 10,  1},
	[VCAP_ES0_L2_BC]			= { 11,  1},
	[VCAP_ES0_VID]				= { 12, 12},
	[VCAP_ES0_DP]				= { 24,  1},
	[VCAP_ES0_PCP]				= { 25,  3},
};

static const struct vcap_field vsc9953_vcap_es0_actions[] = {
	[VCAP_ES0_ACT_PUSH_OUTER_TAG]		= {  0,  2},
	[VCAP_ES0_ACT_PUSH_INNER_TAG]		= {  2,  1},
	[VCAP_ES0_ACT_TAG_A_TPID_SEL]		= {  3,  2},
	[VCAP_ES0_ACT_TAG_A_VID_SEL]		= {  5,  1},
	[VCAP_ES0_ACT_TAG_A_PCP_SEL]		= {  6,  2},
	[VCAP_ES0_ACT_TAG_A_DEI_SEL]		= {  8,  2},
	[VCAP_ES0_ACT_TAG_B_TPID_SEL]		= { 10,  2},
	[VCAP_ES0_ACT_TAG_B_VID_SEL]		= { 12,  1},
	[VCAP_ES0_ACT_TAG_B_PCP_SEL]		= { 13,  2},
	[VCAP_ES0_ACT_TAG_B_DEI_SEL]		= { 15,  2},
	[VCAP_ES0_ACT_VID_A_VAL]		= { 17, 12},
	[VCAP_ES0_ACT_PCP_A_VAL]		= { 29,  3},
	[VCAP_ES0_ACT_DEI_A_VAL]		= { 32,  1},
	[VCAP_ES0_ACT_VID_B_VAL]		= { 33, 12},
	[VCAP_ES0_ACT_PCP_B_VAL]		= { 45,  3},
	[VCAP_ES0_ACT_DEI_B_VAL]		= { 48,  1},
	[VCAP_ES0_ACT_RSV]			= { 49, 24},
	[VCAP_ES0_ACT_HIT_STICKY]		= { 73,  1},
};

static const struct vcap_field vsc9953_vcap_is1_keys[] = {
	[VCAP_IS1_HK_TYPE]			= {  0,   1},
	[VCAP_IS1_HK_LOOKUP]			= {  1,   2},
	[VCAP_IS1_HK_IGR_PORT_MASK]		= {  3,  11},
	[VCAP_IS1_HK_RSV]			= { 14,  10},
	/* VCAP_IS1_HK_OAM_Y1731 not supported */
	[VCAP_IS1_HK_L2_MC]			= { 24,   1},
	[VCAP_IS1_HK_L2_BC]			= { 25,   1},
	[VCAP_IS1_HK_IP_MC]			= { 26,   1},
	[VCAP_IS1_HK_VLAN_TAGGED]		= { 27,   1},
	[VCAP_IS1_HK_VLAN_DBL_TAGGED]		= { 28,   1},
	[VCAP_IS1_HK_TPID]			= { 29,   1},
	[VCAP_IS1_HK_VID]			= { 30,  12},
	[VCAP_IS1_HK_DEI]			= { 42,   1},
	[VCAP_IS1_HK_PCP]			= { 43,   3},
	/* Specific Fields for IS1 Half Key S1_NORMAL */
	[VCAP_IS1_HK_L2_SMAC]			= { 46,  48},
	[VCAP_IS1_HK_ETYPE_LEN]			= { 94,   1},
	[VCAP_IS1_HK_ETYPE]			= { 95,  16},
	[VCAP_IS1_HK_IP_SNAP]			= {111,   1},
	[VCAP_IS1_HK_IP4]			= {112,   1},
	/* Layer-3 Information */
	[VCAP_IS1_HK_L3_FRAGMENT]		= {113,   1},
	[VCAP_IS1_HK_L3_FRAG_OFS_GT0]		= {114,   1},
	[VCAP_IS1_HK_L3_OPTIONS]		= {115,   1},
	[VCAP_IS1_HK_L3_DSCP]			= {116,   6},
	[VCAP_IS1_HK_L3_IP4_SIP]		= {122,  32},
	/* Layer-4 Information */
	[VCAP_IS1_HK_TCP_UDP]			= {154,   1},
	[VCAP_IS1_HK_TCP]			= {155,   1},
	[VCAP_IS1_HK_L4_SPORT]			= {156,  16},
	[VCAP_IS1_HK_L4_RNG]			= {172,   8},
	/* Specific Fields for IS1 Half Key S1_5TUPLE_IP4 */
	[VCAP_IS1_HK_IP4_INNER_TPID]            = { 46,   1},
	[VCAP_IS1_HK_IP4_INNER_VID]		= { 47,  12},
	[VCAP_IS1_HK_IP4_INNER_DEI]		= { 59,   1},
	[VCAP_IS1_HK_IP4_INNER_PCP]		= { 60,   3},
	[VCAP_IS1_HK_IP4_IP4]			= { 63,   1},
	[VCAP_IS1_HK_IP4_L3_FRAGMENT]		= { 64,   1},
	[VCAP_IS1_HK_IP4_L3_FRAG_OFS_GT0]	= { 65,   1},
	[VCAP_IS1_HK_IP4_L3_OPTIONS]		= { 66,   1},
	[VCAP_IS1_HK_IP4_L3_DSCP]		= { 67,   6},
	[VCAP_IS1_HK_IP4_L3_IP4_DIP]		= { 73,  32},
	[VCAP_IS1_HK_IP4_L3_IP4_SIP]		= {105,  32},
	[VCAP_IS1_HK_IP4_L3_PROTO]		= {137,   8},
	[VCAP_IS1_HK_IP4_TCP_UDP]		= {145,   1},
	[VCAP_IS1_HK_IP4_TCP]			= {146,   1},
	[VCAP_IS1_HK_IP4_L4_RNG]		= {147,   8},
	[VCAP_IS1_HK_IP4_IP_PAYLOAD_S1_5TUPLE]	= {155,  32},
};

static const struct vcap_field vsc9953_vcap_is1_actions[] = {
	[VCAP_IS1_ACT_DSCP_ENA]			= {  0,  1},
	[VCAP_IS1_ACT_DSCP_VAL]			= {  1,  6},
	[VCAP_IS1_ACT_QOS_ENA]			= {  7,  1},
	[VCAP_IS1_ACT_QOS_VAL]			= {  8,  3},
	[VCAP_IS1_ACT_DP_ENA]			= { 11,  1},
	[VCAP_IS1_ACT_DP_VAL]			= { 12,  1},
	[VCAP_IS1_ACT_PAG_OVERRIDE_MASK]	= { 13,  8},
	[VCAP_IS1_ACT_PAG_VAL]			= { 21,  8},
	[VCAP_IS1_ACT_RSV]			= { 29, 11},
	[VCAP_IS1_ACT_VID_REPLACE_ENA]		= { 40,  1},
	[VCAP_IS1_ACT_VID_ADD_VAL]		= { 41, 12},
	[VCAP_IS1_ACT_FID_SEL]			= { 53,  2},
	[VCAP_IS1_ACT_FID_VAL]			= { 55, 13},
	[VCAP_IS1_ACT_PCP_DEI_ENA]		= { 68,  1},
	[VCAP_IS1_ACT_PCP_VAL]			= { 69,  3},
	[VCAP_IS1_ACT_DEI_VAL]			= { 72,  1},
	[VCAP_IS1_ACT_VLAN_POP_CNT_ENA]		= { 73,  1},
	[VCAP_IS1_ACT_VLAN_POP_CNT]		= { 74,  2},
	[VCAP_IS1_ACT_CUSTOM_ACE_TYPE_ENA]	= { 76,  4},
	[VCAP_IS1_ACT_HIT_STICKY]		= { 80,  1},
};

static struct vcap_field vsc9953_vcap_is2_keys[] = {
	/* Common: 41 bits */
	[VCAP_IS2_TYPE]				= {  0,   4},
	[VCAP_IS2_HK_FIRST]			= {  4,   1},
	[VCAP_IS2_HK_PAG]			= {  5,   8},
	[VCAP_IS2_HK_IGR_PORT_MASK]		= { 13,  11},
	[VCAP_IS2_HK_RSV2]			= { 24,   1},
	[VCAP_IS2_HK_HOST_MATCH]		= { 25,   1},
	[VCAP_IS2_HK_L2_MC]			= { 26,   1},
	[VCAP_IS2_HK_L2_BC]			= { 27,   1},
	[VCAP_IS2_HK_VLAN_TAGGED]		= { 28,   1},
	[VCAP_IS2_HK_VID]			= { 29,  12},
	[VCAP_IS2_HK_DEI]			= { 41,   1},
	[VCAP_IS2_HK_PCP]			= { 42,   3},
	/* MAC_ETYPE / MAC_LLC / MAC_SNAP / OAM common */
	[VCAP_IS2_HK_L2_DMAC]			= { 45,  48},
	[VCAP_IS2_HK_L2_SMAC]			= { 93,  48},
	/* MAC_ETYPE (TYPE=000) */
	[VCAP_IS2_HK_MAC_ETYPE_ETYPE]		= {141,  16},
	[VCAP_IS2_HK_MAC_ETYPE_L2_PAYLOAD0]	= {157,  16},
	[VCAP_IS2_HK_MAC_ETYPE_L2_PAYLOAD1]	= {173,   8},
	[VCAP_IS2_HK_MAC_ETYPE_L2_PAYLOAD2]	= {181,   3},
	/* MAC_LLC (TYPE=001) */
	[VCAP_IS2_HK_MAC_LLC_L2_LLC]		= {141,  40},
	/* MAC_SNAP (TYPE=010) */
	[VCAP_IS2_HK_MAC_SNAP_L2_SNAP]		= {141,  40},
	/* MAC_ARP (TYPE=011) */
	[VCAP_IS2_HK_MAC_ARP_SMAC]		= { 45,  48},
	[VCAP_IS2_HK_MAC_ARP_ADDR_SPACE_OK]	= { 93,   1},
	[VCAP_IS2_HK_MAC_ARP_PROTO_SPACE_OK]	= { 94,   1},
	[VCAP_IS2_HK_MAC_ARP_LEN_OK]		= { 95,   1},
	[VCAP_IS2_HK_MAC_ARP_TARGET_MATCH]	= { 96,   1},
	[VCAP_IS2_HK_MAC_ARP_SENDER_MATCH]	= { 97,   1},
	[VCAP_IS2_HK_MAC_ARP_OPCODE_UNKNOWN]	= { 98,   1},
	[VCAP_IS2_HK_MAC_ARP_OPCODE]		= { 99,   2},
	[VCAP_IS2_HK_MAC_ARP_L3_IP4_DIP]	= {101,  32},
	[VCAP_IS2_HK_MAC_ARP_L3_IP4_SIP]	= {133,  32},
	[VCAP_IS2_HK_MAC_ARP_DIP_EQ_SIP]	= {165,   1},
	/* IP4_TCP_UDP / IP4_OTHER common */
	[VCAP_IS2_HK_IP4]			= { 45,   1},
	[VCAP_IS2_HK_L3_FRAGMENT]		= { 46,   1},
	[VCAP_IS2_HK_L3_FRAG_OFS_GT0]		= { 47,   1},
	[VCAP_IS2_HK_L3_OPTIONS]		= { 48,   1},
	[VCAP_IS2_HK_IP4_L3_TTL_GT0]		= { 49,   1},
	[VCAP_IS2_HK_L3_TOS]			= { 50,   8},
	[VCAP_IS2_HK_L3_IP4_DIP]		= { 58,  32},
	[VCAP_IS2_HK_L3_IP4_SIP]		= { 90,  32},
	[VCAP_IS2_HK_DIP_EQ_SIP]		= {122,   1},
	/* IP4_TCP_UDP (TYPE=100) */
	[VCAP_IS2_HK_TCP]			= {123,   1},
	[VCAP_IS2_HK_L4_DPORT]			= {124,  16},
	[VCAP_IS2_HK_L4_SPORT]			= {140,  16},
	[VCAP_IS2_HK_L4_RNG]			= {156,   8},
	[VCAP_IS2_HK_L4_SPORT_EQ_DPORT]		= {164,   1},
	[VCAP_IS2_HK_L4_SEQUENCE_EQ0]		= {165,   1},
	[VCAP_IS2_HK_L4_FIN]			= {166,   1},
	[VCAP_IS2_HK_L4_SYN]			= {167,   1},
	[VCAP_IS2_HK_L4_RST]			= {168,   1},
	[VCAP_IS2_HK_L4_PSH]			= {169,   1},
	[VCAP_IS2_HK_L4_ACK]			= {170,   1},
	[VCAP_IS2_HK_L4_URG]			= {171,   1},
	/* IP4_OTHER (TYPE=101) */
	[VCAP_IS2_HK_IP4_L3_PROTO]		= {123,   8},
	[VCAP_IS2_HK_L3_PAYLOAD]		= {131,  56},
	/* IP6_STD (TYPE=110) */
	[VCAP_IS2_HK_IP6_L3_TTL_GT0]		= { 45,   1},
	[VCAP_IS2_HK_L3_IP6_SIP]		= { 46, 128},
	[VCAP_IS2_HK_IP6_L3_PROTO]		= {174,   8},
};

static struct vcap_field vsc9953_vcap_is2_actions[] = {
	[VCAP_IS2_ACT_HIT_ME_ONCE]		= {  0,  1},
	[VCAP_IS2_ACT_CPU_COPY_ENA]		= {  1,  1},
	[VCAP_IS2_ACT_CPU_QU_NUM]		= {  2,  3},
	[VCAP_IS2_ACT_MASK_MODE]		= {  5,  2},
	[VCAP_IS2_ACT_MIRROR_ENA]		= {  7,  1},
	[VCAP_IS2_ACT_LRN_DIS]			= {  8,  1},
	[VCAP_IS2_ACT_POLICE_ENA]		= {  9,  1},
	[VCAP_IS2_ACT_POLICE_IDX]		= { 10,  8},
	[VCAP_IS2_ACT_POLICE_VCAP_ONLY]		= { 21,  1},
	[VCAP_IS2_ACT_PORT_MASK]		= { 22, 10},
	[VCAP_IS2_ACT_ACL_ID]			= { 44,  6},
	[VCAP_IS2_ACT_HIT_CNT]			= { 50, 32},
};

static struct vcap_props vsc9953_vcap_props[] = {
	[VCAP_ES0] = {
		.action_type_width = 0,
		.action_table = {
			[ES0_ACTION_TYPE_NORMAL] = {
				.width = 73, /* HIT_STICKY not included */
				.count = 1,
			},
		},
		.target = S0,
		.keys = vsc9953_vcap_es0_keys,
		.actions = vsc9953_vcap_es0_actions,
	},
	[VCAP_IS1] = {
		.action_type_width = 0,
		.action_table = {
			[IS1_ACTION_TYPE_NORMAL] = {
				.width = 80, /* HIT_STICKY not included */
				.count = 4,
			},
		},
		.target = S1,
		.keys = vsc9953_vcap_is1_keys,
		.actions = vsc9953_vcap_is1_actions,
	},
	[VCAP_IS2] = {
		.action_type_width = 1,
		.action_table = {
			[IS2_ACTION_TYPE_NORMAL] = {
				.width = 50, /* HIT_CNT not included */
				.count = 2
			},
			[IS2_ACTION_TYPE_SMAC_SIP] = {
				.width = 6,
				.count = 4
			},
		},
		.target = S2,
		.keys = vsc9953_vcap_is2_keys,
		.actions = vsc9953_vcap_is2_actions,
	},
};

#define VSC9953_INIT_TIMEOUT			50000
#define VSC9953_GCB_RST_SLEEP			100
#define VSC9953_SYS_RAMINIT_SLEEP		80

static int vsc9953_gcb_soft_rst_status(struct ocelot *ocelot)
{
	int val;

	ocelot_field_read(ocelot, GCB_SOFT_RST_SWC_RST, &val);

	return val;
}

static int vsc9953_sys_ram_init_status(struct ocelot *ocelot)
{
	int val;

	ocelot_field_read(ocelot, SYS_RESET_CFG_MEM_INIT, &val);

	return val;
}


/* CORE_ENA is in SYS:SYSTEM:RESET_CFG
 * MEM_INIT is in SYS:SYSTEM:RESET_CFG
 * MEM_ENA is in SYS:SYSTEM:RESET_CFG
 */
static int vsc9953_reset(struct ocelot *ocelot)
{
	int val, err;

	/* soft-reset the switch core */
	ocelot_field_write(ocelot, GCB_SOFT_RST_SWC_RST, 1);

	err = readx_poll_timeout(vsc9953_gcb_soft_rst_status, ocelot, val, !val,
				 VSC9953_GCB_RST_SLEEP, VSC9953_INIT_TIMEOUT);
	if (err) {
		dev_err(ocelot->dev, "timeout: switch core reset\n");
		return err;
	}

	/* initialize switch mem ~40us */
	ocelot_field_write(ocelot, SYS_RESET_CFG_MEM_ENA, 1);
	ocelot_field_write(ocelot, SYS_RESET_CFG_MEM_INIT, 1);

	err = readx_poll_timeout(vsc9953_sys_ram_init_status, ocelot, val, !val,
				 VSC9953_SYS_RAMINIT_SLEEP,
				 VSC9953_INIT_TIMEOUT);
	if (err) {
		dev_err(ocelot->dev, "timeout: switch sram init\n");
		return err;
	}

	/* enable switch core */
	ocelot_field_write(ocelot, SYS_RESET_CFG_CORE_ENA, 1);

	return 0;
}

static void vsc9953_phylink_validate(struct ocelot *ocelot, int port,
				     unsigned long *supported,
				     struct phylink_link_state *state)
{
	__ETHTOOL_DECLARE_LINK_MODE_MASK(mask) = { 0, };

	phylink_set_port_modes(mask);
	phylink_set(mask, Autoneg);
	phylink_set(mask, Pause);
	phylink_set(mask, Asym_Pause);
	phylink_set(mask, 10baseT_Full);
	phylink_set(mask, 10baseT_Half);
	phylink_set(mask, 100baseT_Full);
	phylink_set(mask, 100baseT_Half);
	phylink_set(mask, 1000baseT_Full);
	phylink_set(mask, 1000baseX_Full);

	if (state->interface == PHY_INTERFACE_MODE_INTERNAL) {
		phylink_set(mask, 2500baseT_Full);
		phylink_set(mask, 2500baseX_Full);
	}

	linkmode_and(supported, supported, mask);
	linkmode_and(state->advertising, state->advertising, mask);
}

/* Watermark encode
 * Bit 9:   Unit; 0:1, 1:16
 * Bit 8-0: Value to be multiplied with unit
 */
static u16 vsc9953_wm_enc(u16 value)
{
	WARN_ON(value >= 16 * BIT(9));

	if (value >= BIT(9))
		return BIT(9) | (value / 16);

	return value;
}

static u16 vsc9953_wm_dec(u16 wm)
{
	WARN_ON(wm & ~GENMASK(9, 0));

	if (wm & BIT(9))
		return (wm & GENMASK(8, 0)) * 16;

	return wm;
}

static void vsc9953_wm_stat(u32 val, u32 *inuse, u32 *maxuse)
{
	*inuse = (val & GENMASK(25, 13)) >> 13;
	*maxuse = val & GENMASK(12, 0);
}

static const struct ocelot_ops vsc9953_ops = {
	.reset			= vsc9953_reset,
	.wm_enc			= vsc9953_wm_enc,
	.wm_dec			= vsc9953_wm_dec,
	.wm_stat		= vsc9953_wm_stat,
	.port_to_netdev		= felix_port_to_netdev,
	.netdev_to_port		= felix_netdev_to_port,
};

static int vsc9953_mdio_bus_alloc(struct ocelot *ocelot)
{
	struct felix *felix = ocelot_to_felix(ocelot);
	struct device *dev = ocelot->dev;
	struct mii_bus *bus;
	int port;
	int rc;

	felix->pcs = devm_kcalloc(dev, felix->info->num_ports,
				  sizeof(struct phylink_pcs *),
				  GFP_KERNEL);
	if (!felix->pcs) {
		dev_err(dev, "failed to allocate array for PCS PHYs\n");
		return -ENOMEM;
	}

	rc = mscc_miim_setup(dev, &bus, "VSC9953 internal MDIO bus",
			     ocelot->targets[GCB],
			     ocelot->map[GCB][GCB_MIIM_MII_STATUS & REG_MASK],
<<<<<<< HEAD
			     NULL);

=======
			     true);
>>>>>>> 3b29299e
	if (rc) {
		dev_err(dev, "failed to setup MDIO bus\n");
		return rc;
	}

	/* Needed in order to initialize the bus mutex lock */
	rc = devm_of_mdiobus_register(dev, bus, NULL);
	if (rc < 0) {
		dev_err(dev, "failed to register MDIO bus\n");
		return rc;
	}

	felix->imdio = bus;

	for (port = 0; port < felix->info->num_ports; port++) {
		struct ocelot_port *ocelot_port = ocelot->ports[port];
		struct phylink_pcs *phylink_pcs;
		struct mdio_device *mdio_device;
		int addr = port + 4;

		if (dsa_is_unused_port(felix->ds, port))
			continue;

		if (ocelot_port->phy_mode == PHY_INTERFACE_MODE_INTERNAL)
			continue;

		mdio_device = mdio_device_create(felix->imdio, addr);
		if (IS_ERR(mdio_device))
			continue;

		phylink_pcs = lynx_pcs_create(mdio_device);
		if (!phylink_pcs) {
			mdio_device_free(mdio_device);
			continue;
		}

		felix->pcs[port] = phylink_pcs;

		dev_info(dev, "Found PCS at internal MDIO address %d\n", addr);
	}

	return 0;
}

static void vsc9953_mdio_bus_free(struct ocelot *ocelot)
{
	struct felix *felix = ocelot_to_felix(ocelot);
	int port;

	for (port = 0; port < ocelot->num_phys_ports; port++) {
		struct phylink_pcs *phylink_pcs = felix->pcs[port];
		struct mdio_device *mdio_device;

		if (!phylink_pcs)
			continue;

		mdio_device = lynx_get_mdio_device(phylink_pcs);
		mdio_device_free(mdio_device);
		lynx_pcs_destroy(phylink_pcs);
	}

	/* mdiobus_unregister and mdiobus_free handled by devres */
}

static const struct felix_info seville_info_vsc9953 = {
	.resources		= vsc9953_resources,
	.num_resources		= ARRAY_SIZE(vsc9953_resources),
	.resource_names		= vsc9953_resource_names,
	.regfields		= vsc9953_regfields,
	.map			= vsc9953_regmap,
	.ops			= &vsc9953_ops,
	.stats_layout		= vsc9953_stats_layout,
	.vcap			= vsc9953_vcap_props,
	.vcap_pol_base		= VSC9953_VCAP_POLICER_BASE,
	.vcap_pol_max		= VSC9953_VCAP_POLICER_MAX,
	.vcap_pol_base2		= VSC9953_VCAP_POLICER_BASE2,
	.vcap_pol_max2		= VSC9953_VCAP_POLICER_MAX2,
	.num_mact_rows		= 2048,
	.num_ports		= VSC9953_NUM_PORTS,
	.num_tx_queues		= OCELOT_NUM_TC,
	.mdio_bus_alloc		= vsc9953_mdio_bus_alloc,
	.mdio_bus_free		= vsc9953_mdio_bus_free,
	.phylink_validate	= vsc9953_phylink_validate,
	.port_modes		= vsc9953_port_modes,
};

static int seville_probe(struct platform_device *pdev)
{
	struct dsa_switch *ds;
	struct ocelot *ocelot;
	struct resource *res;
	struct felix *felix;
	int err;

	felix = kzalloc(sizeof(struct felix), GFP_KERNEL);
	if (!felix) {
		err = -ENOMEM;
		dev_err(&pdev->dev, "Failed to allocate driver memory\n");
		goto err_alloc_felix;
	}

	platform_set_drvdata(pdev, felix);

	ocelot = &felix->ocelot;
	ocelot->dev = &pdev->dev;
	ocelot->num_flooding_pgids = 1;
	felix->info = &seville_info_vsc9953;

	res = platform_get_resource(pdev, IORESOURCE_MEM, 0);
	if (!res) {
		err = -EINVAL;
		dev_err(&pdev->dev, "Invalid resource\n");
		goto err_alloc_felix;
	}
	felix->switch_base = res->start;

	ds = kzalloc(sizeof(struct dsa_switch), GFP_KERNEL);
	if (!ds) {
		err = -ENOMEM;
		dev_err(&pdev->dev, "Failed to allocate DSA switch\n");
		goto err_alloc_ds;
	}

	ds->dev = &pdev->dev;
	ds->num_ports = felix->info->num_ports;
	ds->ops = &felix_switch_ops;
	ds->priv = ocelot;
	felix->ds = ds;
	felix->tag_proto = DSA_TAG_PROTO_SEVILLE;

	err = dsa_register_switch(ds);
	if (err) {
		dev_err(&pdev->dev, "Failed to register DSA switch: %d\n", err);
		goto err_register_ds;
	}

	return 0;

err_register_ds:
	kfree(ds);
err_alloc_ds:
err_alloc_felix:
	kfree(felix);
	return err;
}

static int seville_remove(struct platform_device *pdev)
{
	struct felix *felix = platform_get_drvdata(pdev);

	if (!felix)
		return 0;

	dsa_unregister_switch(felix->ds);

	kfree(felix->ds);
	kfree(felix);

	return 0;
}

static void seville_shutdown(struct platform_device *pdev)
{
	struct felix *felix = platform_get_drvdata(pdev);

	if (!felix)
		return;

	dsa_switch_shutdown(felix->ds);

	platform_set_drvdata(pdev, NULL);
}

static const struct of_device_id seville_of_match[] = {
	{ .compatible = "mscc,vsc9953-switch" },
	{ },
};
MODULE_DEVICE_TABLE(of, seville_of_match);

static struct platform_driver seville_vsc9953_driver = {
	.probe		= seville_probe,
	.remove		= seville_remove,
	.shutdown	= seville_shutdown,
	.driver = {
		.name		= "mscc_seville",
		.of_match_table	= of_match_ptr(seville_of_match),
	},
};
module_platform_driver(seville_vsc9953_driver);

MODULE_DESCRIPTION("Seville Switch driver");
MODULE_LICENSE("GPL v2");<|MERGE_RESOLUTION|>--- conflicted
+++ resolved
@@ -924,12 +924,7 @@
 	rc = mscc_miim_setup(dev, &bus, "VSC9953 internal MDIO bus",
 			     ocelot->targets[GCB],
 			     ocelot->map[GCB][GCB_MIIM_MII_STATUS & REG_MASK],
-<<<<<<< HEAD
-			     NULL);
-
-=======
-			     true);
->>>>>>> 3b29299e
+			     true, NULL);
 	if (rc) {
 		dev_err(dev, "failed to setup MDIO bus\n");
 		return rc;
