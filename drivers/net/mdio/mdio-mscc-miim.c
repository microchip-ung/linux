// SPDX-License-Identifier: (GPL-2.0 OR MIT)
/*
 * Driver for the MDIO interface of Microsemi network switches.
 *
 * Author: Alexandre Belloni <alexandre.belloni@bootlin.com>
 * Copyright (c) 2017 Microsemi Corporation
 */

#include <linux/bitops.h>
#include <linux/clk.h>
#include <linux/io.h>
#include <linux/iopoll.h>
#include <linux/kernel.h>
#include <linux/mdio/mdio-mscc-miim.h>
#include <linux/mfd/ocelot.h>
#include <linux/module.h>
#include <linux/of_mdio.h>
#include <linux/phy.h>
#include <linux/platform_device.h>
#include <linux/property.h>
#include <linux/regmap.h>
#include <linux/reset.h>

#define MSCC_MIIM_REG_STATUS		0x0
#define		MSCC_MIIM_STATUS_STAT_PENDING	BIT(2)
#define		MSCC_MIIM_STATUS_STAT_BUSY	BIT(3)
#define MSCC_MIIM_REG_CMD		0x8
#define		MSCC_MIIM_CMD_OPR_WRITE		BIT(1)
#define		MSCC_MIIM_CMD_OPR_READ		BIT(2)
#define		MSCC_MIIM_CMD_WRDATA_SHIFT	4
#define		MSCC_MIIM_CMD_REGAD_SHIFT	20
#define		MSCC_MIIM_CMD_PHYAD_SHIFT	25
#define		MSCC_MIIM_CMD_VLD		BIT(31)
#define MSCC_MIIM_REG_DATA		0xC
#define		MSCC_MIIM_DATA_ERROR		(BIT(16) | BIT(17))
#define MSCC_MIIM_REG_CFG		0x10
#define		MSCC_MIIM_CFG_PRESCALE_MASK	GENMASK(7, 0)

#define MSCC_PHY_REG_PHY_CFG	0x0
#define		PHY_CFG_PHY_ENA		(BIT(0) | BIT(1) | BIT(2) | BIT(3))
#define		PHY_CFG_PHY_COMMON_RESET BIT(4)
#define		PHY_CFG_PHY_RESET	(BIT(5) | BIT(6) | BIT(7) | BIT(8))
#define MSCC_PHY_REG_PHY_STATUS	0x4

#define LAN966X_CUPHY_COMMON_CFG	0x0
#define		CUPHY_COMMON_CFG_RESET_N	BIT(0)

struct mscc_miim_info {
	unsigned int phy_reset_offset;
	unsigned int phy_reset_bits;
	int (*reset)(struct mii_bus *bus);
};

struct mscc_miim_dev {
	struct regmap *regs;
	int mii_status_offset;
	bool ignore_read_errors;
	struct regmap *phy_regs;
	const struct mscc_miim_info *info;
	struct clk *clk;
	u32 bus_freq;
};

/* When high resolution timers aren't built-in: we can't use usleep_range() as
 * we would sleep way too long. Use udelay() instead.
 */
#define mscc_readx_poll_timeout(op, addr, val, cond, delay_us, timeout_us)\
({									  \
	if (!IS_ENABLED(CONFIG_HIGH_RES_TIMERS))			  \
		readx_poll_timeout_atomic(op, addr, val, cond, delay_us,  \
					  timeout_us);			  \
	readx_poll_timeout(op, addr, val, cond, delay_us, timeout_us);	  \
})

static int mscc_miim_status(struct mii_bus *bus)
{
	struct mscc_miim_dev *miim = bus->priv;
	int val, ret;

	ret = regmap_read(miim->regs,
			  MSCC_MIIM_REG_STATUS + miim->mii_status_offset, &val);
	if (ret < 0) {
		WARN_ONCE(1, "mscc miim status read error %d\n", ret);
		return ret;
	}

	return val;
}

static int mscc_miim_wait_ready(struct mii_bus *bus)
{
	u32 val;

	return mscc_readx_poll_timeout(mscc_miim_status, bus, val,
				       !(val & MSCC_MIIM_STATUS_STAT_BUSY), 50,
				       10000);
}

static int mscc_miim_wait_pending(struct mii_bus *bus)
{
	u32 val;

	return mscc_readx_poll_timeout(mscc_miim_status, bus, val,
				       !(val & MSCC_MIIM_STATUS_STAT_PENDING),
				       50, 10000);
}

static int mscc_miim_read(struct mii_bus *bus, int mii_id, int regnum)
{
	struct mscc_miim_dev *miim = bus->priv;
	u32 val;
	int ret;

	if (regnum & MII_ADDR_C45)
		return -EOPNOTSUPP;

	ret = mscc_miim_wait_pending(bus);
	if (ret)
		goto out;

	ret = regmap_write(miim->regs,
			   MSCC_MIIM_REG_CMD + miim->mii_status_offset,
			   MSCC_MIIM_CMD_VLD |
			   (mii_id << MSCC_MIIM_CMD_PHYAD_SHIFT) |
			   (regnum << MSCC_MIIM_CMD_REGAD_SHIFT) |
			   MSCC_MIIM_CMD_OPR_READ);

	if (ret < 0) {
		WARN_ONCE(1, "mscc miim write cmd reg error %d\n", ret);
		goto out;
	}

	ret = mscc_miim_wait_ready(bus);
	if (ret)
		goto out;

	ret = regmap_read(miim->regs,
			  MSCC_MIIM_REG_DATA + miim->mii_status_offset, &val);
	if (ret < 0) {
		WARN_ONCE(1, "mscc miim read data reg error %d\n", ret);
		goto out;
	}

	if (!miim->ignore_read_errors && !!(val & MSCC_MIIM_DATA_ERROR)) {
		ret = -EIO;
		goto out;
	}

	ret = val & 0xFFFF;
out:
	return ret;
}

static int mscc_miim_write(struct mii_bus *bus, int mii_id,
			   int regnum, u16 value)
{
	struct mscc_miim_dev *miim = bus->priv;
	int ret;

	if (regnum & MII_ADDR_C45)
		return -EOPNOTSUPP;

	ret = mscc_miim_wait_pending(bus);
	if (ret < 0)
		goto out;

	ret = regmap_write(miim->regs,
			   MSCC_MIIM_REG_CMD + miim->mii_status_offset,
			   MSCC_MIIM_CMD_VLD |
			   (mii_id << MSCC_MIIM_CMD_PHYAD_SHIFT) |
			   (regnum << MSCC_MIIM_CMD_REGAD_SHIFT) |
			   (value << MSCC_MIIM_CMD_WRDATA_SHIFT) |
			   MSCC_MIIM_CMD_OPR_WRITE);

	if (ret < 0)
		WARN_ONCE(1, "mscc miim write error %d\n", ret);
out:
	return ret;
}

static int mscc_miim_reset(struct mii_bus *bus)
{
	struct mscc_miim_dev *miim = bus->priv;
	unsigned int offset, bits;
	int ret;

	if (!miim->phy_regs)
		return 0;

	offset = miim->info->phy_reset_offset;
	bits = miim->info->phy_reset_bits;

	ret = regmap_update_bits(miim->phy_regs, offset, bits, 0);
	if (ret < 0) {
		WARN_ONCE(1, "mscc reset set error %d\n", ret);
		return ret;
	}

	ret = regmap_update_bits(miim->phy_regs, offset, bits, bits);
	if (ret < 0) {
		WARN_ONCE(1, "mscc reset clear error %d\n", ret);
		return ret;
	}

	mdelay(500);

	return 0;
}

static int lan9668_miim_reset(struct mii_bus *bus)
{
	struct reset_control *reset;

	reset = devm_reset_control_get_optional_shared(bus->parent, "phy");
	if (IS_ERR(reset))
		return dev_err_probe(bus->parent, PTR_ERR(reset), "Failed to get reset\n");
	reset_control_reset(reset);

	return 0;
}

static const struct regmap_config mscc_miim_regmap_config = {
	.reg_bits	= 32,
	.val_bits	= 32,
	.reg_stride	= 4,
};

static const struct regmap_config mscc_miim_phy_regmap_config = {
	.reg_bits	= 32,
	.val_bits	= 32,
	.reg_stride	= 4,
	.name		= "phy",
};

int mscc_miim_setup(struct device *dev, struct mii_bus **pbus, const char *name,
		    struct regmap *mii_regmap, int status_offset,
<<<<<<< HEAD
		    int (*reset)(struct mii_bus *bus))
=======
		    bool ignore_read_errors)
>>>>>>> 3b29299e
{
	struct mscc_miim_dev *miim;
	struct mii_bus *bus;

	bus = devm_mdiobus_alloc_size(dev, sizeof(*miim));
	if (!bus)
		return -ENOMEM;

	bus->name = name;
	bus->read = mscc_miim_read;
	bus->write = mscc_miim_write;
	bus->reset = reset;
	snprintf(bus->id, MII_BUS_ID_SIZE, "%s-mii", dev_name(dev));
	bus->parent = dev;

	miim = bus->priv;

	*pbus = bus;

	miim->regs = mii_regmap;
	miim->mii_status_offset = status_offset;
	miim->ignore_read_errors = ignore_read_errors;

	*pbus = bus;

	return 0;
}
EXPORT_SYMBOL(mscc_miim_setup);

static int mscc_miim_clk_set(struct mii_bus *bus)
{
	struct mscc_miim_dev *miim = bus->priv;
	unsigned long rate;
	u32 div;

	/* Keep the current settings */
	if (!miim->bus_freq)
		return 0;

	rate = clk_get_rate(miim->clk);

	div = DIV_ROUND_UP(rate, 2 * miim->bus_freq) - 1;
	if (div == 0 || div & ~MSCC_MIIM_CFG_PRESCALE_MASK) {
		dev_err(&bus->dev, "Incorrect MDIO clock frequency\n");
		return -EINVAL;
	}

	return regmap_update_bits(miim->regs, MSCC_MIIM_REG_CFG,
				  MSCC_MIIM_CFG_PRESCALE_MASK, div);
}

static int mscc_miim_probe(struct platform_device *pdev)
{
	struct device_node *np = pdev->dev.of_node;
	struct regmap *mii_regmap, *phy_regmap;
	const struct mscc_miim_info *info;
	struct device *dev = &pdev->dev;
	struct mscc_miim_dev *miim;
	struct mii_bus *bus;
	int ret;

	mii_regmap = ocelot_regmap_from_resource(pdev, 0,
						 &mscc_miim_regmap_config);
	if (IS_ERR(mii_regmap))
		return dev_err_probe(dev, PTR_ERR(mii_regmap),
				     "Unable to create MIIM regmap\n");

	/* This resource is optional */
	phy_regmap = ocelot_regmap_from_resource_optional(pdev, 1,
						 &mscc_miim_phy_regmap_config);
	if (IS_ERR(phy_regmap))
		return dev_err_probe(dev, PTR_ERR(phy_regmap),
				     "Unable to create phy register regmap\n");

<<<<<<< HEAD
	info = device_get_match_data(dev);
	if (!info)
		return -EINVAL;

	ret = mscc_miim_setup(dev, &bus, "mscc_miim", mii_regmap, 0,
			      info->reset);
=======
	ret = mscc_miim_setup(dev, &bus, "mscc_miim", mii_regmap, 0, false);
>>>>>>> 3b29299e
	if (ret < 0) {
		dev_err(dev, "Unable to setup the MDIO bus\n");
		return ret;
	}

	miim = bus->priv;
	miim->phy_regs = phy_regmap;
	miim->info = info;

	miim->clk = devm_clk_get_optional(dev, NULL);
	if (IS_ERR(miim->clk))
		return PTR_ERR(miim->clk);

	of_property_read_u32(np, "clock-frequency", &miim->bus_freq);

	if (miim->bus_freq && !miim->clk) {
		dev_err(dev, "cannot use clock-frequency without a clock\n");
		return -EINVAL;
	}

	ret = clk_prepare_enable(miim->clk);
	if (ret)
		return ret;

	ret = mscc_miim_clk_set(bus);
	if (ret)
		goto out_disable_clk;

	ret = of_mdiobus_register(bus, np);
	if (ret < 0) {
		dev_err(dev, "Cannot register MDIO bus (%d)\n", ret);
		goto out_disable_clk;
	}

	platform_set_drvdata(pdev, bus);

	return 0;

out_disable_clk:
	clk_disable_unprepare(miim->clk);
	return ret;
}

static int mscc_miim_remove(struct platform_device *pdev)
{
	struct mii_bus *bus = platform_get_drvdata(pdev);
	struct mscc_miim_dev *miim = bus->priv;

	clk_disable_unprepare(miim->clk);
	mdiobus_unregister(bus);

	return 0;
}

static const struct mscc_miim_info mscc_ocelot_miim_info = {
	.phy_reset_offset = MSCC_PHY_REG_PHY_CFG,
	.phy_reset_bits = PHY_CFG_PHY_ENA | PHY_CFG_PHY_COMMON_RESET |
			  PHY_CFG_PHY_RESET,
	.reset = mscc_miim_reset,
};

static const struct mscc_miim_info microchip_lan966x_miim_info = {
	.phy_reset_offset = LAN966X_CUPHY_COMMON_CFG,
	.phy_reset_bits = CUPHY_COMMON_CFG_RESET_N,
	.reset = mscc_miim_reset,
};

static const struct mscc_miim_info microchip_lan9668_miim_info = {
	.reset = lan9668_miim_reset,
};

static const struct of_device_id mscc_miim_match[] = {
	{
		.compatible = "mscc,ocelot-miim",
		.data = &mscc_ocelot_miim_info
	}, {
		.compatible = "microchip,lan966x-miim",
		.data = &microchip_lan966x_miim_info
	}, {
		.compatible = "microchip,lan9668-miim",
		.data = &microchip_lan9668_miim_info
	},
	{ }
};
MODULE_DEVICE_TABLE(of, mscc_miim_match);

static struct platform_driver mscc_miim_driver = {
	.probe = mscc_miim_probe,
	.remove = mscc_miim_remove,
	.driver = {
		.name = "mscc-miim",
		.of_match_table = mscc_miim_match,
	},
};

module_platform_driver(mscc_miim_driver);

MODULE_DESCRIPTION("Microsemi MIIM driver");
MODULE_AUTHOR("Alexandre Belloni <alexandre.belloni@bootlin.com>");
MODULE_LICENSE("Dual MIT/GPL");<|MERGE_RESOLUTION|>--- conflicted
+++ resolved
@@ -234,11 +234,8 @@
 
 int mscc_miim_setup(struct device *dev, struct mii_bus **pbus, const char *name,
 		    struct regmap *mii_regmap, int status_offset,
-<<<<<<< HEAD
+		    bool ignore_read_errors,
 		    int (*reset)(struct mii_bus *bus))
-=======
-		    bool ignore_read_errors)
->>>>>>> 3b29299e
 {
 	struct mscc_miim_dev *miim;
 	struct mii_bus *bus;
@@ -313,16 +310,12 @@
 		return dev_err_probe(dev, PTR_ERR(phy_regmap),
 				     "Unable to create phy register regmap\n");
 
-<<<<<<< HEAD
 	info = device_get_match_data(dev);
 	if (!info)
 		return -EINVAL;
 
-	ret = mscc_miim_setup(dev, &bus, "mscc_miim", mii_regmap, 0,
+	ret = mscc_miim_setup(dev, &bus, "mscc_miim", mii_regmap, 0, false,
 			      info->reset);
-=======
-	ret = mscc_miim_setup(dev, &bus, "mscc_miim", mii_regmap, 0, false);
->>>>>>> 3b29299e
 	if (ret < 0) {
 		dev_err(dev, "Unable to setup the MDIO bus\n");
 		return ret;
