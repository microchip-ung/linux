--- conflicted
+++ resolved
@@ -49,7 +49,6 @@
 
 #include "i915_drv.h"
 #include "i915_pmu.h"
-#include "i915_reset.h"
 #include "i915_query.h"
 #include "i915_reset.h"
 #include "i915_trace.h"
@@ -232,19 +231,12 @@
 	 * make an educated guess as to which PCH is really there.
 	 */
 
-<<<<<<< HEAD
-	if (IS_GEN(dev_priv, 5))
-		id = INTEL_PCH_IBX_DEVICE_ID_TYPE;
-	else if (IS_GEN(dev_priv, 6) || IS_IVYBRIDGE(dev_priv))
-		id = INTEL_PCH_CPT_DEVICE_ID_TYPE;
-=======
 	if (IS_ICELAKE(dev_priv))
 		id = INTEL_PCH_ICP_DEVICE_ID_TYPE;
 	else if (IS_CANNONLAKE(dev_priv) || IS_COFFEELAKE(dev_priv))
 		id = INTEL_PCH_CNP_DEVICE_ID_TYPE;
 	else if (IS_KABYLAKE(dev_priv) || IS_SKYLAKE(dev_priv))
 		id = INTEL_PCH_SPT_DEVICE_ID_TYPE;
->>>>>>> 0ecfebd2
 	else if (IS_HSW_ULT(dev_priv) || IS_BDW_ULT(dev_priv))
 		id = INTEL_PCH_LPT_LP_DEVICE_ID_TYPE;
 	else if (IS_HASWELL(dev_priv) || IS_BROADWELL(dev_priv))
@@ -368,17 +360,10 @@
 		value = HAS_WT(dev_priv);
 		break;
 	case I915_PARAM_HAS_ALIASING_PPGTT:
-<<<<<<< HEAD
-		value = min_t(int, INTEL_PPGTT(dev_priv), I915_GEM_PPGTT_FULL);
-		break;
-	case I915_PARAM_HAS_SEMAPHORES:
-		value = 0;
-=======
 		value = INTEL_PPGTT(dev_priv);
 		break;
 	case I915_PARAM_HAS_SEMAPHORES:
 		value = !!(dev_priv->caps.scheduler & I915_SCHEDULER_CAP_SEMAPHORES);
->>>>>>> 0ecfebd2
 		break;
 	case I915_PARAM_HAS_SECURE_BATCHES:
 		value = capable(CAP_SYS_ADMIN);
@@ -960,49 +945,6 @@
 	i915_engines_cleanup(dev_priv);
 }
 
-<<<<<<< HEAD
-static int i915_mmio_setup(struct drm_i915_private *dev_priv)
-{
-	struct pci_dev *pdev = dev_priv->drm.pdev;
-	int mmio_bar;
-	int mmio_size;
-
-	mmio_bar = IS_GEN(dev_priv, 2) ? 1 : 0;
-	/*
-	 * Before gen4, the registers and the GTT are behind different BARs.
-	 * However, from gen4 onwards, the registers and the GTT are shared
-	 * in the same BAR, so we want to restrict this ioremap from
-	 * clobbering the GTT which we want ioremap_wc instead. Fortunately,
-	 * the register BAR remains the same size for all the earlier
-	 * generations up to Ironlake.
-	 */
-	if (INTEL_GEN(dev_priv) < 5)
-		mmio_size = 512 * 1024;
-	else
-		mmio_size = 2 * 1024 * 1024;
-	dev_priv->regs = pci_iomap(pdev, mmio_bar, mmio_size);
-	if (dev_priv->regs == NULL) {
-		DRM_ERROR("failed to map registers\n");
-
-		return -EIO;
-	}
-
-	/* Try to make sure MCHBAR is enabled before poking at it */
-	intel_setup_mchbar(dev_priv);
-
-	return 0;
-}
-
-static void i915_mmio_cleanup(struct drm_i915_private *dev_priv)
-{
-	struct pci_dev *pdev = dev_priv->drm.pdev;
-
-	intel_teardown_mchbar(dev_priv);
-	pci_iounmap(pdev, dev_priv->regs);
-}
-
-=======
->>>>>>> 0ecfebd2
 /**
  * i915_driver_init_mmio - setup device MMIO
  * @dev_priv: device private
@@ -1044,13 +986,8 @@
 	return 0;
 
 err_uncore:
-<<<<<<< HEAD
-	intel_uncore_fini(dev_priv);
-	i915_mmio_cleanup(dev_priv);
-=======
 	intel_teardown_mchbar(dev_priv);
 	intel_uncore_fini_mmio(&dev_priv->uncore);
->>>>>>> 0ecfebd2
 err_bridge:
 	pci_dev_put(dev_priv->bridge_dev);
 
@@ -1501,11 +1438,6 @@
 
 	if (IS_GEN9_LP(dev_priv))
 		ret = bxt_get_dram_info(dev_priv);
-<<<<<<< HEAD
-	else if (IS_GEN(dev_priv, 9))
-		ret = skl_get_dram_info(dev_priv);
-=======
->>>>>>> 0ecfebd2
 	else
 		ret = skl_get_dram_info(dev_priv);
 	if (ret)
@@ -1577,11 +1509,7 @@
 
 	if (HAS_PPGTT(dev_priv)) {
 		if (intel_vgpu_active(dev_priv) &&
-<<<<<<< HEAD
-		    !intel_vgpu_has_full_48bit_ppgtt(dev_priv)) {
-=======
 		    !intel_vgpu_has_full_ppgtt(dev_priv)) {
->>>>>>> 0ecfebd2
 			i915_report_error(dev_priv,
 					  "incompatible vGPU found, support for isolated ppGTT required\n");
 			return -ENXIO;
@@ -1842,19 +1770,12 @@
 	if (drm_debug & DRM_UT_DRIVER) {
 		struct drm_printer p = drm_debug_printer("i915 device info:");
 
-<<<<<<< HEAD
-		drm_printf(&p, "pciid=0x%04x rev=0x%02x platform=%s gen=%i\n",
-			   INTEL_DEVID(dev_priv),
-			   INTEL_REVID(dev_priv),
-			   intel_platform_name(INTEL_INFO(dev_priv)->platform),
-=======
 		drm_printf(&p, "pciid=0x%04x rev=0x%02x platform=%s (subplatform=0x%x) gen=%i\n",
 			   INTEL_DEVID(dev_priv),
 			   INTEL_REVID(dev_priv),
 			   intel_platform_name(INTEL_INFO(dev_priv)->platform),
 			   intel_subplatform(RUNTIME_INFO(dev_priv),
 					     INTEL_INFO(dev_priv)->platform),
->>>>>>> 0ecfebd2
 			   INTEL_GEN(dev_priv));
 
 		intel_device_info_dump_flags(INTEL_INFO(dev_priv), &p);
@@ -1897,11 +1818,6 @@
 	memcpy(device_info, match_info, sizeof(*device_info));
 	RUNTIME_INFO(i915)->device_id = pdev->device;
 
-<<<<<<< HEAD
-	BUILD_BUG_ON(INTEL_MAX_PLATFORMS >
-		     BITS_PER_TYPE(device_info->platform_mask));
-=======
->>>>>>> 0ecfebd2
 	BUG_ON(device_info->gen > BITS_PER_TYPE(device_info->gen_mask));
 
 	return i915;
@@ -1998,13 +1914,6 @@
 
 	i915_driver_unregister(dev_priv);
 
-<<<<<<< HEAD
-	/* Flush any external code that still may be under the RCU lock */
-	synchronize_rcu();
-
-	if (i915_gem_suspend(dev_priv))
-		DRM_ERROR("failed to idle hardware; continuing to unload!\n");
-=======
 	/*
 	 * After unregistering the device to prevent any new users, cancel
 	 * all in-flight requests so that we can quickly unbind the active
@@ -2016,7 +1925,6 @@
 	synchronize_rcu();
 
 	i915_gem_suspend(dev_priv);
->>>>>>> 0ecfebd2
 
 	drm_atomic_helper_shutdown(dev);
 
@@ -2401,11 +2309,8 @@
 
 	intel_uncore_resume_early(&dev_priv->uncore);
 
-<<<<<<< HEAD
-=======
 	i915_check_and_clear_faults(dev_priv);
 
->>>>>>> 0ecfebd2
 	if (INTEL_GEN(dev_priv) >= 11 || IS_GEN9_LP(dev_priv)) {
 		gen9_sanitize_dc_state(dev_priv);
 		bxt_disable_dc9(dev_priv);
