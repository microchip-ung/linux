--- conflicted
+++ resolved
@@ -1075,22 +1075,14 @@
 	ret = ttm_get_pages(ttm->pages, ttm->num_pages, ttm->page_flags,
 			    ttm->caching_state);
 	if (unlikely(ret != 0)) {
-<<<<<<< HEAD
-		ttm_pool_unpopulate(ttm);
-=======
 		ttm_put_pages(ttm->pages, ttm->num_pages, ttm->page_flags,
 			      ttm->caching_state);
->>>>>>> 661e50bc
 		return ret;
 	}
 
 	for (i = 0; i < ttm->num_pages; ++i) {
 		ret = ttm_mem_global_alloc_page(mem_glob, ttm->pages[i],
-<<<<<<< HEAD
-						PAGE_SIZE);
-=======
 						PAGE_SIZE, ctx);
->>>>>>> 661e50bc
 		if (unlikely(ret != 0)) {
 			ttm_put_pages(ttm->pages, ttm->num_pages,
 				      ttm->page_flags, ttm->caching_state);
@@ -1128,21 +1120,13 @@
 }
 EXPORT_SYMBOL(ttm_pool_unpopulate);
 
-<<<<<<< HEAD
-int ttm_populate_and_map_pages(struct device *dev, struct ttm_dma_tt *tt)
-=======
 int ttm_populate_and_map_pages(struct device *dev, struct ttm_dma_tt *tt,
 					struct ttm_operation_ctx *ctx)
->>>>>>> 661e50bc
 {
 	unsigned i, j;
 	int r;
 
-<<<<<<< HEAD
-	r = ttm_pool_populate(&tt->ttm);
-=======
 	r = ttm_pool_populate(&tt->ttm, ctx);
->>>>>>> 661e50bc
 	if (r)
 		return r;
 
