#include <linux/bitmap.h>
#include <linux/kernel.h>
#include <linux/module.h>
#include <linux/interrupt.h>
#include <linux/irq.h>
#include <linux/spinlock.h>
#include <linux/list.h>
#include <linux/device.h>
#include <linux/err.h>
#include <linux/debugfs.h>
#include <linux/seq_file.h>
#include <linux/gpio.h>
#include <linux/of_gpio.h>
#include <linux/idr.h>
#include <linux/slab.h>
#include <linux/acpi.h>
#include <linux/gpio/driver.h>
#include <linux/gpio/machine.h>
#include <linux/pinctrl/consumer.h>
#include <linux/cdev.h>
#include <linux/fs.h>
#include <linux/uaccess.h>
#include <linux/compat.h>
#include <linux/anon_inodes.h>
#include <linux/file.h>
#include <linux/kfifo.h>
#include <linux/poll.h>
#include <linux/timekeeping.h>
#include <uapi/linux/gpio.h>

#include "gpiolib.h"

#define CREATE_TRACE_POINTS
#include <trace/events/gpio.h>

/* Implementation infrastructure for GPIO interfaces.
 *
 * The GPIO programming interface allows for inlining speed-critical
 * get/set operations for common cases, so that access to SOC-integrated
 * GPIOs can sometimes cost only an instruction or two per bit.
 */


/* When debugging, extend minimal trust to callers and platform code.
 * Also emit diagnostic messages that may help initial bringup, when
 * board setup or driver bugs are most common.
 *
 * Otherwise, minimize overhead in what may be bitbanging codepaths.
 */
#ifdef	DEBUG
#define	extra_checks	1
#else
#define	extra_checks	0
#endif

/* Device and char device-related information */
static DEFINE_IDA(gpio_ida);
static dev_t gpio_devt;
#define GPIO_DEV_MAX 256 /* 256 GPIO chip devices supported */
static struct bus_type gpio_bus_type = {
	.name = "gpio",
};

/* gpio_lock prevents conflicts during gpio_desc[] table updates.
 * While any GPIO is requested, its gpio_chip is not removable;
 * each GPIO's "requested" flag serves as a lock and refcount.
 */
DEFINE_SPINLOCK(gpio_lock);

static DEFINE_MUTEX(gpio_lookup_lock);
static LIST_HEAD(gpio_lookup_list);
LIST_HEAD(gpio_devices);

static void gpiochip_free_hogs(struct gpio_chip *chip);
static int gpiochip_add_irqchip(struct gpio_chip *gpiochip,
				struct lock_class_key *lock_key,
				struct lock_class_key *request_key);
static void gpiochip_irqchip_remove(struct gpio_chip *gpiochip);
static int gpiochip_irqchip_init_valid_mask(struct gpio_chip *gpiochip);
static void gpiochip_irqchip_free_valid_mask(struct gpio_chip *gpiochip);

static bool gpiolib_initialized;

static inline void desc_set_label(struct gpio_desc *d, const char *label)
{
	d->label = label;
}

/**
 * gpio_to_desc - Convert a GPIO number to its descriptor
 * @gpio: global GPIO number
 *
 * Returns:
 * The GPIO descriptor associated with the given GPIO, or %NULL if no GPIO
 * with the given number exists in the system.
 */
struct gpio_desc *gpio_to_desc(unsigned gpio)
{
	struct gpio_device *gdev;
	unsigned long flags;

	spin_lock_irqsave(&gpio_lock, flags);

	list_for_each_entry(gdev, &gpio_devices, list) {
		if (gdev->base <= gpio &&
		    gdev->base + gdev->ngpio > gpio) {
			spin_unlock_irqrestore(&gpio_lock, flags);
			return &gdev->descs[gpio - gdev->base];
		}
	}

	spin_unlock_irqrestore(&gpio_lock, flags);

	if (!gpio_is_valid(gpio))
		WARN(1, "invalid GPIO %d\n", gpio);

	return NULL;
}
EXPORT_SYMBOL_GPL(gpio_to_desc);

/**
 * gpiochip_get_desc - get the GPIO descriptor corresponding to the given
 *                     hardware number for this chip
 * @chip: GPIO chip
 * @hwnum: hardware number of the GPIO for this chip
 *
 * Returns:
 * A pointer to the GPIO descriptor or %ERR_PTR(-EINVAL) if no GPIO exists
 * in the given chip for the specified hardware number.
 */
struct gpio_desc *gpiochip_get_desc(struct gpio_chip *chip,
				    u16 hwnum)
{
	struct gpio_device *gdev = chip->gpiodev;

	if (hwnum >= gdev->ngpio)
		return ERR_PTR(-EINVAL);

	return &gdev->descs[hwnum];
}

/**
 * desc_to_gpio - convert a GPIO descriptor to the integer namespace
 * @desc: GPIO descriptor
 *
 * This should disappear in the future but is needed since we still
 * use GPIO numbers for error messages and sysfs nodes.
 *
 * Returns:
 * The global GPIO number for the GPIO specified by its descriptor.
 */
int desc_to_gpio(const struct gpio_desc *desc)
{
	return desc->gdev->base + (desc - &desc->gdev->descs[0]);
}
EXPORT_SYMBOL_GPL(desc_to_gpio);


/**
 * gpiod_to_chip - Return the GPIO chip to which a GPIO descriptor belongs
 * @desc:	descriptor to return the chip of
 */
struct gpio_chip *gpiod_to_chip(const struct gpio_desc *desc)
{
	if (!desc || !desc->gdev)
		return NULL;
	return desc->gdev->chip;
}
EXPORT_SYMBOL_GPL(gpiod_to_chip);

/* dynamic allocation of GPIOs, e.g. on a hotplugged device */
static int gpiochip_find_base(int ngpio)
{
	struct gpio_device *gdev;
	int base = ARCH_NR_GPIOS - ngpio;

	list_for_each_entry_reverse(gdev, &gpio_devices, list) {
		/* found a free space? */
		if (gdev->base + gdev->ngpio <= base)
			break;
		else
			/* nope, check the space right before the chip */
			base = gdev->base - ngpio;
	}

	if (gpio_is_valid(base)) {
		pr_debug("%s: found new base at %d\n", __func__, base);
		return base;
	} else {
		pr_err("%s: cannot find free range\n", __func__);
		return -ENOSPC;
	}
}

/**
 * gpiod_get_direction - return the current direction of a GPIO
 * @desc:	GPIO to get the direction of
 *
 * Returns 0 for output, 1 for input, or an error code in case of error.
 *
 * This function may sleep if gpiod_cansleep() is true.
 */
int gpiod_get_direction(struct gpio_desc *desc)
{
	struct gpio_chip	*chip;
	unsigned		offset;
	int			status = -EINVAL;

	chip = gpiod_to_chip(desc);
	offset = gpio_chip_hwgpio(desc);

	if (!chip->get_direction)
		return status;

	status = chip->get_direction(chip, offset);
	if (status > 0) {
		/* GPIOF_DIR_IN, or other positive */
		status = 1;
		clear_bit(FLAG_IS_OUT, &desc->flags);
	}
	if (status == 0) {
		/* GPIOF_DIR_OUT */
		set_bit(FLAG_IS_OUT, &desc->flags);
	}
	return status;
}
EXPORT_SYMBOL_GPL(gpiod_get_direction);

/*
 * Add a new chip to the global chips list, keeping the list of chips sorted
 * by range(means [base, base + ngpio - 1]) order.
 *
 * Return -EBUSY if the new chip overlaps with some other chip's integer
 * space.
 */
static int gpiodev_add_to_list(struct gpio_device *gdev)
{
	struct gpio_device *prev, *next;

	if (list_empty(&gpio_devices)) {
		/* initial entry in list */
		list_add_tail(&gdev->list, &gpio_devices);
		return 0;
	}

	next = list_entry(gpio_devices.next, struct gpio_device, list);
	if (gdev->base + gdev->ngpio <= next->base) {
		/* add before first entry */
		list_add(&gdev->list, &gpio_devices);
		return 0;
	}

	prev = list_entry(gpio_devices.prev, struct gpio_device, list);
	if (prev->base + prev->ngpio <= gdev->base) {
		/* add behind last entry */
		list_add_tail(&gdev->list, &gpio_devices);
		return 0;
	}

	list_for_each_entry_safe(prev, next, &gpio_devices, list) {
		/* at the end of the list */
		if (&next->list == &gpio_devices)
			break;

		/* add between prev and next */
		if (prev->base + prev->ngpio <= gdev->base
				&& gdev->base + gdev->ngpio <= next->base) {
			list_add(&gdev->list, &prev->list);
			return 0;
		}
	}

	dev_err(&gdev->dev, "GPIO integer space overlap, cannot add chip\n");
	return -EBUSY;
}

/*
 * Convert a GPIO name to its descriptor
 */
static struct gpio_desc *gpio_name_to_desc(const char * const name)
{
	struct gpio_device *gdev;
	unsigned long flags;

	spin_lock_irqsave(&gpio_lock, flags);

	list_for_each_entry(gdev, &gpio_devices, list) {
		int i;

		for (i = 0; i != gdev->ngpio; ++i) {
			struct gpio_desc *desc = &gdev->descs[i];

			if (!desc->name || !name)
				continue;

			if (!strcmp(desc->name, name)) {
				spin_unlock_irqrestore(&gpio_lock, flags);
				return desc;
			}
		}
	}

	spin_unlock_irqrestore(&gpio_lock, flags);

	return NULL;
}

/*
 * Takes the names from gc->names and checks if they are all unique. If they
 * are, they are assigned to their gpio descriptors.
 *
 * Warning if one of the names is already used for a different GPIO.
 */
static int gpiochip_set_desc_names(struct gpio_chip *gc)
{
	struct gpio_device *gdev = gc->gpiodev;
	int i;

	if (!gc->names)
		return 0;

	/* First check all names if they are unique */
	for (i = 0; i != gc->ngpio; ++i) {
		struct gpio_desc *gpio;

		gpio = gpio_name_to_desc(gc->names[i]);
		if (gpio)
			dev_warn(&gdev->dev,
				 "Detected name collision for GPIO name '%s'\n",
				 gc->names[i]);
	}

	/* Then add all names to the GPIO descriptors */
	for (i = 0; i != gc->ngpio; ++i)
		gdev->descs[i].name = gc->names[i];

	return 0;
}

/*
 * GPIO line handle management
 */

/**
 * struct linehandle_state - contains the state of a userspace handle
 * @gdev: the GPIO device the handle pertains to
 * @label: consumer label used to tag descriptors
 * @descs: the GPIO descriptors held by this handle
 * @numdescs: the number of descriptors held in the descs array
 */
struct linehandle_state {
	struct gpio_device *gdev;
	const char *label;
	struct gpio_desc *descs[GPIOHANDLES_MAX];
	u32 numdescs;
};

#define GPIOHANDLE_REQUEST_VALID_FLAGS \
	(GPIOHANDLE_REQUEST_INPUT | \
	GPIOHANDLE_REQUEST_OUTPUT | \
	GPIOHANDLE_REQUEST_ACTIVE_LOW | \
	GPIOHANDLE_REQUEST_OPEN_DRAIN | \
	GPIOHANDLE_REQUEST_OPEN_SOURCE)

static long linehandle_ioctl(struct file *filep, unsigned int cmd,
			     unsigned long arg)
{
	struct linehandle_state *lh = filep->private_data;
	void __user *ip = (void __user *)arg;
	struct gpiohandle_data ghd;
	int vals[GPIOHANDLES_MAX];
	int i;

	if (cmd == GPIOHANDLE_GET_LINE_VALUES_IOCTL) {
		/* TODO: check if descriptors are really input */
		int ret = gpiod_get_array_value_complex(false,
							true,
							lh->numdescs,
							lh->descs,
							vals);
		if (ret)
			return ret;

		memset(&ghd, 0, sizeof(ghd));
		for (i = 0; i < lh->numdescs; i++)
			ghd.values[i] = vals[i];

		if (copy_to_user(ip, &ghd, sizeof(ghd)))
			return -EFAULT;

		return 0;
	} else if (cmd == GPIOHANDLE_SET_LINE_VALUES_IOCTL) {
		/* TODO: check if descriptors are really output */
		if (copy_from_user(&ghd, ip, sizeof(ghd)))
			return -EFAULT;

		/* Clamp all values to [0,1] */
		for (i = 0; i < lh->numdescs; i++)
			vals[i] = !!ghd.values[i];

		/* Reuse the array setting function */
		gpiod_set_array_value_complex(false,
					      true,
					      lh->numdescs,
					      lh->descs,
					      vals);
		return 0;
	}
	return -EINVAL;
}

#ifdef CONFIG_COMPAT
static long linehandle_ioctl_compat(struct file *filep, unsigned int cmd,
			     unsigned long arg)
{
	return linehandle_ioctl(filep, cmd, (unsigned long)compat_ptr(arg));
}
#endif

static int linehandle_release(struct inode *inode, struct file *filep)
{
	struct linehandle_state *lh = filep->private_data;
	struct gpio_device *gdev = lh->gdev;
	int i;

	for (i = 0; i < lh->numdescs; i++)
		gpiod_free(lh->descs[i]);
	kfree(lh->label);
	kfree(lh);
	put_device(&gdev->dev);
	return 0;
}

static const struct file_operations linehandle_fileops = {
	.release = linehandle_release,
	.owner = THIS_MODULE,
	.llseek = noop_llseek,
	.unlocked_ioctl = linehandle_ioctl,
#ifdef CONFIG_COMPAT
	.compat_ioctl = linehandle_ioctl_compat,
#endif
};

static int linehandle_create(struct gpio_device *gdev, void __user *ip)
{
	struct gpiohandle_request handlereq;
	struct linehandle_state *lh;
	struct file *file;
	int fd, i, ret;
	u32 lflags;

	if (copy_from_user(&handlereq, ip, sizeof(handlereq)))
		return -EFAULT;
	if ((handlereq.lines == 0) || (handlereq.lines > GPIOHANDLES_MAX))
		return -EINVAL;

	lflags = handlereq.flags;

	/* Return an error if an unknown flag is set */
	if (lflags & ~GPIOHANDLE_REQUEST_VALID_FLAGS)
		return -EINVAL;

<<<<<<< HEAD
=======
	/*
	 * Do not allow OPEN_SOURCE & OPEN_DRAIN flags in a single request. If
	 * the hardware actually supports enabling both at the same time the
	 * electrical result would be disastrous.
	 */
	if ((lflags & GPIOHANDLE_REQUEST_OPEN_DRAIN) &&
	    (lflags & GPIOHANDLE_REQUEST_OPEN_SOURCE))
		return -EINVAL;

>>>>>>> 661e50bc
	/* OPEN_DRAIN and OPEN_SOURCE flags only make sense for output mode. */
	if (!(lflags & GPIOHANDLE_REQUEST_OUTPUT) &&
	    ((lflags & GPIOHANDLE_REQUEST_OPEN_DRAIN) ||
	     (lflags & GPIOHANDLE_REQUEST_OPEN_SOURCE)))
		return -EINVAL;

	lh = kzalloc(sizeof(*lh), GFP_KERNEL);
	if (!lh)
		return -ENOMEM;
	lh->gdev = gdev;
	get_device(&gdev->dev);

	/* Make sure this is terminated */
	handlereq.consumer_label[sizeof(handlereq.consumer_label)-1] = '\0';
	if (strlen(handlereq.consumer_label)) {
		lh->label = kstrdup(handlereq.consumer_label,
				    GFP_KERNEL);
		if (!lh->label) {
			ret = -ENOMEM;
			goto out_free_lh;
		}
	}

	/* Request each GPIO */
	for (i = 0; i < handlereq.lines; i++) {
		u32 offset = handlereq.lineoffsets[i];
		struct gpio_desc *desc;

		if (offset >= gdev->ngpio) {
			ret = -EINVAL;
			goto out_free_descs;
		}

		desc = &gdev->descs[offset];
		ret = gpiod_request(desc, lh->label);
		if (ret)
			goto out_free_descs;
		lh->descs[i] = desc;

		if (lflags & GPIOHANDLE_REQUEST_ACTIVE_LOW)
			set_bit(FLAG_ACTIVE_LOW, &desc->flags);
		if (lflags & GPIOHANDLE_REQUEST_OPEN_DRAIN)
			set_bit(FLAG_OPEN_DRAIN, &desc->flags);
		if (lflags & GPIOHANDLE_REQUEST_OPEN_SOURCE)
			set_bit(FLAG_OPEN_SOURCE, &desc->flags);

		ret = gpiod_set_transitory(desc, false);
		if (ret < 0)
			goto out_free_descs;

		/*
		 * Lines have to be requested explicitly for input
		 * or output, else the line will be treated "as is".
		 */
		if (lflags & GPIOHANDLE_REQUEST_OUTPUT) {
			int val = !!handlereq.default_values[i];

			ret = gpiod_direction_output(desc, val);
			if (ret)
				goto out_free_descs;
		} else if (lflags & GPIOHANDLE_REQUEST_INPUT) {
			ret = gpiod_direction_input(desc);
			if (ret)
				goto out_free_descs;
		}
		dev_dbg(&gdev->dev, "registered chardev handle for line %d\n",
			offset);
	}
	/* Let i point at the last handle */
	i--;
	lh->numdescs = handlereq.lines;

	fd = get_unused_fd_flags(O_RDONLY | O_CLOEXEC);
	if (fd < 0) {
		ret = fd;
		goto out_free_descs;
	}

	file = anon_inode_getfile("gpio-linehandle",
				  &linehandle_fileops,
				  lh,
				  O_RDONLY | O_CLOEXEC);
	if (IS_ERR(file)) {
		ret = PTR_ERR(file);
		goto out_put_unused_fd;
	}

	handlereq.fd = fd;
	if (copy_to_user(ip, &handlereq, sizeof(handlereq))) {
		/*
		 * fput() will trigger the release() callback, so do not go onto
		 * the regular error cleanup path here.
		 */
		fput(file);
		put_unused_fd(fd);
		return -EFAULT;
	}

	fd_install(fd, file);

	dev_dbg(&gdev->dev, "registered chardev handle for %d lines\n",
		lh->numdescs);

	return 0;

out_put_unused_fd:
	put_unused_fd(fd);
out_free_descs:
	for (; i >= 0; i--)
		gpiod_free(lh->descs[i]);
	kfree(lh->label);
out_free_lh:
	kfree(lh);
	put_device(&gdev->dev);
	return ret;
}

/*
 * GPIO line event management
 */

/**
 * struct lineevent_state - contains the state of a userspace event
 * @gdev: the GPIO device the event pertains to
 * @label: consumer label used to tag descriptors
 * @desc: the GPIO descriptor held by this event
 * @eflags: the event flags this line was requested with
 * @irq: the interrupt that trigger in response to events on this GPIO
 * @wait: wait queue that handles blocking reads of events
 * @events: KFIFO for the GPIO events
 * @read_lock: mutex lock to protect reads from colliding with adding
 * new events to the FIFO
 * @timestamp: cache for the timestamp storing it between hardirq
 * and IRQ thread, used to bring the timestamp close to the actual
 * event
 */
struct lineevent_state {
	struct gpio_device *gdev;
	const char *label;
	struct gpio_desc *desc;
	u32 eflags;
	int irq;
	wait_queue_head_t wait;
	DECLARE_KFIFO(events, struct gpioevent_data, 16);
	struct mutex read_lock;
	u64 timestamp;
};

#define GPIOEVENT_REQUEST_VALID_FLAGS \
	(GPIOEVENT_REQUEST_RISING_EDGE | \
	GPIOEVENT_REQUEST_FALLING_EDGE)

static __poll_t lineevent_poll(struct file *filep,
				   struct poll_table_struct *wait)
{
	struct lineevent_state *le = filep->private_data;
	__poll_t events = 0;

	poll_wait(filep, &le->wait, wait);

	if (!kfifo_is_empty(&le->events))
		events = EPOLLIN | EPOLLRDNORM;

	return events;
}


static ssize_t lineevent_read(struct file *filep,
			      char __user *buf,
			      size_t count,
			      loff_t *f_ps)
{
	struct lineevent_state *le = filep->private_data;
	unsigned int copied;
	int ret;

	if (count < sizeof(struct gpioevent_data))
		return -EINVAL;

	do {
		if (kfifo_is_empty(&le->events)) {
			if (filep->f_flags & O_NONBLOCK)
				return -EAGAIN;

			ret = wait_event_interruptible(le->wait,
					!kfifo_is_empty(&le->events));
			if (ret)
				return ret;
		}

		if (mutex_lock_interruptible(&le->read_lock))
			return -ERESTARTSYS;
		ret = kfifo_to_user(&le->events, buf, count, &copied);
		mutex_unlock(&le->read_lock);

		if (ret)
			return ret;

		/*
		 * If we couldn't read anything from the fifo (a different
		 * thread might have been faster) we either return -EAGAIN if
		 * the file descriptor is non-blocking, otherwise we go back to
		 * sleep and wait for more data to arrive.
		 */
		if (copied == 0 && (filep->f_flags & O_NONBLOCK))
			return -EAGAIN;

	} while (copied == 0);

	return copied;
}

static int lineevent_release(struct inode *inode, struct file *filep)
{
	struct lineevent_state *le = filep->private_data;
	struct gpio_device *gdev = le->gdev;

	free_irq(le->irq, le);
	gpiod_free(le->desc);
	kfree(le->label);
	kfree(le);
	put_device(&gdev->dev);
	return 0;
}

static long lineevent_ioctl(struct file *filep, unsigned int cmd,
			    unsigned long arg)
{
	struct lineevent_state *le = filep->private_data;
	void __user *ip = (void __user *)arg;
	struct gpiohandle_data ghd;

	/*
	 * We can get the value for an event line but not set it,
	 * because it is input by definition.
	 */
	if (cmd == GPIOHANDLE_GET_LINE_VALUES_IOCTL) {
		int val;

		memset(&ghd, 0, sizeof(ghd));

		val = gpiod_get_value_cansleep(le->desc);
		if (val < 0)
			return val;
		ghd.values[0] = val;

		if (copy_to_user(ip, &ghd, sizeof(ghd)))
			return -EFAULT;

		return 0;
	}
	return -EINVAL;
}

#ifdef CONFIG_COMPAT
static long lineevent_ioctl_compat(struct file *filep, unsigned int cmd,
				   unsigned long arg)
{
	return lineevent_ioctl(filep, cmd, (unsigned long)compat_ptr(arg));
}
#endif

static const struct file_operations lineevent_fileops = {
	.release = lineevent_release,
	.read = lineevent_read,
	.poll = lineevent_poll,
	.owner = THIS_MODULE,
	.llseek = noop_llseek,
	.unlocked_ioctl = lineevent_ioctl,
#ifdef CONFIG_COMPAT
	.compat_ioctl = lineevent_ioctl_compat,
#endif
};

static irqreturn_t lineevent_irq_thread(int irq, void *p)
{
	struct lineevent_state *le = p;
	struct gpioevent_data ge;
	int ret, level;

	/* Do not leak kernel stack to userspace */
	memset(&ge, 0, sizeof(ge));

	ge.timestamp = le->timestamp;
	level = gpiod_get_value_cansleep(le->desc);

	if (le->eflags & GPIOEVENT_REQUEST_RISING_EDGE
	    && le->eflags & GPIOEVENT_REQUEST_FALLING_EDGE) {
		if (level)
			/* Emit low-to-high event */
			ge.id = GPIOEVENT_EVENT_RISING_EDGE;
		else
			/* Emit high-to-low event */
			ge.id = GPIOEVENT_EVENT_FALLING_EDGE;
	} else if (le->eflags & GPIOEVENT_REQUEST_RISING_EDGE && level) {
		/* Emit low-to-high event */
		ge.id = GPIOEVENT_EVENT_RISING_EDGE;
	} else if (le->eflags & GPIOEVENT_REQUEST_FALLING_EDGE && !level) {
		/* Emit high-to-low event */
		ge.id = GPIOEVENT_EVENT_FALLING_EDGE;
	} else {
		return IRQ_NONE;
	}

	ret = kfifo_put(&le->events, ge);
	if (ret != 0)
		wake_up_poll(&le->wait, EPOLLIN);

	return IRQ_HANDLED;
}

static irqreturn_t lineevent_irq_handler(int irq, void *p)
{
	struct lineevent_state *le = p;

	/*
	 * Just store the timestamp in hardirq context so we get it as
	 * close in time as possible to the actual event.
	 */
	le->timestamp = ktime_get_real_ns();

	return IRQ_WAKE_THREAD;
}

static int lineevent_create(struct gpio_device *gdev, void __user *ip)
{
	struct gpioevent_request eventreq;
	struct lineevent_state *le;
	struct gpio_desc *desc;
	struct file *file;
	u32 offset;
	u32 lflags;
	u32 eflags;
	int fd;
	int ret;
	int irqflags = 0;

	if (copy_from_user(&eventreq, ip, sizeof(eventreq)))
		return -EFAULT;

	le = kzalloc(sizeof(*le), GFP_KERNEL);
	if (!le)
		return -ENOMEM;
	le->gdev = gdev;
	get_device(&gdev->dev);

	/* Make sure this is terminated */
	eventreq.consumer_label[sizeof(eventreq.consumer_label)-1] = '\0';
	if (strlen(eventreq.consumer_label)) {
		le->label = kstrdup(eventreq.consumer_label,
				    GFP_KERNEL);
		if (!le->label) {
			ret = -ENOMEM;
			goto out_free_le;
		}
	}

	offset = eventreq.lineoffset;
	lflags = eventreq.handleflags;
	eflags = eventreq.eventflags;

	if (offset >= gdev->ngpio) {
		ret = -EINVAL;
		goto out_free_label;
	}

	/* Return an error if a unknown flag is set */
	if ((lflags & ~GPIOHANDLE_REQUEST_VALID_FLAGS) ||
	    (eflags & ~GPIOEVENT_REQUEST_VALID_FLAGS)) {
		ret = -EINVAL;
		goto out_free_label;
	}

	/* This is just wrong: we don't look for events on output lines */
	if (lflags & GPIOHANDLE_REQUEST_OUTPUT) {
		ret = -EINVAL;
		goto out_free_label;
	}

	desc = &gdev->descs[offset];
	ret = gpiod_request(desc, le->label);
	if (ret)
		goto out_free_desc;
	le->desc = desc;
	le->eflags = eflags;

	if (lflags & GPIOHANDLE_REQUEST_ACTIVE_LOW)
		set_bit(FLAG_ACTIVE_LOW, &desc->flags);
	if (lflags & GPIOHANDLE_REQUEST_OPEN_DRAIN)
		set_bit(FLAG_OPEN_DRAIN, &desc->flags);
	if (lflags & GPIOHANDLE_REQUEST_OPEN_SOURCE)
		set_bit(FLAG_OPEN_SOURCE, &desc->flags);

	ret = gpiod_direction_input(desc);
	if (ret)
		goto out_free_desc;

	le->irq = gpiod_to_irq(desc);
	if (le->irq <= 0) {
		ret = -ENODEV;
		goto out_free_desc;
	}

	if (eflags & GPIOEVENT_REQUEST_RISING_EDGE)
		irqflags |= IRQF_TRIGGER_RISING;
	if (eflags & GPIOEVENT_REQUEST_FALLING_EDGE)
		irqflags |= IRQF_TRIGGER_FALLING;
	irqflags |= IRQF_ONESHOT;
	irqflags |= IRQF_SHARED;

	INIT_KFIFO(le->events);
	init_waitqueue_head(&le->wait);
	mutex_init(&le->read_lock);

	/* Request a thread to read the events */
	ret = request_threaded_irq(le->irq,
			lineevent_irq_handler,
			lineevent_irq_thread,
			irqflags,
			le->label,
			le);
	if (ret)
		goto out_free_desc;

	fd = get_unused_fd_flags(O_RDONLY | O_CLOEXEC);
	if (fd < 0) {
		ret = fd;
		goto out_free_irq;
	}

	file = anon_inode_getfile("gpio-event",
				  &lineevent_fileops,
				  le,
				  O_RDONLY | O_CLOEXEC);
	if (IS_ERR(file)) {
		ret = PTR_ERR(file);
		goto out_put_unused_fd;
	}

	eventreq.fd = fd;
	if (copy_to_user(ip, &eventreq, sizeof(eventreq))) {
		/*
		 * fput() will trigger the release() callback, so do not go onto
		 * the regular error cleanup path here.
		 */
		fput(file);
		put_unused_fd(fd);
		return -EFAULT;
	}

	fd_install(fd, file);

	return 0;

out_put_unused_fd:
	put_unused_fd(fd);
out_free_irq:
	free_irq(le->irq, le);
out_free_desc:
	gpiod_free(le->desc);
out_free_label:
	kfree(le->label);
out_free_le:
	kfree(le);
	put_device(&gdev->dev);
	return ret;
}

/*
 * gpio_ioctl() - ioctl handler for the GPIO chardev
 */
static long gpio_ioctl(struct file *filp, unsigned int cmd, unsigned long arg)
{
	struct gpio_device *gdev = filp->private_data;
	struct gpio_chip *chip = gdev->chip;
	void __user *ip = (void __user *)arg;

	/* We fail any subsequent ioctl():s when the chip is gone */
	if (!chip)
		return -ENODEV;

	/* Fill in the struct and pass to userspace */
	if (cmd == GPIO_GET_CHIPINFO_IOCTL) {
		struct gpiochip_info chipinfo;

		memset(&chipinfo, 0, sizeof(chipinfo));

		strncpy(chipinfo.name, dev_name(&gdev->dev),
			sizeof(chipinfo.name));
		chipinfo.name[sizeof(chipinfo.name)-1] = '\0';
		strncpy(chipinfo.label, gdev->label,
			sizeof(chipinfo.label));
		chipinfo.label[sizeof(chipinfo.label)-1] = '\0';
		chipinfo.lines = gdev->ngpio;
		if (copy_to_user(ip, &chipinfo, sizeof(chipinfo)))
			return -EFAULT;
		return 0;
	} else if (cmd == GPIO_GET_LINEINFO_IOCTL) {
		struct gpioline_info lineinfo;
		struct gpio_desc *desc;

		if (copy_from_user(&lineinfo, ip, sizeof(lineinfo)))
			return -EFAULT;
		if (lineinfo.line_offset >= gdev->ngpio)
			return -EINVAL;

		desc = &gdev->descs[lineinfo.line_offset];
		if (desc->name) {
			strncpy(lineinfo.name, desc->name,
				sizeof(lineinfo.name));
			lineinfo.name[sizeof(lineinfo.name)-1] = '\0';
		} else {
			lineinfo.name[0] = '\0';
		}
		if (desc->label) {
			strncpy(lineinfo.consumer, desc->label,
				sizeof(lineinfo.consumer));
			lineinfo.consumer[sizeof(lineinfo.consumer)-1] = '\0';
		} else {
			lineinfo.consumer[0] = '\0';
		}

		/*
		 * Userspace only need to know that the kernel is using
		 * this GPIO so it can't use it.
		 */
		lineinfo.flags = 0;
		if (test_bit(FLAG_REQUESTED, &desc->flags) ||
		    test_bit(FLAG_IS_HOGGED, &desc->flags) ||
		    test_bit(FLAG_USED_AS_IRQ, &desc->flags) ||
		    test_bit(FLAG_EXPORT, &desc->flags) ||
		    test_bit(FLAG_SYSFS, &desc->flags))
			lineinfo.flags |= GPIOLINE_FLAG_KERNEL;
		if (test_bit(FLAG_IS_OUT, &desc->flags))
			lineinfo.flags |= GPIOLINE_FLAG_IS_OUT;
		if (test_bit(FLAG_ACTIVE_LOW, &desc->flags))
			lineinfo.flags |= GPIOLINE_FLAG_ACTIVE_LOW;
		if (test_bit(FLAG_OPEN_DRAIN, &desc->flags))
			lineinfo.flags |= GPIOLINE_FLAG_OPEN_DRAIN;
		if (test_bit(FLAG_OPEN_SOURCE, &desc->flags))
			lineinfo.flags |= GPIOLINE_FLAG_OPEN_SOURCE;

		if (copy_to_user(ip, &lineinfo, sizeof(lineinfo)))
			return -EFAULT;
		return 0;
	} else if (cmd == GPIO_GET_LINEHANDLE_IOCTL) {
		return linehandle_create(gdev, ip);
	} else if (cmd == GPIO_GET_LINEEVENT_IOCTL) {
		return lineevent_create(gdev, ip);
	}
	return -EINVAL;
}

#ifdef CONFIG_COMPAT
static long gpio_ioctl_compat(struct file *filp, unsigned int cmd,
			      unsigned long arg)
{
	return gpio_ioctl(filp, cmd, (unsigned long)compat_ptr(arg));
}
#endif

/**
 * gpio_chrdev_open() - open the chardev for ioctl operations
 * @inode: inode for this chardev
 * @filp: file struct for storing private data
 * Returns 0 on success
 */
static int gpio_chrdev_open(struct inode *inode, struct file *filp)
{
	struct gpio_device *gdev = container_of(inode->i_cdev,
					      struct gpio_device, chrdev);

	/* Fail on open if the backing gpiochip is gone */
	if (!gdev->chip)
		return -ENODEV;
	get_device(&gdev->dev);
	filp->private_data = gdev;

	return nonseekable_open(inode, filp);
}

/**
 * gpio_chrdev_release() - close chardev after ioctl operations
 * @inode: inode for this chardev
 * @filp: file struct for storing private data
 * Returns 0 on success
 */
static int gpio_chrdev_release(struct inode *inode, struct file *filp)
{
	struct gpio_device *gdev = container_of(inode->i_cdev,
					      struct gpio_device, chrdev);

	put_device(&gdev->dev);
	return 0;
}


static const struct file_operations gpio_fileops = {
	.release = gpio_chrdev_release,
	.open = gpio_chrdev_open,
	.owner = THIS_MODULE,
	.llseek = no_llseek,
	.unlocked_ioctl = gpio_ioctl,
#ifdef CONFIG_COMPAT
	.compat_ioctl = gpio_ioctl_compat,
#endif
};

static void gpiodevice_release(struct device *dev)
{
	struct gpio_device *gdev = dev_get_drvdata(dev);

	list_del(&gdev->list);
	ida_simple_remove(&gpio_ida, gdev->id);
	kfree_const(gdev->label);
	kfree(gdev->descs);
	kfree(gdev);
}

static int gpiochip_setup_dev(struct gpio_device *gdev)
{
	int status;

	cdev_init(&gdev->chrdev, &gpio_fileops);
	gdev->chrdev.owner = THIS_MODULE;
	gdev->dev.devt = MKDEV(MAJOR(gpio_devt), gdev->id);

	status = cdev_device_add(&gdev->chrdev, &gdev->dev);
	if (status)
		return status;

	chip_dbg(gdev->chip, "added GPIO chardev (%d:%d)\n",
		 MAJOR(gpio_devt), gdev->id);

	status = gpiochip_sysfs_register(gdev);
	if (status)
		goto err_remove_device;

	/* From this point, the .release() function cleans up gpio_device */
	gdev->dev.release = gpiodevice_release;
	pr_debug("%s: registered GPIOs %d to %d on device: %s (%s)\n",
		 __func__, gdev->base, gdev->base + gdev->ngpio - 1,
		 dev_name(&gdev->dev), gdev->chip->label ? : "generic");

	return 0;

err_remove_device:
	cdev_device_del(&gdev->chrdev, &gdev->dev);
	return status;
}

static void gpiochip_setup_devs(void)
{
	struct gpio_device *gdev;
	int err;

	list_for_each_entry(gdev, &gpio_devices, list) {
		err = gpiochip_setup_dev(gdev);
		if (err)
			pr_err("%s: Failed to initialize gpio device (%d)\n",
			       dev_name(&gdev->dev), err);
	}
}

int gpiochip_add_data_with_key(struct gpio_chip *chip, void *data,
			       struct lock_class_key *lock_key,
			       struct lock_class_key *request_key)
{
	unsigned long	flags;
	int		status = 0;
	unsigned	i;
	int		base = chip->base;
	struct gpio_device *gdev;

	/*
	 * First: allocate and populate the internal stat container, and
	 * set up the struct device.
	 */
	gdev = kzalloc(sizeof(*gdev), GFP_KERNEL);
	if (!gdev)
		return -ENOMEM;
	gdev->dev.bus = &gpio_bus_type;
	gdev->chip = chip;
	chip->gpiodev = gdev;
	if (chip->parent) {
		gdev->dev.parent = chip->parent;
		gdev->dev.of_node = chip->parent->of_node;
	}

#ifdef CONFIG_OF_GPIO
	/* If the gpiochip has an assigned OF node this takes precedence */
	if (chip->of_node)
		gdev->dev.of_node = chip->of_node;
#endif

	gdev->id = ida_simple_get(&gpio_ida, 0, 0, GFP_KERNEL);
	if (gdev->id < 0) {
		status = gdev->id;
		goto err_free_gdev;
	}
	dev_set_name(&gdev->dev, "gpiochip%d", gdev->id);
	device_initialize(&gdev->dev);
	dev_set_drvdata(&gdev->dev, gdev);
	if (chip->parent && chip->parent->driver)
		gdev->owner = chip->parent->driver->owner;
	else if (chip->owner)
		/* TODO: remove chip->owner */
		gdev->owner = chip->owner;
	else
		gdev->owner = THIS_MODULE;

	gdev->descs = kcalloc(chip->ngpio, sizeof(gdev->descs[0]), GFP_KERNEL);
	if (!gdev->descs) {
		status = -ENOMEM;
		goto err_free_gdev;
	}

	if (chip->ngpio == 0) {
		chip_err(chip, "tried to insert a GPIO chip with zero lines\n");
		status = -EINVAL;
		goto err_free_descs;
	}

	gdev->label = kstrdup_const(chip->label ?: "unknown", GFP_KERNEL);
	if (!gdev->label) {
		status = -ENOMEM;
		goto err_free_descs;
	}

	gdev->ngpio = chip->ngpio;
	gdev->data = data;

	spin_lock_irqsave(&gpio_lock, flags);

	/*
	 * TODO: this allocates a Linux GPIO number base in the global
	 * GPIO numberspace for this chip. In the long run we want to
	 * get *rid* of this numberspace and use only descriptors, but
	 * it may be a pipe dream. It will not happen before we get rid
	 * of the sysfs interface anyways.
	 */
	if (base < 0) {
		base = gpiochip_find_base(chip->ngpio);
		if (base < 0) {
			status = base;
			spin_unlock_irqrestore(&gpio_lock, flags);
			goto err_free_label;
		}
		/*
		 * TODO: it should not be necessary to reflect the assigned
		 * base outside of the GPIO subsystem. Go over drivers and
		 * see if anyone makes use of this, else drop this and assign
		 * a poison instead.
		 */
		chip->base = base;
	}
	gdev->base = base;

	status = gpiodev_add_to_list(gdev);
	if (status) {
		spin_unlock_irqrestore(&gpio_lock, flags);
		goto err_free_label;
	}

	spin_unlock_irqrestore(&gpio_lock, flags);

	for (i = 0; i < chip->ngpio; i++) {
		struct gpio_desc *desc = &gdev->descs[i];

		desc->gdev = gdev;

		/* REVISIT: most hardware initializes GPIOs as inputs (often
		 * with pullups enabled) so power usage is minimized. Linux
		 * code should set the gpio direction first thing; but until
		 * it does, and in case chip->get_direction is not set, we may
		 * expose the wrong direction in sysfs.
		 */
		desc->flags = !chip->direction_input ? (1 << FLAG_IS_OUT) : 0;
	}

#ifdef CONFIG_PINCTRL
	INIT_LIST_HEAD(&gdev->pin_ranges);
#endif

	status = gpiochip_set_desc_names(chip);
	if (status)
		goto err_remove_from_list;

	status = gpiochip_irqchip_init_valid_mask(chip);
	if (status)
		goto err_remove_from_list;

	status = gpiochip_add_irqchip(chip, lock_key, request_key);
	if (status)
		goto err_remove_chip;

	status = of_gpiochip_add(chip);
	if (status)
		goto err_remove_chip;

	acpi_gpiochip_add(chip);

	/*
	 * By first adding the chardev, and then adding the device,
	 * we get a device node entry in sysfs under
	 * /sys/bus/gpio/devices/gpiochipN/dev that can be used for
	 * coldplug of device nodes and other udev business.
	 * We can do this only if gpiolib has been initialized.
	 * Otherwise, defer until later.
	 */
	if (gpiolib_initialized) {
		status = gpiochip_setup_dev(gdev);
		if (status)
			goto err_remove_chip;
	}
	return 0;

err_remove_chip:
	acpi_gpiochip_remove(chip);
	gpiochip_free_hogs(chip);
	of_gpiochip_remove(chip);
	gpiochip_irqchip_free_valid_mask(chip);
err_remove_from_list:
	spin_lock_irqsave(&gpio_lock, flags);
	list_del(&gdev->list);
	spin_unlock_irqrestore(&gpio_lock, flags);
err_free_label:
	kfree_const(gdev->label);
err_free_descs:
	kfree(gdev->descs);
err_free_gdev:
	ida_simple_remove(&gpio_ida, gdev->id);
	/* failures here can mean systems won't boot... */
	pr_err("%s: GPIOs %d..%d (%s) failed to register\n", __func__,
	       gdev->base, gdev->base + gdev->ngpio - 1,
	       chip->label ? : "generic");
	kfree(gdev);
	return status;
}
EXPORT_SYMBOL_GPL(gpiochip_add_data_with_key);

/**
 * gpiochip_get_data() - get per-subdriver data for the chip
 * @chip: GPIO chip
 *
 * Returns:
 * The per-subdriver data for the chip.
 */
void *gpiochip_get_data(struct gpio_chip *chip)
{
	return chip->gpiodev->data;
}
EXPORT_SYMBOL_GPL(gpiochip_get_data);

/**
 * gpiochip_remove() - unregister a gpio_chip
 * @chip: the chip to unregister
 *
 * A gpio_chip with any GPIOs still requested may not be removed.
 */
void gpiochip_remove(struct gpio_chip *chip)
{
	struct gpio_device *gdev = chip->gpiodev;
	struct gpio_desc *desc;
	unsigned long	flags;
	unsigned	i;
	bool		requested = false;

	/* FIXME: should the legacy sysfs handling be moved to gpio_device? */
	gpiochip_sysfs_unregister(gdev);
	gpiochip_free_hogs(chip);
	/* Numb the device, cancelling all outstanding operations */
	gdev->chip = NULL;
	gpiochip_irqchip_remove(chip);
	acpi_gpiochip_remove(chip);
	gpiochip_remove_pin_ranges(chip);
	of_gpiochip_remove(chip);
	/*
	 * We accept no more calls into the driver from this point, so
	 * NULL the driver data pointer
	 */
	gdev->data = NULL;

	spin_lock_irqsave(&gpio_lock, flags);
	for (i = 0; i < gdev->ngpio; i++) {
		desc = &gdev->descs[i];
		if (test_bit(FLAG_REQUESTED, &desc->flags))
			requested = true;
	}
	spin_unlock_irqrestore(&gpio_lock, flags);

	if (requested)
		dev_crit(&gdev->dev,
			 "REMOVING GPIOCHIP WITH GPIOS STILL REQUESTED\n");

	/*
	 * The gpiochip side puts its use of the device to rest here:
	 * if there are no userspace clients, the chardev and device will
	 * be removed, else it will be dangling until the last user is
	 * gone.
	 */
	cdev_device_del(&gdev->chrdev, &gdev->dev);
	put_device(&gdev->dev);
}
EXPORT_SYMBOL_GPL(gpiochip_remove);

static void devm_gpio_chip_release(struct device *dev, void *res)
{
	struct gpio_chip *chip = *(struct gpio_chip **)res;

	gpiochip_remove(chip);
}

static int devm_gpio_chip_match(struct device *dev, void *res, void *data)

{
	struct gpio_chip **r = res;

	if (!r || !*r) {
		WARN_ON(!r || !*r);
		return 0;
	}

	return *r == data;
}

/**
 * devm_gpiochip_add_data() - Resource manager gpiochip_add_data()
 * @dev: the device pointer on which irq_chip belongs to.
 * @chip: the chip to register, with chip->base initialized
 * @data: driver-private data associated with this chip
 *
 * Context: potentially before irqs will work
 *
 * The gpio chip automatically be released when the device is unbound.
 *
 * Returns:
 * A negative errno if the chip can't be registered, such as because the
 * chip->base is invalid or already associated with a different chip.
 * Otherwise it returns zero as a success code.
 */
int devm_gpiochip_add_data(struct device *dev, struct gpio_chip *chip,
			   void *data)
{
	struct gpio_chip **ptr;
	int ret;

	ptr = devres_alloc(devm_gpio_chip_release, sizeof(*ptr),
			     GFP_KERNEL);
	if (!ptr)
		return -ENOMEM;

	ret = gpiochip_add_data(chip, data);
	if (ret < 0) {
		devres_free(ptr);
		return ret;
	}

	*ptr = chip;
	devres_add(dev, ptr);

	return 0;
}
EXPORT_SYMBOL_GPL(devm_gpiochip_add_data);

/**
 * devm_gpiochip_remove() - Resource manager of gpiochip_remove()
 * @dev: device for which which resource was allocated
 * @chip: the chip to remove
 *
 * A gpio_chip with any GPIOs still requested may not be removed.
 */
void devm_gpiochip_remove(struct device *dev, struct gpio_chip *chip)
{
	int ret;

	ret = devres_release(dev, devm_gpio_chip_release,
			     devm_gpio_chip_match, chip);
	WARN_ON(ret);
}
EXPORT_SYMBOL_GPL(devm_gpiochip_remove);

/**
 * gpiochip_find() - iterator for locating a specific gpio_chip
 * @data: data to pass to match function
 * @match: Callback function to check gpio_chip
 *
 * Similar to bus_find_device.  It returns a reference to a gpio_chip as
 * determined by a user supplied @match callback.  The callback should return
 * 0 if the device doesn't match and non-zero if it does.  If the callback is
 * non-zero, this function will return to the caller and not iterate over any
 * more gpio_chips.
 */
struct gpio_chip *gpiochip_find(void *data,
				int (*match)(struct gpio_chip *chip,
					     void *data))
{
	struct gpio_device *gdev;
	struct gpio_chip *chip = NULL;
	unsigned long flags;

	spin_lock_irqsave(&gpio_lock, flags);
	list_for_each_entry(gdev, &gpio_devices, list)
		if (gdev->chip && match(gdev->chip, data)) {
			chip = gdev->chip;
			break;
		}

	spin_unlock_irqrestore(&gpio_lock, flags);

	return chip;
}
EXPORT_SYMBOL_GPL(gpiochip_find);

static int gpiochip_match_name(struct gpio_chip *chip, void *data)
{
	const char *name = data;

	return !strcmp(chip->label, name);
}

static struct gpio_chip *find_chip_by_name(const char *name)
{
	return gpiochip_find((void *)name, gpiochip_match_name);
}

#ifdef CONFIG_GPIOLIB_IRQCHIP

/*
 * The following is irqchip helper code for gpiochips.
 */

static int gpiochip_irqchip_init_valid_mask(struct gpio_chip *gpiochip)
{
	if (!gpiochip->irq.need_valid_mask)
		return 0;

	gpiochip->irq.valid_mask = kcalloc(BITS_TO_LONGS(gpiochip->ngpio),
					   sizeof(long), GFP_KERNEL);
	if (!gpiochip->irq.valid_mask)
		return -ENOMEM;

	/* Assume by default all GPIOs are valid */
	bitmap_fill(gpiochip->irq.valid_mask, gpiochip->ngpio);

	return 0;
}

static void gpiochip_irqchip_free_valid_mask(struct gpio_chip *gpiochip)
{
	kfree(gpiochip->irq.valid_mask);
	gpiochip->irq.valid_mask = NULL;
}

bool gpiochip_irqchip_irq_valid(const struct gpio_chip *gpiochip,
				unsigned int offset)
{
	/* No mask means all valid */
	if (likely(!gpiochip->irq.valid_mask))
		return true;
	return test_bit(offset, gpiochip->irq.valid_mask);
}
EXPORT_SYMBOL_GPL(gpiochip_irqchip_irq_valid);

/**
 * gpiochip_set_cascaded_irqchip() - connects a cascaded irqchip to a gpiochip
 * @gpiochip: the gpiochip to set the irqchip chain to
 * @irqchip: the irqchip to chain to the gpiochip
 * @parent_irq: the irq number corresponding to the parent IRQ for this
 * chained irqchip
 * @parent_handler: the parent interrupt handler for the accumulated IRQ
 * coming out of the gpiochip. If the interrupt is nested rather than
 * cascaded, pass NULL in this handler argument
 */
static void gpiochip_set_cascaded_irqchip(struct gpio_chip *gpiochip,
					  struct irq_chip *irqchip,
					  unsigned int parent_irq,
					  irq_flow_handler_t parent_handler)
{
	unsigned int offset;

	if (!gpiochip->irq.domain) {
		chip_err(gpiochip, "called %s before setting up irqchip\n",
			 __func__);
		return;
	}

	if (parent_handler) {
		if (gpiochip->can_sleep) {
			chip_err(gpiochip,
				 "you cannot have chained interrupts on a "
				 "chip that may sleep\n");
			return;
		}
		/*
		 * The parent irqchip is already using the chip_data for this
		 * irqchip, so our callbacks simply use the handler_data.
		 */
		irq_set_chained_handler_and_data(parent_irq, parent_handler,
						 gpiochip);

		gpiochip->irq.parents = &parent_irq;
		gpiochip->irq.num_parents = 1;
	}

	/* Set the parent IRQ for all affected IRQs */
	for (offset = 0; offset < gpiochip->ngpio; offset++) {
		if (!gpiochip_irqchip_irq_valid(gpiochip, offset))
			continue;
		irq_set_parent(irq_find_mapping(gpiochip->irq.domain, offset),
			       parent_irq);
	}
}

/**
 * gpiochip_set_chained_irqchip() - connects a chained irqchip to a gpiochip
 * @gpiochip: the gpiochip to set the irqchip chain to
 * @irqchip: the irqchip to chain to the gpiochip
 * @parent_irq: the irq number corresponding to the parent IRQ for this
 * chained irqchip
 * @parent_handler: the parent interrupt handler for the accumulated IRQ
 * coming out of the gpiochip. If the interrupt is nested rather than
 * cascaded, pass NULL in this handler argument
 */
void gpiochip_set_chained_irqchip(struct gpio_chip *gpiochip,
				  struct irq_chip *irqchip,
				  unsigned int parent_irq,
				  irq_flow_handler_t parent_handler)
{
	if (gpiochip->irq.threaded) {
		chip_err(gpiochip, "tried to chain a threaded gpiochip\n");
		return;
	}

	gpiochip_set_cascaded_irqchip(gpiochip, irqchip, parent_irq,
				      parent_handler);
}
EXPORT_SYMBOL_GPL(gpiochip_set_chained_irqchip);

/**
 * gpiochip_set_nested_irqchip() - connects a nested irqchip to a gpiochip
 * @gpiochip: the gpiochip to set the irqchip nested handler to
 * @irqchip: the irqchip to nest to the gpiochip
 * @parent_irq: the irq number corresponding to the parent IRQ for this
 * nested irqchip
 */
void gpiochip_set_nested_irqchip(struct gpio_chip *gpiochip,
				 struct irq_chip *irqchip,
				 unsigned int parent_irq)
{
	gpiochip_set_cascaded_irqchip(gpiochip, irqchip, parent_irq,
				      NULL);
}
EXPORT_SYMBOL_GPL(gpiochip_set_nested_irqchip);

/**
 * gpiochip_irq_map() - maps an IRQ into a GPIO irqchip
 * @d: the irqdomain used by this irqchip
 * @irq: the global irq number used by this GPIO irqchip irq
 * @hwirq: the local IRQ/GPIO line offset on this gpiochip
 *
 * This function will set up the mapping for a certain IRQ line on a
 * gpiochip by assigning the gpiochip as chip data, and using the irqchip
 * stored inside the gpiochip.
 */
int gpiochip_irq_map(struct irq_domain *d, unsigned int irq,
		     irq_hw_number_t hwirq)
{
	struct gpio_chip *chip = d->host_data;
	int err = 0;

	if (!gpiochip_irqchip_irq_valid(chip, hwirq))
		return -ENXIO;

	irq_set_chip_data(irq, chip);
	/*
	 * This lock class tells lockdep that GPIO irqs are in a different
	 * category than their parents, so it won't report false recursion.
	 */
	irq_set_lockdep_class(irq, chip->irq.lock_key, chip->irq.request_key);
	irq_set_chip_and_handler(irq, chip->irq.chip, chip->irq.handler);
	/* Chips that use nested thread handlers have them marked */
	if (chip->irq.threaded)
		irq_set_nested_thread(irq, 1);
	irq_set_noprobe(irq);

	if (chip->irq.num_parents == 1)
		err = irq_set_parent(irq, chip->irq.parents[0]);
	else if (chip->irq.map)
		err = irq_set_parent(irq, chip->irq.map[hwirq]);

	if (err < 0)
		return err;

	/*
	 * No set-up of the hardware will happen if IRQ_TYPE_NONE
	 * is passed as default type.
	 */
	if (chip->irq.default_type != IRQ_TYPE_NONE)
		irq_set_irq_type(irq, chip->irq.default_type);

	return 0;
}
EXPORT_SYMBOL_GPL(gpiochip_irq_map);

void gpiochip_irq_unmap(struct irq_domain *d, unsigned int irq)
{
	struct gpio_chip *chip = d->host_data;

	if (chip->irq.threaded)
		irq_set_nested_thread(irq, 0);
	irq_set_chip_and_handler(irq, NULL, NULL);
	irq_set_chip_data(irq, NULL);
}
EXPORT_SYMBOL_GPL(gpiochip_irq_unmap);

static const struct irq_domain_ops gpiochip_domain_ops = {
	.map	= gpiochip_irq_map,
	.unmap	= gpiochip_irq_unmap,
	/* Virtually all GPIO irqchips are twocell:ed */
	.xlate	= irq_domain_xlate_twocell,
};

static int gpiochip_irq_reqres(struct irq_data *d)
{
	struct gpio_chip *chip = irq_data_get_irq_chip_data(d);

	if (!try_module_get(chip->gpiodev->owner))
		return -ENODEV;

	if (gpiochip_lock_as_irq(chip, d->hwirq)) {
		chip_err(chip,
			"unable to lock HW IRQ %lu for IRQ\n",
			d->hwirq);
		module_put(chip->gpiodev->owner);
		return -EINVAL;
	}
	return 0;
}

static void gpiochip_irq_relres(struct irq_data *d)
{
	struct gpio_chip *chip = irq_data_get_irq_chip_data(d);

	gpiochip_unlock_as_irq(chip, d->hwirq);
	module_put(chip->gpiodev->owner);
}

static int gpiochip_to_irq(struct gpio_chip *chip, unsigned offset)
{
	if (!gpiochip_irqchip_irq_valid(chip, offset))
		return -ENXIO;

	return irq_create_mapping(chip->irq.domain, offset);
}

/**
 * gpiochip_add_irqchip() - adds an IRQ chip to a GPIO chip
 * @gpiochip: the GPIO chip to add the IRQ chip to
 * @lock_key: lockdep class for IRQ lock
 * @request_key: lockdep class for IRQ request
 */
static int gpiochip_add_irqchip(struct gpio_chip *gpiochip,
				struct lock_class_key *lock_key,
				struct lock_class_key *request_key)
{
	struct irq_chip *irqchip = gpiochip->irq.chip;
	const struct irq_domain_ops *ops;
	struct device_node *np;
	unsigned int type;
	unsigned int i;

	if (!irqchip)
		return 0;

	if (gpiochip->irq.parent_handler && gpiochip->can_sleep) {
		chip_err(gpiochip, "you cannot have chained interrupts on a "
			 "chip that may sleep\n");
		return -EINVAL;
	}

	np = gpiochip->gpiodev->dev.of_node;
	type = gpiochip->irq.default_type;

	/*
	 * Specifying a default trigger is a terrible idea if DT or ACPI is
	 * used to configure the interrupts, as you may end up with
	 * conflicting triggers. Tell the user, and reset to NONE.
	 */
	if (WARN(np && type != IRQ_TYPE_NONE,
		 "%s: Ignoring %u default trigger\n", np->full_name, type))
		type = IRQ_TYPE_NONE;

	if (has_acpi_companion(gpiochip->parent) && type != IRQ_TYPE_NONE) {
		acpi_handle_warn(ACPI_HANDLE(gpiochip->parent),
				 "Ignoring %u default trigger\n", type);
		type = IRQ_TYPE_NONE;
	}

	gpiochip->to_irq = gpiochip_to_irq;
	gpiochip->irq.default_type = type;
	gpiochip->irq.lock_key = lock_key;
	gpiochip->irq.request_key = request_key;

	if (gpiochip->irq.domain_ops)
		ops = gpiochip->irq.domain_ops;
	else
		ops = &gpiochip_domain_ops;

	gpiochip->irq.domain = irq_domain_add_simple(np, gpiochip->ngpio,
						     gpiochip->irq.first,
						     ops, gpiochip);
	if (!gpiochip->irq.domain)
		return -EINVAL;

	/*
	 * It is possible for a driver to override this, but only if the
	 * alternative functions are both implemented.
	 */
	if (!irqchip->irq_request_resources &&
	    !irqchip->irq_release_resources) {
		irqchip->irq_request_resources = gpiochip_irq_reqres;
		irqchip->irq_release_resources = gpiochip_irq_relres;
	}

	if (gpiochip->irq.parent_handler) {
		void *data = gpiochip->irq.parent_handler_data ?: gpiochip;

		for (i = 0; i < gpiochip->irq.num_parents; i++) {
			/*
			 * The parent IRQ chip is already using the chip_data
			 * for this IRQ chip, so our callbacks simply use the
			 * handler_data.
			 */
			irq_set_chained_handler_and_data(gpiochip->irq.parents[i],
							 gpiochip->irq.parent_handler,
							 data);
		}
	}

	acpi_gpiochip_request_interrupts(gpiochip);

	return 0;
}

/**
 * gpiochip_irqchip_remove() - removes an irqchip added to a gpiochip
 * @gpiochip: the gpiochip to remove the irqchip from
 *
 * This is called only from gpiochip_remove()
 */
static void gpiochip_irqchip_remove(struct gpio_chip *gpiochip)
{
	unsigned int offset;

	acpi_gpiochip_free_interrupts(gpiochip);

	if (gpiochip->irq.chip && gpiochip->irq.parent_handler) {
		struct gpio_irq_chip *irq = &gpiochip->irq;
		unsigned int i;

		for (i = 0; i < irq->num_parents; i++)
			irq_set_chained_handler_and_data(irq->parents[i],
							 NULL, NULL);
	}

	/* Remove all IRQ mappings and delete the domain */
	if (gpiochip->irq.domain) {
		unsigned int irq;

		for (offset = 0; offset < gpiochip->ngpio; offset++) {
			if (!gpiochip_irqchip_irq_valid(gpiochip, offset))
				continue;

			irq = irq_find_mapping(gpiochip->irq.domain, offset);
			irq_dispose_mapping(irq);
		}

		irq_domain_remove(gpiochip->irq.domain);
	}

	if (gpiochip->irq.chip) {
		gpiochip->irq.chip->irq_request_resources = NULL;
		gpiochip->irq.chip->irq_release_resources = NULL;
		gpiochip->irq.chip = NULL;
	}

	gpiochip_irqchip_free_valid_mask(gpiochip);
}

/**
 * gpiochip_irqchip_add_key() - adds an irqchip to a gpiochip
 * @gpiochip: the gpiochip to add the irqchip to
 * @irqchip: the irqchip to add to the gpiochip
 * @first_irq: if not dynamically assigned, the base (first) IRQ to
 * allocate gpiochip irqs from
 * @handler: the irq handler to use (often a predefined irq core function)
 * @type: the default type for IRQs on this irqchip, pass IRQ_TYPE_NONE
 * to have the core avoid setting up any default type in the hardware.
 * @threaded: whether this irqchip uses a nested thread handler
 * @lock_key: lockdep class for IRQ lock
 * @request_key: lockdep class for IRQ request
 *
 * This function closely associates a certain irqchip with a certain
 * gpiochip, providing an irq domain to translate the local IRQs to
 * global irqs in the gpiolib core, and making sure that the gpiochip
 * is passed as chip data to all related functions. Driver callbacks
 * need to use gpiochip_get_data() to get their local state containers back
 * from the gpiochip passed as chip data. An irqdomain will be stored
 * in the gpiochip that shall be used by the driver to handle IRQ number
 * translation. The gpiochip will need to be initialized and registered
 * before calling this function.
 *
 * This function will handle two cell:ed simple IRQs and assumes all
 * the pins on the gpiochip can generate a unique IRQ. Everything else
 * need to be open coded.
 */
int gpiochip_irqchip_add_key(struct gpio_chip *gpiochip,
			     struct irq_chip *irqchip,
			     unsigned int first_irq,
			     irq_flow_handler_t handler,
			     unsigned int type,
			     bool threaded,
			     struct lock_class_key *lock_key,
			     struct lock_class_key *request_key)
{
	struct device_node *of_node;

	if (!gpiochip || !irqchip)
		return -EINVAL;

	if (!gpiochip->parent) {
		pr_err("missing gpiochip .dev parent pointer\n");
		return -EINVAL;
	}
	gpiochip->irq.threaded = threaded;
	of_node = gpiochip->parent->of_node;
#ifdef CONFIG_OF_GPIO
	/*
	 * If the gpiochip has an assigned OF node this takes precedence
	 * FIXME: get rid of this and use gpiochip->parent->of_node
	 * everywhere
	 */
	if (gpiochip->of_node)
		of_node = gpiochip->of_node;
#endif
	/*
	 * Specifying a default trigger is a terrible idea if DT or ACPI is
	 * used to configure the interrupts, as you may end-up with
	 * conflicting triggers. Tell the user, and reset to NONE.
	 */
	if (WARN(of_node && type != IRQ_TYPE_NONE,
		 "%pOF: Ignoring %d default trigger\n", of_node, type))
		type = IRQ_TYPE_NONE;
	if (has_acpi_companion(gpiochip->parent) && type != IRQ_TYPE_NONE) {
		acpi_handle_warn(ACPI_HANDLE(gpiochip->parent),
				 "Ignoring %d default trigger\n", type);
		type = IRQ_TYPE_NONE;
	}

	gpiochip->irq.chip = irqchip;
	gpiochip->irq.handler = handler;
	gpiochip->irq.default_type = type;
	gpiochip->to_irq = gpiochip_to_irq;
	gpiochip->irq.lock_key = lock_key;
	gpiochip->irq.request_key = request_key;
	gpiochip->irq.domain = irq_domain_add_simple(of_node,
					gpiochip->ngpio, first_irq,
					&gpiochip_domain_ops, gpiochip);
	if (!gpiochip->irq.domain) {
		gpiochip->irq.chip = NULL;
		return -EINVAL;
	}

	/*
	 * It is possible for a driver to override this, but only if the
	 * alternative functions are both implemented.
	 */
	if (!irqchip->irq_request_resources &&
	    !irqchip->irq_release_resources) {
		irqchip->irq_request_resources = gpiochip_irq_reqres;
		irqchip->irq_release_resources = gpiochip_irq_relres;
	}

	acpi_gpiochip_request_interrupts(gpiochip);

	return 0;
}
EXPORT_SYMBOL_GPL(gpiochip_irqchip_add_key);

#else /* CONFIG_GPIOLIB_IRQCHIP */

static inline int gpiochip_add_irqchip(struct gpio_chip *gpiochip,
				       struct lock_class_key *lock_key,
				       struct lock_class_key *request_key)
{
	return 0;
}

static void gpiochip_irqchip_remove(struct gpio_chip *gpiochip) {}
static inline int gpiochip_irqchip_init_valid_mask(struct gpio_chip *gpiochip)
{
	return 0;
}
static inline void gpiochip_irqchip_free_valid_mask(struct gpio_chip *gpiochip)
{ }

#endif /* CONFIG_GPIOLIB_IRQCHIP */

/**
 * gpiochip_generic_request() - request the gpio function for a pin
 * @chip: the gpiochip owning the GPIO
 * @offset: the offset of the GPIO to request for GPIO function
 */
int gpiochip_generic_request(struct gpio_chip *chip, unsigned offset)
{
	return pinctrl_gpio_request(chip->gpiodev->base + offset);
}
EXPORT_SYMBOL_GPL(gpiochip_generic_request);

/**
 * gpiochip_generic_free() - free the gpio function from a pin
 * @chip: the gpiochip to request the gpio function for
 * @offset: the offset of the GPIO to free from GPIO function
 */
void gpiochip_generic_free(struct gpio_chip *chip, unsigned offset)
{
	pinctrl_gpio_free(chip->gpiodev->base + offset);
}
EXPORT_SYMBOL_GPL(gpiochip_generic_free);

/**
 * gpiochip_generic_config() - apply configuration for a pin
 * @chip: the gpiochip owning the GPIO
 * @offset: the offset of the GPIO to apply the configuration
 * @config: the configuration to be applied
 */
int gpiochip_generic_config(struct gpio_chip *chip, unsigned offset,
			    unsigned long config)
{
	return pinctrl_gpio_set_config(chip->gpiodev->base + offset, config);
}
EXPORT_SYMBOL_GPL(gpiochip_generic_config);

#ifdef CONFIG_PINCTRL

/**
 * gpiochip_add_pingroup_range() - add a range for GPIO <-> pin mapping
 * @chip: the gpiochip to add the range for
 * @pctldev: the pin controller to map to
 * @gpio_offset: the start offset in the current gpio_chip number space
 * @pin_group: name of the pin group inside the pin controller
 */
int gpiochip_add_pingroup_range(struct gpio_chip *chip,
			struct pinctrl_dev *pctldev,
			unsigned int gpio_offset, const char *pin_group)
{
	struct gpio_pin_range *pin_range;
	struct gpio_device *gdev = chip->gpiodev;
	int ret;

	pin_range = kzalloc(sizeof(*pin_range), GFP_KERNEL);
	if (!pin_range) {
		chip_err(chip, "failed to allocate pin ranges\n");
		return -ENOMEM;
	}

	/* Use local offset as range ID */
	pin_range->range.id = gpio_offset;
	pin_range->range.gc = chip;
	pin_range->range.name = chip->label;
	pin_range->range.base = gdev->base + gpio_offset;
	pin_range->pctldev = pctldev;

	ret = pinctrl_get_group_pins(pctldev, pin_group,
					&pin_range->range.pins,
					&pin_range->range.npins);
	if (ret < 0) {
		kfree(pin_range);
		return ret;
	}

	pinctrl_add_gpio_range(pctldev, &pin_range->range);

	chip_dbg(chip, "created GPIO range %d->%d ==> %s PINGRP %s\n",
		 gpio_offset, gpio_offset + pin_range->range.npins - 1,
		 pinctrl_dev_get_devname(pctldev), pin_group);

	list_add_tail(&pin_range->node, &gdev->pin_ranges);

	return 0;
}
EXPORT_SYMBOL_GPL(gpiochip_add_pingroup_range);

/**
 * gpiochip_add_pin_range() - add a range for GPIO <-> pin mapping
 * @chip: the gpiochip to add the range for
 * @pinctl_name: the dev_name() of the pin controller to map to
 * @gpio_offset: the start offset in the current gpio_chip number space
 * @pin_offset: the start offset in the pin controller number space
 * @npins: the number of pins from the offset of each pin space (GPIO and
 *	pin controller) to accumulate in this range
 *
 * Returns:
 * 0 on success, or a negative error-code on failure.
 */
int gpiochip_add_pin_range(struct gpio_chip *chip, const char *pinctl_name,
			   unsigned int gpio_offset, unsigned int pin_offset,
			   unsigned int npins)
{
	struct gpio_pin_range *pin_range;
	struct gpio_device *gdev = chip->gpiodev;
	int ret;

	pin_range = kzalloc(sizeof(*pin_range), GFP_KERNEL);
	if (!pin_range) {
		chip_err(chip, "failed to allocate pin ranges\n");
		return -ENOMEM;
	}

	/* Use local offset as range ID */
	pin_range->range.id = gpio_offset;
	pin_range->range.gc = chip;
	pin_range->range.name = chip->label;
	pin_range->range.base = gdev->base + gpio_offset;
	pin_range->range.pin_base = pin_offset;
	pin_range->range.npins = npins;
	pin_range->pctldev = pinctrl_find_and_add_gpio_range(pinctl_name,
			&pin_range->range);
	if (IS_ERR(pin_range->pctldev)) {
		ret = PTR_ERR(pin_range->pctldev);
		chip_err(chip, "could not create pin range\n");
		kfree(pin_range);
		return ret;
	}
	chip_dbg(chip, "created GPIO range %d->%d ==> %s PIN %d->%d\n",
		 gpio_offset, gpio_offset + npins - 1,
		 pinctl_name,
		 pin_offset, pin_offset + npins - 1);

	list_add_tail(&pin_range->node, &gdev->pin_ranges);

	return 0;
}
EXPORT_SYMBOL_GPL(gpiochip_add_pin_range);

/**
 * gpiochip_remove_pin_ranges() - remove all the GPIO <-> pin mappings
 * @chip: the chip to remove all the mappings for
 */
void gpiochip_remove_pin_ranges(struct gpio_chip *chip)
{
	struct gpio_pin_range *pin_range, *tmp;
	struct gpio_device *gdev = chip->gpiodev;

	list_for_each_entry_safe(pin_range, tmp, &gdev->pin_ranges, node) {
		list_del(&pin_range->node);
		pinctrl_remove_gpio_range(pin_range->pctldev,
				&pin_range->range);
		kfree(pin_range);
	}
}
EXPORT_SYMBOL_GPL(gpiochip_remove_pin_ranges);

#endif /* CONFIG_PINCTRL */

/* These "optional" allocation calls help prevent drivers from stomping
 * on each other, and help provide better diagnostics in debugfs.
 * They're called even less than the "set direction" calls.
 */
static int gpiod_request_commit(struct gpio_desc *desc, const char *label)
{
	struct gpio_chip	*chip = desc->gdev->chip;
	int			status;
	unsigned long		flags;

	spin_lock_irqsave(&gpio_lock, flags);

	/* NOTE:  gpio_request() can be called in early boot,
	 * before IRQs are enabled, for non-sleeping (SOC) GPIOs.
	 */

	if (test_and_set_bit(FLAG_REQUESTED, &desc->flags) == 0) {
		desc_set_label(desc, label ? : "?");
		status = 0;
	} else {
		status = -EBUSY;
		goto done;
	}

	if (chip->request) {
		/* chip->request may sleep */
		spin_unlock_irqrestore(&gpio_lock, flags);
		status = chip->request(chip, gpio_chip_hwgpio(desc));
		spin_lock_irqsave(&gpio_lock, flags);

		if (status < 0) {
			desc_set_label(desc, NULL);
			clear_bit(FLAG_REQUESTED, &desc->flags);
			goto done;
		}
	}
	if (chip->get_direction) {
		/* chip->get_direction may sleep */
		spin_unlock_irqrestore(&gpio_lock, flags);
		gpiod_get_direction(desc);
		spin_lock_irqsave(&gpio_lock, flags);
	}
done:
	spin_unlock_irqrestore(&gpio_lock, flags);
	return status;
}

/*
 * This descriptor validation needs to be inserted verbatim into each
 * function taking a descriptor, so we need to use a preprocessor
 * macro to avoid endless duplication. If the desc is NULL it is an
 * optional GPIO and calls should just bail out.
 */
static int validate_desc(const struct gpio_desc *desc, const char *func)
{
	if (!desc)
		return 0;
	if (IS_ERR(desc)) {
		pr_warn("%s: invalid GPIO (errorpointer)\n", func);
		return PTR_ERR(desc);
	}
	if (!desc->gdev) {
		pr_warn("%s: invalid GPIO (no device)\n", func);
		return -EINVAL;
	}
	if (!desc->gdev->chip) {
		dev_warn(&desc->gdev->dev,
			 "%s: backing chip is gone\n", func);
		return 0;
	}
	return 1;
}

#define VALIDATE_DESC(desc) do { \
	int __valid = validate_desc(desc, __func__); \
	if (__valid <= 0) \
		return __valid; \
	} while (0)

#define VALIDATE_DESC_VOID(desc) do { \
	int __valid = validate_desc(desc, __func__); \
	if (__valid <= 0) \
		return; \
	} while (0)

int gpiod_request(struct gpio_desc *desc, const char *label)
{
	int status = -EPROBE_DEFER;
	struct gpio_device *gdev;

	VALIDATE_DESC(desc);
	gdev = desc->gdev;

	if (try_module_get(gdev->owner)) {
		status = gpiod_request_commit(desc, label);
		if (status < 0)
			module_put(gdev->owner);
		else
			get_device(&gdev->dev);
	}

	if (status)
		gpiod_dbg(desc, "%s: status %d\n", __func__, status);

	return status;
}

static bool gpiod_free_commit(struct gpio_desc *desc)
{
	bool			ret = false;
	unsigned long		flags;
	struct gpio_chip	*chip;

	might_sleep();

	gpiod_unexport(desc);

	spin_lock_irqsave(&gpio_lock, flags);

	chip = desc->gdev->chip;
	if (chip && test_bit(FLAG_REQUESTED, &desc->flags)) {
		if (chip->free) {
			spin_unlock_irqrestore(&gpio_lock, flags);
			might_sleep_if(chip->can_sleep);
			chip->free(chip, gpio_chip_hwgpio(desc));
			spin_lock_irqsave(&gpio_lock, flags);
		}
		desc_set_label(desc, NULL);
		clear_bit(FLAG_ACTIVE_LOW, &desc->flags);
		clear_bit(FLAG_REQUESTED, &desc->flags);
		clear_bit(FLAG_OPEN_DRAIN, &desc->flags);
		clear_bit(FLAG_OPEN_SOURCE, &desc->flags);
		clear_bit(FLAG_IS_HOGGED, &desc->flags);
		ret = true;
	}

	spin_unlock_irqrestore(&gpio_lock, flags);
	return ret;
}

void gpiod_free(struct gpio_desc *desc)
{
	if (desc && desc->gdev && gpiod_free_commit(desc)) {
		module_put(desc->gdev->owner);
		put_device(&desc->gdev->dev);
	} else {
		WARN_ON(extra_checks);
	}
}

/**
 * gpiochip_is_requested - return string iff signal was requested
 * @chip: controller managing the signal
 * @offset: of signal within controller's 0..(ngpio - 1) range
 *
 * Returns NULL if the GPIO is not currently requested, else a string.
 * The string returned is the label passed to gpio_request(); if none has been
 * passed it is a meaningless, non-NULL constant.
 *
 * This function is for use by GPIO controller drivers.  The label can
 * help with diagnostics, and knowing that the signal is used as a GPIO
 * can help avoid accidentally multiplexing it to another controller.
 */
const char *gpiochip_is_requested(struct gpio_chip *chip, unsigned offset)
{
	struct gpio_desc *desc;

	if (offset >= chip->ngpio)
		return NULL;

	desc = &chip->gpiodev->descs[offset];

	if (test_bit(FLAG_REQUESTED, &desc->flags) == 0)
		return NULL;
	return desc->label;
}
EXPORT_SYMBOL_GPL(gpiochip_is_requested);

/**
 * gpiochip_request_own_desc - Allow GPIO chip to request its own descriptor
 * @chip: GPIO chip
 * @hwnum: hardware number of the GPIO for which to request the descriptor
 * @label: label for the GPIO
 *
 * Function allows GPIO chip drivers to request and use their own GPIO
 * descriptors via gpiolib API. Difference to gpiod_request() is that this
 * function will not increase reference count of the GPIO chip module. This
 * allows the GPIO chip module to be unloaded as needed (we assume that the
 * GPIO chip driver handles freeing the GPIOs it has requested).
 *
 * Returns:
 * A pointer to the GPIO descriptor, or an ERR_PTR()-encoded negative error
 * code on failure.
 */
struct gpio_desc *gpiochip_request_own_desc(struct gpio_chip *chip, u16 hwnum,
					    const char *label)
{
	struct gpio_desc *desc = gpiochip_get_desc(chip, hwnum);
	int err;

	if (IS_ERR(desc)) {
		chip_err(chip, "failed to get GPIO descriptor\n");
		return desc;
	}

	err = gpiod_request_commit(desc, label);
	if (err < 0)
		return ERR_PTR(err);

	return desc;
}
EXPORT_SYMBOL_GPL(gpiochip_request_own_desc);

/**
 * gpiochip_free_own_desc - Free GPIO requested by the chip driver
 * @desc: GPIO descriptor to free
 *
 * Function frees the given GPIO requested previously with
 * gpiochip_request_own_desc().
 */
void gpiochip_free_own_desc(struct gpio_desc *desc)
{
	if (desc)
		gpiod_free_commit(desc);
}
EXPORT_SYMBOL_GPL(gpiochip_free_own_desc);

/*
 * Drivers MUST set GPIO direction before making get/set calls.  In
 * some cases this is done in early boot, before IRQs are enabled.
 *
 * As a rule these aren't called more than once (except for drivers
 * using the open-drain emulation idiom) so these are natural places
 * to accumulate extra debugging checks.  Note that we can't (yet)
 * rely on gpio_request() having been called beforehand.
 */

/**
 * gpiod_direction_input - set the GPIO direction to input
 * @desc:	GPIO to set to input
 *
 * Set the direction of the passed GPIO to input, such as gpiod_get_value() can
 * be called safely on it.
 *
 * Return 0 in case of success, else an error code.
 */
int gpiod_direction_input(struct gpio_desc *desc)
{
	struct gpio_chip	*chip;
	int			status = -EINVAL;

	VALIDATE_DESC(desc);
	chip = desc->gdev->chip;

	if (!chip->get || !chip->direction_input) {
		gpiod_warn(desc,
			"%s: missing get() or direction_input() operations\n",
			__func__);
		return -EIO;
	}

	status = chip->direction_input(chip, gpio_chip_hwgpio(desc));
	if (status == 0)
		clear_bit(FLAG_IS_OUT, &desc->flags);

	trace_gpio_direction(desc_to_gpio(desc), 1, status);

	return status;
}
EXPORT_SYMBOL_GPL(gpiod_direction_input);

static int gpio_set_drive_single_ended(struct gpio_chip *gc, unsigned offset,
				       enum pin_config_param mode)
{
	unsigned long config = { PIN_CONF_PACKED(mode, 0) };

	return gc->set_config ? gc->set_config(gc, offset, config) : -ENOTSUPP;
}

static int gpiod_direction_output_raw_commit(struct gpio_desc *desc, int value)
{
	struct gpio_chip *gc = desc->gdev->chip;
	int val = !!value;
	int ret;

	if (!gc->set || !gc->direction_output) {
		gpiod_warn(desc,
		       "%s: missing set() or direction_output() operations\n",
		       __func__);
		return -EIO;
	}

	ret = gc->direction_output(gc, gpio_chip_hwgpio(desc), val);
	if (!ret)
		set_bit(FLAG_IS_OUT, &desc->flags);
	trace_gpio_value(desc_to_gpio(desc), 0, val);
	trace_gpio_direction(desc_to_gpio(desc), 0, ret);
	return ret;
}

/**
 * gpiod_direction_output_raw - set the GPIO direction to output
 * @desc:	GPIO to set to output
 * @value:	initial output value of the GPIO
 *
 * Set the direction of the passed GPIO to output, such as gpiod_set_value() can
 * be called safely on it. The initial value of the output must be specified
 * as raw value on the physical line without regard for the ACTIVE_LOW status.
 *
 * Return 0 in case of success, else an error code.
 */
int gpiod_direction_output_raw(struct gpio_desc *desc, int value)
{
	VALIDATE_DESC(desc);
	return gpiod_direction_output_raw_commit(desc, value);
}
EXPORT_SYMBOL_GPL(gpiod_direction_output_raw);

/**
 * gpiod_direction_output - set the GPIO direction to output
 * @desc:	GPIO to set to output
 * @value:	initial output value of the GPIO
 *
 * Set the direction of the passed GPIO to output, such as gpiod_set_value() can
 * be called safely on it. The initial value of the output must be specified
 * as the logical value of the GPIO, i.e. taking its ACTIVE_LOW status into
 * account.
 *
 * Return 0 in case of success, else an error code.
 */
int gpiod_direction_output(struct gpio_desc *desc, int value)
{
<<<<<<< HEAD
	struct gpio_chip *gc = desc->gdev->chip;
=======
	struct gpio_chip *gc;
>>>>>>> 661e50bc
	int ret;

	VALIDATE_DESC(desc);
	if (test_bit(FLAG_ACTIVE_LOW, &desc->flags))
		value = !value;
	else
		value = !!value;

	/* GPIOs used for IRQs shall not be set as output */
	if (test_bit(FLAG_USED_AS_IRQ, &desc->flags)) {
		gpiod_err(desc,
			  "%s: tried to set a GPIO tied to an IRQ as output\n",
			  __func__);
		return -EIO;
	}

<<<<<<< HEAD
=======
	gc = desc->gdev->chip;
>>>>>>> 661e50bc
	if (test_bit(FLAG_OPEN_DRAIN, &desc->flags)) {
		/* First see if we can enable open drain in hardware */
		ret = gpio_set_drive_single_ended(gc, gpio_chip_hwgpio(desc),
						  PIN_CONFIG_DRIVE_OPEN_DRAIN);
		if (!ret)
			goto set_output_value;
		/* Emulate open drain by not actively driving the line high */
		if (value)
			return gpiod_direction_input(desc);
	}
	else if (test_bit(FLAG_OPEN_SOURCE, &desc->flags)) {
		ret = gpio_set_drive_single_ended(gc, gpio_chip_hwgpio(desc),
						  PIN_CONFIG_DRIVE_OPEN_SOURCE);
		if (!ret)
			goto set_output_value;
		/* Emulate open source by not actively driving the line low */
		if (!value)
			return gpiod_direction_input(desc);
	} else {
		gpio_set_drive_single_ended(gc, gpio_chip_hwgpio(desc),
					    PIN_CONFIG_DRIVE_PUSH_PULL);
	}

set_output_value:
	return gpiod_direction_output_raw_commit(desc, value);
}
EXPORT_SYMBOL_GPL(gpiod_direction_output);

/**
 * gpiod_set_debounce - sets @debounce time for a GPIO
 * @desc: descriptor of the GPIO for which to set debounce time
 * @debounce: debounce time in microseconds
 *
 * Returns:
 * 0 on success, %-ENOTSUPP if the controller doesn't support setting the
 * debounce time.
 */
int gpiod_set_debounce(struct gpio_desc *desc, unsigned debounce)
{
	struct gpio_chip	*chip;
	unsigned long		config;

	VALIDATE_DESC(desc);
	chip = desc->gdev->chip;
	if (!chip->set || !chip->set_config) {
		gpiod_dbg(desc,
			  "%s: missing set() or set_config() operations\n",
			  __func__);
		return -ENOTSUPP;
	}

	config = pinconf_to_config_packed(PIN_CONFIG_INPUT_DEBOUNCE, debounce);
	return chip->set_config(chip, gpio_chip_hwgpio(desc), config);
}
EXPORT_SYMBOL_GPL(gpiod_set_debounce);

/**
 * gpiod_set_transitory - Lose or retain GPIO state on suspend or reset
 * @desc: descriptor of the GPIO for which to configure persistence
 * @transitory: True to lose state on suspend or reset, false for persistence
 *
 * Returns:
 * 0 on success, otherwise a negative error code.
 */
int gpiod_set_transitory(struct gpio_desc *desc, bool transitory)
{
	struct gpio_chip *chip;
	unsigned long packed;
	int gpio;
	int rc;

	VALIDATE_DESC(desc);
	/*
	 * Handle FLAG_TRANSITORY first, enabling queries to gpiolib for
	 * persistence state.
	 */
	if (transitory)
		set_bit(FLAG_TRANSITORY, &desc->flags);
	else
		clear_bit(FLAG_TRANSITORY, &desc->flags);

	/* If the driver supports it, set the persistence state now */
	chip = desc->gdev->chip;
	if (!chip->set_config)
		return 0;

	packed = pinconf_to_config_packed(PIN_CONFIG_PERSIST_STATE,
					  !transitory);
	gpio = gpio_chip_hwgpio(desc);
	rc = chip->set_config(chip, gpio, packed);
	if (rc == -ENOTSUPP) {
		dev_dbg(&desc->gdev->dev, "Persistence not supported for GPIO %d\n",
				gpio);
		return 0;
	}

	return rc;
}
EXPORT_SYMBOL_GPL(gpiod_set_transitory);

/**
 * gpiod_is_active_low - test whether a GPIO is active-low or not
 * @desc: the gpio descriptor to test
 *
 * Returns 1 if the GPIO is active-low, 0 otherwise.
 */
int gpiod_is_active_low(const struct gpio_desc *desc)
{
	VALIDATE_DESC(desc);
	return test_bit(FLAG_ACTIVE_LOW, &desc->flags);
}
EXPORT_SYMBOL_GPL(gpiod_is_active_low);

/* I/O calls are only valid after configuration completed; the relevant
 * "is this a valid GPIO" error checks should already have been done.
 *
 * "Get" operations are often inlinable as reading a pin value register,
 * and masking the relevant bit in that register.
 *
 * When "set" operations are inlinable, they involve writing that mask to
 * one register to set a low value, or a different register to set it high.
 * Otherwise locking is needed, so there may be little value to inlining.
 *
 *------------------------------------------------------------------------
 *
 * IMPORTANT!!!  The hot paths -- get/set value -- assume that callers
 * have requested the GPIO.  That can include implicit requesting by
 * a direction setting call.  Marking a gpio as requested locks its chip
 * in memory, guaranteeing that these table lookups need no more locking
 * and that gpiochip_remove() will fail.
 *
 * REVISIT when debugging, consider adding some instrumentation to ensure
 * that the GPIO was actually requested.
 */

static int gpiod_get_raw_value_commit(const struct gpio_desc *desc)
{
	struct gpio_chip	*chip;
	int offset;
	int value;

	chip = desc->gdev->chip;
	offset = gpio_chip_hwgpio(desc);
	value = chip->get ? chip->get(chip, offset) : -EIO;
	value = value < 0 ? value : !!value;
	trace_gpio_value(desc_to_gpio(desc), 1, value);
	return value;
}

static int gpio_chip_get_multiple(struct gpio_chip *chip,
				  unsigned long *mask, unsigned long *bits)
{
	if (chip->get_multiple) {
		return chip->get_multiple(chip, mask, bits);
	} else if (chip->get) {
		int i, value;

		for_each_set_bit(i, mask, chip->ngpio) {
			value = chip->get(chip, i);
			if (value < 0)
				return value;
			__assign_bit(i, bits, value);
		}
		return 0;
	}
	return -EIO;
}

int gpiod_get_array_value_complex(bool raw, bool can_sleep,
				  unsigned int array_size,
				  struct gpio_desc **desc_array,
				  int *value_array)
{
	int i = 0;

	while (i < array_size) {
		struct gpio_chip *chip = desc_array[i]->gdev->chip;
		unsigned long mask[BITS_TO_LONGS(chip->ngpio)];
		unsigned long bits[BITS_TO_LONGS(chip->ngpio)];
		int first, j, ret;

		if (!can_sleep)
			WARN_ON(chip->can_sleep);

		/* collect all inputs belonging to the same chip */
		first = i;
		memset(mask, 0, sizeof(mask));
		do {
			const struct gpio_desc *desc = desc_array[i];
			int hwgpio = gpio_chip_hwgpio(desc);

			__set_bit(hwgpio, mask);
			i++;
		} while ((i < array_size) &&
			 (desc_array[i]->gdev->chip == chip));

		ret = gpio_chip_get_multiple(chip, mask, bits);
		if (ret)
			return ret;

		for (j = first; j < i; j++) {
			const struct gpio_desc *desc = desc_array[j];
			int hwgpio = gpio_chip_hwgpio(desc);
			int value = test_bit(hwgpio, bits);

			if (!raw && test_bit(FLAG_ACTIVE_LOW, &desc->flags))
				value = !value;
			value_array[j] = value;
			trace_gpio_value(desc_to_gpio(desc), 1, value);
		}
	}
	return 0;
}

/**
 * gpiod_get_raw_value() - return a gpio's raw value
 * @desc: gpio whose value will be returned
 *
 * Return the GPIO's raw value, i.e. the value of the physical line disregarding
 * its ACTIVE_LOW status, or negative errno on failure.
 *
 * This function should be called from contexts where we cannot sleep, and will
 * complain if the GPIO chip functions potentially sleep.
 */
int gpiod_get_raw_value(const struct gpio_desc *desc)
{
	VALIDATE_DESC(desc);
	/* Should be using gpio_get_value_cansleep() */
	WARN_ON(desc->gdev->chip->can_sleep);
	return gpiod_get_raw_value_commit(desc);
}
EXPORT_SYMBOL_GPL(gpiod_get_raw_value);

/**
 * gpiod_get_value() - return a gpio's value
 * @desc: gpio whose value will be returned
 *
 * Return the GPIO's logical value, i.e. taking the ACTIVE_LOW status into
 * account, or negative errno on failure.
 *
 * This function should be called from contexts where we cannot sleep, and will
 * complain if the GPIO chip functions potentially sleep.
 */
int gpiod_get_value(const struct gpio_desc *desc)
{
	int value;

	VALIDATE_DESC(desc);
	/* Should be using gpio_get_value_cansleep() */
	WARN_ON(desc->gdev->chip->can_sleep);

	value = gpiod_get_raw_value_commit(desc);
	if (value < 0)
		return value;

	if (test_bit(FLAG_ACTIVE_LOW, &desc->flags))
		value = !value;

	return value;
}
EXPORT_SYMBOL_GPL(gpiod_get_value);

/**
 * gpiod_get_raw_array_value() - read raw values from an array of GPIOs
 * @array_size: number of elements in the descriptor / value arrays
 * @desc_array: array of GPIO descriptors whose values will be read
 * @value_array: array to store the read values
 *
 * Read the raw values of the GPIOs, i.e. the values of the physical lines
 * without regard for their ACTIVE_LOW status.  Return 0 in case of success,
 * else an error code.
 *
 * This function should be called from contexts where we cannot sleep,
 * and it will complain if the GPIO chip functions potentially sleep.
 */
int gpiod_get_raw_array_value(unsigned int array_size,
			      struct gpio_desc **desc_array, int *value_array)
{
	if (!desc_array)
		return -EINVAL;
	return gpiod_get_array_value_complex(true, false, array_size,
					     desc_array, value_array);
}
EXPORT_SYMBOL_GPL(gpiod_get_raw_array_value);

/**
 * gpiod_get_array_value() - read values from an array of GPIOs
 * @array_size: number of elements in the descriptor / value arrays
 * @desc_array: array of GPIO descriptors whose values will be read
 * @value_array: array to store the read values
 *
 * Read the logical values of the GPIOs, i.e. taking their ACTIVE_LOW status
 * into account.  Return 0 in case of success, else an error code.
 *
 * This function should be called from contexts where we cannot sleep,
 * and it will complain if the GPIO chip functions potentially sleep.
 */
int gpiod_get_array_value(unsigned int array_size,
			  struct gpio_desc **desc_array, int *value_array)
{
	if (!desc_array)
		return -EINVAL;
	return gpiod_get_array_value_complex(false, false, array_size,
					     desc_array, value_array);
}
EXPORT_SYMBOL_GPL(gpiod_get_array_value);

/*
 *  gpio_set_open_drain_value_commit() - Set the open drain gpio's value.
 * @desc: gpio descriptor whose state need to be set.
 * @value: Non-zero for setting it HIGH otherwise it will set to LOW.
 */
static void gpio_set_open_drain_value_commit(struct gpio_desc *desc, bool value)
{
	int err = 0;
	struct gpio_chip *chip = desc->gdev->chip;
	int offset = gpio_chip_hwgpio(desc);

	if (value) {
		err = chip->direction_input(chip, offset);
		if (!err)
			clear_bit(FLAG_IS_OUT, &desc->flags);
	} else {
		err = chip->direction_output(chip, offset, 0);
		if (!err)
			set_bit(FLAG_IS_OUT, &desc->flags);
	}
	trace_gpio_direction(desc_to_gpio(desc), value, err);
	if (err < 0)
		gpiod_err(desc,
			  "%s: Error in set_value for open drain err %d\n",
			  __func__, err);
}

/*
 *  _gpio_set_open_source_value() - Set the open source gpio's value.
 * @desc: gpio descriptor whose state need to be set.
 * @value: Non-zero for setting it HIGH otherwise it will set to LOW.
 */
static void gpio_set_open_source_value_commit(struct gpio_desc *desc, bool value)
{
	int err = 0;
	struct gpio_chip *chip = desc->gdev->chip;
	int offset = gpio_chip_hwgpio(desc);

	if (value) {
		err = chip->direction_output(chip, offset, 1);
		if (!err)
			set_bit(FLAG_IS_OUT, &desc->flags);
	} else {
		err = chip->direction_input(chip, offset);
		if (!err)
			clear_bit(FLAG_IS_OUT, &desc->flags);
	}
	trace_gpio_direction(desc_to_gpio(desc), !value, err);
	if (err < 0)
		gpiod_err(desc,
			  "%s: Error in set_value for open source err %d\n",
			  __func__, err);
}

static void gpiod_set_raw_value_commit(struct gpio_desc *desc, bool value)
{
	struct gpio_chip	*chip;

	chip = desc->gdev->chip;
	trace_gpio_value(desc_to_gpio(desc), 0, value);
	chip->set(chip, gpio_chip_hwgpio(desc), value);
}

/*
 * set multiple outputs on the same chip;
 * use the chip's set_multiple function if available;
 * otherwise set the outputs sequentially;
 * @mask: bit mask array; one bit per output; BITS_PER_LONG bits per word
 *        defines which outputs are to be changed
 * @bits: bit value array; one bit per output; BITS_PER_LONG bits per word
 *        defines the values the outputs specified by mask are to be set to
 */
static void gpio_chip_set_multiple(struct gpio_chip *chip,
				   unsigned long *mask, unsigned long *bits)
{
	if (chip->set_multiple) {
		chip->set_multiple(chip, mask, bits);
	} else {
		unsigned int i;

		/* set outputs if the corresponding mask bit is set */
		for_each_set_bit(i, mask, chip->ngpio)
			chip->set(chip, i, test_bit(i, bits));
	}
}

void gpiod_set_array_value_complex(bool raw, bool can_sleep,
				   unsigned int array_size,
				   struct gpio_desc **desc_array,
				   int *value_array)
{
	int i = 0;

	while (i < array_size) {
		struct gpio_chip *chip = desc_array[i]->gdev->chip;
		unsigned long mask[BITS_TO_LONGS(chip->ngpio)];
		unsigned long bits[BITS_TO_LONGS(chip->ngpio)];
		int count = 0;

		if (!can_sleep)
			WARN_ON(chip->can_sleep);

		memset(mask, 0, sizeof(mask));
		do {
			struct gpio_desc *desc = desc_array[i];
			int hwgpio = gpio_chip_hwgpio(desc);
			int value = value_array[i];

			if (!raw && test_bit(FLAG_ACTIVE_LOW, &desc->flags))
				value = !value;
			trace_gpio_value(desc_to_gpio(desc), 0, value);
			/*
			 * collect all normal outputs belonging to the same chip
			 * open drain and open source outputs are set individually
			 */
			if (test_bit(FLAG_OPEN_DRAIN, &desc->flags) && !raw) {
				gpio_set_open_drain_value_commit(desc, value);
			} else if (test_bit(FLAG_OPEN_SOURCE, &desc->flags) && !raw) {
				gpio_set_open_source_value_commit(desc, value);
			} else {
				__set_bit(hwgpio, mask);
				if (value)
					__set_bit(hwgpio, bits);
				else
					__clear_bit(hwgpio, bits);
				count++;
			}
			i++;
		} while ((i < array_size) &&
			 (desc_array[i]->gdev->chip == chip));
		/* push collected bits to outputs */
		if (count != 0)
			gpio_chip_set_multiple(chip, mask, bits);
	}
}

/**
 * gpiod_set_raw_value() - assign a gpio's raw value
 * @desc: gpio whose value will be assigned
 * @value: value to assign
 *
 * Set the raw value of the GPIO, i.e. the value of its physical line without
 * regard for its ACTIVE_LOW status.
 *
 * This function should be called from contexts where we cannot sleep, and will
 * complain if the GPIO chip functions potentially sleep.
 */
void gpiod_set_raw_value(struct gpio_desc *desc, int value)
{
	VALIDATE_DESC_VOID(desc);
	/* Should be using gpiod_set_value_cansleep() */
	WARN_ON(desc->gdev->chip->can_sleep);
	gpiod_set_raw_value_commit(desc, value);
}
EXPORT_SYMBOL_GPL(gpiod_set_raw_value);

/**
 * gpiod_set_value_nocheck() - set a GPIO line value without checking
 * @desc: the descriptor to set the value on
 * @value: value to set
 *
 * This sets the value of a GPIO line backing a descriptor, applying
 * different semantic quirks like active low and open drain/source
 * handling.
 */
static void gpiod_set_value_nocheck(struct gpio_desc *desc, int value)
{
	if (test_bit(FLAG_ACTIVE_LOW, &desc->flags))
		value = !value;
	if (test_bit(FLAG_OPEN_DRAIN, &desc->flags))
		gpio_set_open_drain_value_commit(desc, value);
	else if (test_bit(FLAG_OPEN_SOURCE, &desc->flags))
		gpio_set_open_source_value_commit(desc, value);
	else
		gpiod_set_raw_value_commit(desc, value);
}

/**
 * gpiod_set_value() - assign a gpio's value
 * @desc: gpio whose value will be assigned
 * @value: value to assign
 *
 * Set the logical value of the GPIO, i.e. taking its ACTIVE_LOW,
 * OPEN_DRAIN and OPEN_SOURCE flags into account.
 *
 * This function should be called from contexts where we cannot sleep, and will
 * complain if the GPIO chip functions potentially sleep.
 */
void gpiod_set_value(struct gpio_desc *desc, int value)
{
	VALIDATE_DESC_VOID(desc);
	WARN_ON(desc->gdev->chip->can_sleep);
	gpiod_set_value_nocheck(desc, value);
}
EXPORT_SYMBOL_GPL(gpiod_set_value);

/**
 * gpiod_set_raw_array_value() - assign values to an array of GPIOs
 * @array_size: number of elements in the descriptor / value arrays
 * @desc_array: array of GPIO descriptors whose values will be assigned
 * @value_array: array of values to assign
 *
 * Set the raw values of the GPIOs, i.e. the values of the physical lines
 * without regard for their ACTIVE_LOW status.
 *
 * This function should be called from contexts where we cannot sleep, and will
 * complain if the GPIO chip functions potentially sleep.
 */
void gpiod_set_raw_array_value(unsigned int array_size,
			 struct gpio_desc **desc_array, int *value_array)
{
	if (!desc_array)
		return;
	gpiod_set_array_value_complex(true, false, array_size, desc_array,
				      value_array);
}
EXPORT_SYMBOL_GPL(gpiod_set_raw_array_value);

/**
 * gpiod_set_array_value() - assign values to an array of GPIOs
 * @array_size: number of elements in the descriptor / value arrays
 * @desc_array: array of GPIO descriptors whose values will be assigned
 * @value_array: array of values to assign
 *
 * Set the logical values of the GPIOs, i.e. taking their ACTIVE_LOW status
 * into account.
 *
 * This function should be called from contexts where we cannot sleep, and will
 * complain if the GPIO chip functions potentially sleep.
 */
void gpiod_set_array_value(unsigned int array_size,
			   struct gpio_desc **desc_array, int *value_array)
{
	if (!desc_array)
		return;
	gpiod_set_array_value_complex(false, false, array_size, desc_array,
				      value_array);
}
EXPORT_SYMBOL_GPL(gpiod_set_array_value);

/**
 * gpiod_cansleep() - report whether gpio value access may sleep
 * @desc: gpio to check
 *
 */
int gpiod_cansleep(const struct gpio_desc *desc)
{
	VALIDATE_DESC(desc);
	return desc->gdev->chip->can_sleep;
}
EXPORT_SYMBOL_GPL(gpiod_cansleep);

/**
 * gpiod_to_irq() - return the IRQ corresponding to a GPIO
 * @desc: gpio whose IRQ will be returned (already requested)
 *
 * Return the IRQ corresponding to the passed GPIO, or an error code in case of
 * error.
 */
int gpiod_to_irq(const struct gpio_desc *desc)
{
	struct gpio_chip *chip;
	int offset;

	/*
	 * Cannot VALIDATE_DESC() here as gpiod_to_irq() consumer semantics
	 * requires this function to not return zero on an invalid descriptor
	 * but rather a negative error number.
	 */
	if (!desc || IS_ERR(desc) || !desc->gdev || !desc->gdev->chip)
		return -EINVAL;

	chip = desc->gdev->chip;
	offset = gpio_chip_hwgpio(desc);
	if (chip->to_irq) {
		int retirq = chip->to_irq(chip, offset);

		/* Zero means NO_IRQ */
		if (!retirq)
			return -ENXIO;

		return retirq;
	}
	return -ENXIO;
}
EXPORT_SYMBOL_GPL(gpiod_to_irq);

/**
 * gpiochip_lock_as_irq() - lock a GPIO to be used as IRQ
 * @chip: the chip the GPIO to lock belongs to
 * @offset: the offset of the GPIO to lock as IRQ
 *
 * This is used directly by GPIO drivers that want to lock down
 * a certain GPIO line to be used for IRQs.
 */
int gpiochip_lock_as_irq(struct gpio_chip *chip, unsigned int offset)
{
	struct gpio_desc *desc;

	desc = gpiochip_get_desc(chip, offset);
	if (IS_ERR(desc))
		return PTR_ERR(desc);

	/*
	 * If it's fast: flush the direction setting if something changed
	 * behind our back
	 */
	if (!chip->can_sleep && chip->get_direction) {
		int dir = chip->get_direction(chip, offset);

		if (dir)
			clear_bit(FLAG_IS_OUT, &desc->flags);
		else
			set_bit(FLAG_IS_OUT, &desc->flags);
	}

	if (test_bit(FLAG_IS_OUT, &desc->flags)) {
		chip_err(chip,
			  "%s: tried to flag a GPIO set as output for IRQ\n",
			  __func__);
		return -EIO;
	}

	set_bit(FLAG_USED_AS_IRQ, &desc->flags);

	/*
	 * If the consumer has not set up a label (such as when the
	 * IRQ is referenced from .to_irq()) we set up a label here
	 * so it is clear this is used as an interrupt.
	 */
	if (!desc->label)
		desc_set_label(desc, "interrupt");

	return 0;
}
EXPORT_SYMBOL_GPL(gpiochip_lock_as_irq);

/**
 * gpiochip_unlock_as_irq() - unlock a GPIO used as IRQ
 * @chip: the chip the GPIO to lock belongs to
 * @offset: the offset of the GPIO to lock as IRQ
 *
 * This is used directly by GPIO drivers that want to indicate
 * that a certain GPIO is no longer used exclusively for IRQ.
 */
void gpiochip_unlock_as_irq(struct gpio_chip *chip, unsigned int offset)
{
	struct gpio_desc *desc;

	desc = gpiochip_get_desc(chip, offset);
	if (IS_ERR(desc))
		return;

	clear_bit(FLAG_USED_AS_IRQ, &desc->flags);

	/* If we only had this marking, erase it */
	if (desc->label && !strcmp(desc->label, "interrupt"))
		desc_set_label(desc, NULL);
}
EXPORT_SYMBOL_GPL(gpiochip_unlock_as_irq);

bool gpiochip_line_is_irq(struct gpio_chip *chip, unsigned int offset)
{
	if (offset >= chip->ngpio)
		return false;

	return test_bit(FLAG_USED_AS_IRQ, &chip->gpiodev->descs[offset].flags);
}
EXPORT_SYMBOL_GPL(gpiochip_line_is_irq);

bool gpiochip_line_is_open_drain(struct gpio_chip *chip, unsigned int offset)
{
	if (offset >= chip->ngpio)
		return false;

	return test_bit(FLAG_OPEN_DRAIN, &chip->gpiodev->descs[offset].flags);
}
EXPORT_SYMBOL_GPL(gpiochip_line_is_open_drain);

bool gpiochip_line_is_open_source(struct gpio_chip *chip, unsigned int offset)
{
	if (offset >= chip->ngpio)
		return false;

	return test_bit(FLAG_OPEN_SOURCE, &chip->gpiodev->descs[offset].flags);
}
EXPORT_SYMBOL_GPL(gpiochip_line_is_open_source);

bool gpiochip_line_is_persistent(struct gpio_chip *chip, unsigned int offset)
{
	if (offset >= chip->ngpio)
		return false;

<<<<<<< HEAD
	return !test_bit(FLAG_SLEEP_MAY_LOSE_VALUE,
			 &chip->gpiodev->descs[offset].flags);
=======
	return !test_bit(FLAG_TRANSITORY, &chip->gpiodev->descs[offset].flags);
>>>>>>> 661e50bc
}
EXPORT_SYMBOL_GPL(gpiochip_line_is_persistent);

/**
 * gpiod_get_raw_value_cansleep() - return a gpio's raw value
 * @desc: gpio whose value will be returned
 *
 * Return the GPIO's raw value, i.e. the value of the physical line disregarding
 * its ACTIVE_LOW status, or negative errno on failure.
 *
 * This function is to be called from contexts that can sleep.
 */
int gpiod_get_raw_value_cansleep(const struct gpio_desc *desc)
{
	might_sleep_if(extra_checks);
	VALIDATE_DESC(desc);
	return gpiod_get_raw_value_commit(desc);
}
EXPORT_SYMBOL_GPL(gpiod_get_raw_value_cansleep);

/**
 * gpiod_get_value_cansleep() - return a gpio's value
 * @desc: gpio whose value will be returned
 *
 * Return the GPIO's logical value, i.e. taking the ACTIVE_LOW status into
 * account, or negative errno on failure.
 *
 * This function is to be called from contexts that can sleep.
 */
int gpiod_get_value_cansleep(const struct gpio_desc *desc)
{
	int value;

	might_sleep_if(extra_checks);
	VALIDATE_DESC(desc);
	value = gpiod_get_raw_value_commit(desc);
	if (value < 0)
		return value;

	if (test_bit(FLAG_ACTIVE_LOW, &desc->flags))
		value = !value;

	return value;
}
EXPORT_SYMBOL_GPL(gpiod_get_value_cansleep);

/**
 * gpiod_get_raw_array_value_cansleep() - read raw values from an array of GPIOs
 * @array_size: number of elements in the descriptor / value arrays
 * @desc_array: array of GPIO descriptors whose values will be read
 * @value_array: array to store the read values
 *
 * Read the raw values of the GPIOs, i.e. the values of the physical lines
 * without regard for their ACTIVE_LOW status.  Return 0 in case of success,
 * else an error code.
 *
 * This function is to be called from contexts that can sleep.
 */
int gpiod_get_raw_array_value_cansleep(unsigned int array_size,
				       struct gpio_desc **desc_array,
				       int *value_array)
{
	might_sleep_if(extra_checks);
	if (!desc_array)
		return -EINVAL;
	return gpiod_get_array_value_complex(true, true, array_size,
					     desc_array, value_array);
}
EXPORT_SYMBOL_GPL(gpiod_get_raw_array_value_cansleep);

/**
 * gpiod_get_array_value_cansleep() - read values from an array of GPIOs
 * @array_size: number of elements in the descriptor / value arrays
 * @desc_array: array of GPIO descriptors whose values will be read
 * @value_array: array to store the read values
 *
 * Read the logical values of the GPIOs, i.e. taking their ACTIVE_LOW status
 * into account.  Return 0 in case of success, else an error code.
 *
 * This function is to be called from contexts that can sleep.
 */
int gpiod_get_array_value_cansleep(unsigned int array_size,
				   struct gpio_desc **desc_array,
				   int *value_array)
{
	might_sleep_if(extra_checks);
	if (!desc_array)
		return -EINVAL;
	return gpiod_get_array_value_complex(false, true, array_size,
					     desc_array, value_array);
}
EXPORT_SYMBOL_GPL(gpiod_get_array_value_cansleep);

/**
 * gpiod_set_raw_value_cansleep() - assign a gpio's raw value
 * @desc: gpio whose value will be assigned
 * @value: value to assign
 *
 * Set the raw value of the GPIO, i.e. the value of its physical line without
 * regard for its ACTIVE_LOW status.
 *
 * This function is to be called from contexts that can sleep.
 */
void gpiod_set_raw_value_cansleep(struct gpio_desc *desc, int value)
{
	might_sleep_if(extra_checks);
	VALIDATE_DESC_VOID(desc);
	gpiod_set_raw_value_commit(desc, value);
}
EXPORT_SYMBOL_GPL(gpiod_set_raw_value_cansleep);

/**
 * gpiod_set_value_cansleep() - assign a gpio's value
 * @desc: gpio whose value will be assigned
 * @value: value to assign
 *
 * Set the logical value of the GPIO, i.e. taking its ACTIVE_LOW status into
 * account
 *
 * This function is to be called from contexts that can sleep.
 */
void gpiod_set_value_cansleep(struct gpio_desc *desc, int value)
{
	might_sleep_if(extra_checks);
	VALIDATE_DESC_VOID(desc);
	gpiod_set_value_nocheck(desc, value);
}
EXPORT_SYMBOL_GPL(gpiod_set_value_cansleep);

/**
 * gpiod_set_raw_array_value_cansleep() - assign values to an array of GPIOs
 * @array_size: number of elements in the descriptor / value arrays
 * @desc_array: array of GPIO descriptors whose values will be assigned
 * @value_array: array of values to assign
 *
 * Set the raw values of the GPIOs, i.e. the values of the physical lines
 * without regard for their ACTIVE_LOW status.
 *
 * This function is to be called from contexts that can sleep.
 */
void gpiod_set_raw_array_value_cansleep(unsigned int array_size,
					struct gpio_desc **desc_array,
					int *value_array)
{
	might_sleep_if(extra_checks);
	if (!desc_array)
		return;
	gpiod_set_array_value_complex(true, true, array_size, desc_array,
				      value_array);
}
EXPORT_SYMBOL_GPL(gpiod_set_raw_array_value_cansleep);

/**
 * gpiod_add_lookup_tables() - register GPIO device consumers
 * @tables: list of tables of consumers to register
 * @n: number of tables in the list
 */
void gpiod_add_lookup_tables(struct gpiod_lookup_table **tables, size_t n)
{
	unsigned int i;

	mutex_lock(&gpio_lookup_lock);

	for (i = 0; i < n; i++)
		list_add_tail(&tables[i]->list, &gpio_lookup_list);

	mutex_unlock(&gpio_lookup_lock);
}

/**
 * gpiod_set_array_value_cansleep() - assign values to an array of GPIOs
 * @array_size: number of elements in the descriptor / value arrays
 * @desc_array: array of GPIO descriptors whose values will be assigned
 * @value_array: array of values to assign
 *
 * Set the logical values of the GPIOs, i.e. taking their ACTIVE_LOW status
 * into account.
 *
 * This function is to be called from contexts that can sleep.
 */
void gpiod_set_array_value_cansleep(unsigned int array_size,
				    struct gpio_desc **desc_array,
				    int *value_array)
{
	might_sleep_if(extra_checks);
	if (!desc_array)
		return;
	gpiod_set_array_value_complex(false, true, array_size, desc_array,
				      value_array);
}
EXPORT_SYMBOL_GPL(gpiod_set_array_value_cansleep);

/**
 * gpiod_add_lookup_table() - register GPIO device consumers
 * @table: table of consumers to register
 */
void gpiod_add_lookup_table(struct gpiod_lookup_table *table)
{
	mutex_lock(&gpio_lookup_lock);

	list_add_tail(&table->list, &gpio_lookup_list);

	mutex_unlock(&gpio_lookup_lock);
}
EXPORT_SYMBOL_GPL(gpiod_add_lookup_table);

/**
 * gpiod_remove_lookup_table() - unregister GPIO device consumers
 * @table: table of consumers to unregister
 */
void gpiod_remove_lookup_table(struct gpiod_lookup_table *table)
{
	mutex_lock(&gpio_lookup_lock);

	list_del(&table->list);

	mutex_unlock(&gpio_lookup_lock);
}
EXPORT_SYMBOL_GPL(gpiod_remove_lookup_table);

static struct gpiod_lookup_table *gpiod_find_lookup_table(struct device *dev)
{
	const char *dev_id = dev ? dev_name(dev) : NULL;
	struct gpiod_lookup_table *table;

	mutex_lock(&gpio_lookup_lock);

	list_for_each_entry(table, &gpio_lookup_list, list) {
		if (table->dev_id && dev_id) {
			/*
			 * Valid strings on both ends, must be identical to have
			 * a match
			 */
			if (!strcmp(table->dev_id, dev_id))
				goto found;
		} else {
			/*
			 * One of the pointers is NULL, so both must be to have
			 * a match
			 */
			if (dev_id == table->dev_id)
				goto found;
		}
	}
	table = NULL;

found:
	mutex_unlock(&gpio_lookup_lock);
	return table;
}

static struct gpio_desc *gpiod_find(struct device *dev, const char *con_id,
				    unsigned int idx,
				    enum gpio_lookup_flags *flags)
{
	struct gpio_desc *desc = ERR_PTR(-ENOENT);
	struct gpiod_lookup_table *table;
	struct gpiod_lookup *p;

	table = gpiod_find_lookup_table(dev);
	if (!table)
		return desc;

	for (p = &table->table[0]; p->chip_label; p++) {
		struct gpio_chip *chip;

		/* idx must always match exactly */
		if (p->idx != idx)
			continue;

		/* If the lookup entry has a con_id, require exact match */
		if (p->con_id && (!con_id || strcmp(p->con_id, con_id)))
			continue;

		chip = find_chip_by_name(p->chip_label);

		if (!chip) {
			dev_err(dev, "cannot find GPIO chip %s\n",
				p->chip_label);
			return ERR_PTR(-ENODEV);
		}

		if (chip->ngpio <= p->chip_hwnum) {
			dev_err(dev,
				"requested GPIO %d is out of range [0..%d] for chip %s\n",
				idx, chip->ngpio, chip->label);
			return ERR_PTR(-EINVAL);
		}

		desc = gpiochip_get_desc(chip, p->chip_hwnum);
		*flags = p->flags;

		return desc;
	}

	return desc;
}

static int dt_gpio_count(struct device *dev, const char *con_id)
{
	int ret;
	char propname[32];
	unsigned int i;

	for (i = 0; i < ARRAY_SIZE(gpio_suffixes); i++) {
		if (con_id)
			snprintf(propname, sizeof(propname), "%s-%s",
				 con_id, gpio_suffixes[i]);
		else
			snprintf(propname, sizeof(propname), "%s",
				 gpio_suffixes[i]);

		ret = of_gpio_named_count(dev->of_node, propname);
		if (ret > 0)
			break;
	}
	return ret ? ret : -ENOENT;
}

static int platform_gpio_count(struct device *dev, const char *con_id)
{
	struct gpiod_lookup_table *table;
	struct gpiod_lookup *p;
	unsigned int count = 0;

	table = gpiod_find_lookup_table(dev);
	if (!table)
		return -ENOENT;

	for (p = &table->table[0]; p->chip_label; p++) {
		if ((con_id && p->con_id && !strcmp(con_id, p->con_id)) ||
		    (!con_id && !p->con_id))
			count++;
	}
	if (!count)
		return -ENOENT;

	return count;
}

/**
 * gpiod_count - return the number of GPIOs associated with a device / function
 *		or -ENOENT if no GPIO has been assigned to the requested function
 * @dev:	GPIO consumer, can be NULL for system-global GPIOs
 * @con_id:	function within the GPIO consumer
 */
int gpiod_count(struct device *dev, const char *con_id)
{
	int count = -ENOENT;

	if (IS_ENABLED(CONFIG_OF) && dev && dev->of_node)
		count = dt_gpio_count(dev, con_id);
	else if (IS_ENABLED(CONFIG_ACPI) && dev && ACPI_HANDLE(dev))
		count = acpi_gpio_count(dev, con_id);

	if (count < 0)
		count = platform_gpio_count(dev, con_id);

	return count;
}
EXPORT_SYMBOL_GPL(gpiod_count);

/**
 * gpiod_get - obtain a GPIO for a given GPIO function
 * @dev:	GPIO consumer, can be NULL for system-global GPIOs
 * @con_id:	function within the GPIO consumer
 * @flags:	optional GPIO initialization flags
 *
 * Return the GPIO descriptor corresponding to the function con_id of device
 * dev, -ENOENT if no GPIO has been assigned to the requested function, or
 * another IS_ERR() code if an error occurred while trying to acquire the GPIO.
 */
struct gpio_desc *__must_check gpiod_get(struct device *dev, const char *con_id,
					 enum gpiod_flags flags)
{
	return gpiod_get_index(dev, con_id, 0, flags);
}
EXPORT_SYMBOL_GPL(gpiod_get);

/**
 * gpiod_get_optional - obtain an optional GPIO for a given GPIO function
 * @dev: GPIO consumer, can be NULL for system-global GPIOs
 * @con_id: function within the GPIO consumer
 * @flags: optional GPIO initialization flags
 *
 * This is equivalent to gpiod_get(), except that when no GPIO was assigned to
 * the requested function it will return NULL. This is convenient for drivers
 * that need to handle optional GPIOs.
 */
struct gpio_desc *__must_check gpiod_get_optional(struct device *dev,
						  const char *con_id,
						  enum gpiod_flags flags)
{
	return gpiod_get_index_optional(dev, con_id, 0, flags);
}
EXPORT_SYMBOL_GPL(gpiod_get_optional);


/**
 * gpiod_configure_flags - helper function to configure a given GPIO
 * @desc:	gpio whose value will be assigned
 * @con_id:	function within the GPIO consumer
 * @lflags:	gpio_lookup_flags - returned from of_find_gpio() or
 *		of_get_gpio_hog()
 * @dflags:	gpiod_flags - optional GPIO initialization flags
 *
 * Return 0 on success, -ENOENT if no GPIO has been assigned to the
 * requested function and/or index, or another IS_ERR() code if an error
 * occurred while trying to acquire the GPIO.
 */
int gpiod_configure_flags(struct gpio_desc *desc, const char *con_id,
		unsigned long lflags, enum gpiod_flags dflags)
{
	int status;

	if (lflags & GPIO_ACTIVE_LOW)
		set_bit(FLAG_ACTIVE_LOW, &desc->flags);

	if (lflags & GPIO_OPEN_DRAIN)
		set_bit(FLAG_OPEN_DRAIN, &desc->flags);
	else if (dflags & GPIOD_FLAGS_BIT_OPEN_DRAIN) {
		/*
		 * This enforces open drain mode from the consumer side.
		 * This is necessary for some busses like I2C, but the lookup
		 * should *REALLY* have specified them as open drain in the
		 * first place, so print a little warning here.
		 */
		set_bit(FLAG_OPEN_DRAIN, &desc->flags);
		gpiod_warn(desc,
			   "enforced open drain please flag it properly in DT/ACPI DSDT/board file\n");
	}

	if (lflags & GPIO_OPEN_SOURCE)
		set_bit(FLAG_OPEN_SOURCE, &desc->flags);
<<<<<<< HEAD
	if (lflags & GPIO_SLEEP_MAY_LOSE_VALUE)
		set_bit(FLAG_SLEEP_MAY_LOSE_VALUE, &desc->flags);
=======

	status = gpiod_set_transitory(desc, (lflags & GPIO_TRANSITORY));
	if (status < 0)
		return status;
>>>>>>> 661e50bc

	/* No particular flag request, return here... */
	if (!(dflags & GPIOD_FLAGS_BIT_DIR_SET)) {
		pr_debug("no flags found for %s\n", con_id);
		return 0;
	}

	/* Process flags */
	if (dflags & GPIOD_FLAGS_BIT_DIR_OUT)
		status = gpiod_direction_output(desc,
				!!(dflags & GPIOD_FLAGS_BIT_DIR_VAL));
	else
		status = gpiod_direction_input(desc);

	return status;
}

/**
 * gpiod_get_index - obtain a GPIO from a multi-index GPIO function
 * @dev:	GPIO consumer, can be NULL for system-global GPIOs
 * @con_id:	function within the GPIO consumer
 * @idx:	index of the GPIO to obtain in the consumer
 * @flags:	optional GPIO initialization flags
 *
 * This variant of gpiod_get() allows to access GPIOs other than the first
 * defined one for functions that define several GPIOs.
 *
 * Return a valid GPIO descriptor, -ENOENT if no GPIO has been assigned to the
 * requested function and/or index, or another IS_ERR() code if an error
 * occurred while trying to acquire the GPIO.
 */
struct gpio_desc *__must_check gpiod_get_index(struct device *dev,
					       const char *con_id,
					       unsigned int idx,
					       enum gpiod_flags flags)
{
	struct gpio_desc *desc = NULL;
	int status;
	enum gpio_lookup_flags lookupflags = 0;
	/* Maybe we have a device name, maybe not */
	const char *devname = dev ? dev_name(dev) : "?";

	dev_dbg(dev, "GPIO lookup for consumer %s\n", con_id);

	if (dev) {
		/* Using device tree? */
		if (IS_ENABLED(CONFIG_OF) && dev->of_node) {
			dev_dbg(dev, "using device tree for GPIO lookup\n");
			desc = of_find_gpio(dev, con_id, idx, &lookupflags);
		} else if (ACPI_COMPANION(dev)) {
			dev_dbg(dev, "using ACPI for GPIO lookup\n");
			desc = acpi_find_gpio(dev, con_id, idx, &flags, &lookupflags);
		}
	}

	/*
	 * Either we are not using DT or ACPI, or their lookup did not return
	 * a result. In that case, use platform lookup as a fallback.
	 */
	if (!desc || desc == ERR_PTR(-ENOENT)) {
		dev_dbg(dev, "using lookup tables for GPIO lookup\n");
		desc = gpiod_find(dev, con_id, idx, &lookupflags);
	}

	if (IS_ERR(desc)) {
		dev_dbg(dev, "lookup for GPIO %s failed\n", con_id);
		return desc;
	}

	/*
	 * If a connection label was passed use that, else attempt to use
	 * the device name as label
	 */
	status = gpiod_request(desc, con_id ? con_id : devname);
	if (status < 0)
		return ERR_PTR(status);

	status = gpiod_configure_flags(desc, con_id, lookupflags, flags);
	if (status < 0) {
		dev_dbg(dev, "setup of GPIO %s failed\n", con_id);
		gpiod_put(desc);
		return ERR_PTR(status);
	}

	return desc;
}
EXPORT_SYMBOL_GPL(gpiod_get_index);

/**
 * gpiod_get_from_of_node() - obtain a GPIO from an OF node
 * @node:	handle of the OF node
 * @propname:	name of the DT property representing the GPIO
 * @index:	index of the GPIO to obtain for the consumer
 * @dflags:	GPIO initialization flags
 * @label:	label to attach to the requested GPIO
 *
 * Returns:
 * On successful request the GPIO pin is configured in accordance with
 * provided @dflags. If the node does not have the requested GPIO
 * property, NULL is returned.
 *
 * In case of error an ERR_PTR() is returned.
 */
struct gpio_desc *gpiod_get_from_of_node(struct device_node *node,
					 const char *propname, int index,
					 enum gpiod_flags dflags,
					 const char *label)
{
	struct gpio_desc *desc;
	unsigned long lflags = 0;
	enum of_gpio_flags flags;
	bool active_low = false;
	bool single_ended = false;
	bool open_drain = false;
	bool transitory = false;
	int ret;

	desc = of_get_named_gpiod_flags(node, propname,
					index, &flags);

	if (!desc || IS_ERR(desc)) {
		/* If it is not there, just return NULL */
		if (PTR_ERR(desc) == -ENOENT)
			return NULL;
		return desc;
	}

	active_low = flags & OF_GPIO_ACTIVE_LOW;
	single_ended = flags & OF_GPIO_SINGLE_ENDED;
	open_drain = flags & OF_GPIO_OPEN_DRAIN;
	transitory = flags & OF_GPIO_TRANSITORY;

	ret = gpiod_request(desc, label);
	if (ret)
		return ERR_PTR(ret);

	if (active_low)
		lflags |= GPIO_ACTIVE_LOW;

	if (single_ended) {
		if (open_drain)
			lflags |= GPIO_OPEN_DRAIN;
		else
			lflags |= GPIO_OPEN_SOURCE;
	}

	if (transitory)
		lflags |= GPIO_TRANSITORY;

	ret = gpiod_configure_flags(desc, propname, lflags, dflags);
	if (ret < 0) {
		gpiod_put(desc);
		return ERR_PTR(ret);
	}

	return desc;
}
EXPORT_SYMBOL(gpiod_get_from_of_node);

/**
 * fwnode_get_named_gpiod - obtain a GPIO from firmware node
 * @fwnode:	handle of the firmware node
 * @propname:	name of the firmware property representing the GPIO
 * @index:	index of the GPIO to obtain for the consumer
 * @dflags:	GPIO initialization flags
 * @label:	label to attach to the requested GPIO
 *
 * This function can be used for drivers that get their configuration
 * from opaque firmware.
 *
 * The function properly finds the corresponding GPIO using whatever is the
 * underlying firmware interface and then makes sure that the GPIO
 * descriptor is requested before it is returned to the caller.
 *
 * Returns:
 * On successful request the GPIO pin is configured in accordance with
 * provided @dflags.
 *
 * In case of error an ERR_PTR() is returned.
 */
struct gpio_desc *fwnode_get_named_gpiod(struct fwnode_handle *fwnode,
					 const char *propname, int index,
					 enum gpiod_flags dflags,
					 const char *label)
{
	struct gpio_desc *desc = ERR_PTR(-ENODEV);
	unsigned long lflags = 0;
	int ret;

	if (!fwnode)
		return ERR_PTR(-EINVAL);

	if (is_of_node(fwnode)) {
		desc = gpiod_get_from_of_node(to_of_node(fwnode),
					      propname, index,
					      dflags,
					      label);
		return desc;
	} else if (is_acpi_node(fwnode)) {
		struct acpi_gpio_info info;

		desc = acpi_node_get_gpiod(fwnode, propname, index, &info);
		if (IS_ERR(desc))
			return desc;

		acpi_gpio_update_gpiod_flags(&dflags, &info);

		if (info.polarity == GPIO_ACTIVE_LOW)
			lflags |= GPIO_ACTIVE_LOW;
	}

	/* Currently only ACPI takes this path */
	ret = gpiod_request(desc, label);
	if (ret)
		return ERR_PTR(ret);

	ret = gpiod_configure_flags(desc, propname, lflags, dflags);
	if (ret < 0) {
		gpiod_put(desc);
		return ERR_PTR(ret);
	}

	return desc;
}
EXPORT_SYMBOL_GPL(fwnode_get_named_gpiod);

/**
 * gpiod_get_index_optional - obtain an optional GPIO from a multi-index GPIO
 *                            function
 * @dev: GPIO consumer, can be NULL for system-global GPIOs
 * @con_id: function within the GPIO consumer
 * @index: index of the GPIO to obtain in the consumer
 * @flags: optional GPIO initialization flags
 *
 * This is equivalent to gpiod_get_index(), except that when no GPIO with the
 * specified index was assigned to the requested function it will return NULL.
 * This is convenient for drivers that need to handle optional GPIOs.
 */
struct gpio_desc *__must_check gpiod_get_index_optional(struct device *dev,
							const char *con_id,
							unsigned int index,
							enum gpiod_flags flags)
{
	struct gpio_desc *desc;

	desc = gpiod_get_index(dev, con_id, index, flags);
	if (IS_ERR(desc)) {
		if (PTR_ERR(desc) == -ENOENT)
			return NULL;
	}

	return desc;
}
EXPORT_SYMBOL_GPL(gpiod_get_index_optional);

/**
 * gpiod_hog - Hog the specified GPIO desc given the provided flags
 * @desc:	gpio whose value will be assigned
 * @name:	gpio line name
 * @lflags:	gpio_lookup_flags - returned from of_find_gpio() or
 *		of_get_gpio_hog()
 * @dflags:	gpiod_flags - optional GPIO initialization flags
 */
int gpiod_hog(struct gpio_desc *desc, const char *name,
	      unsigned long lflags, enum gpiod_flags dflags)
{
	struct gpio_chip *chip;
	struct gpio_desc *local_desc;
	int hwnum;
	int status;

	chip = gpiod_to_chip(desc);
	hwnum = gpio_chip_hwgpio(desc);

	local_desc = gpiochip_request_own_desc(chip, hwnum, name);
	if (IS_ERR(local_desc)) {
		status = PTR_ERR(local_desc);
		pr_err("requesting hog GPIO %s (chip %s, offset %d) failed, %d\n",
		       name, chip->label, hwnum, status);
		return status;
	}

	status = gpiod_configure_flags(desc, name, lflags, dflags);
	if (status < 0) {
		pr_err("setup of hog GPIO %s (chip %s, offset %d) failed, %d\n",
		       name, chip->label, hwnum, status);
		gpiochip_free_own_desc(desc);
		return status;
	}

	/* Mark GPIO as hogged so it can be identified and removed later */
	set_bit(FLAG_IS_HOGGED, &desc->flags);

	pr_info("GPIO line %d (%s) hogged as %s%s\n",
		desc_to_gpio(desc), name,
		(dflags&GPIOD_FLAGS_BIT_DIR_OUT) ? "output" : "input",
		(dflags&GPIOD_FLAGS_BIT_DIR_OUT) ?
		  (dflags&GPIOD_FLAGS_BIT_DIR_VAL) ? "/high" : "/low":"");

	return 0;
}

/**
 * gpiochip_free_hogs - Scan gpio-controller chip and release GPIO hog
 * @chip:	gpio chip to act on
 *
 * This is only used by of_gpiochip_remove to free hogged gpios
 */
static void gpiochip_free_hogs(struct gpio_chip *chip)
{
	int id;

	for (id = 0; id < chip->ngpio; id++) {
		if (test_bit(FLAG_IS_HOGGED, &chip->gpiodev->descs[id].flags))
			gpiochip_free_own_desc(&chip->gpiodev->descs[id]);
	}
}

/**
 * gpiod_get_array - obtain multiple GPIOs from a multi-index GPIO function
 * @dev:	GPIO consumer, can be NULL for system-global GPIOs
 * @con_id:	function within the GPIO consumer
 * @flags:	optional GPIO initialization flags
 *
 * This function acquires all the GPIOs defined under a given function.
 *
 * Return a struct gpio_descs containing an array of descriptors, -ENOENT if
 * no GPIO has been assigned to the requested function, or another IS_ERR()
 * code if an error occurred while trying to acquire the GPIOs.
 */
struct gpio_descs *__must_check gpiod_get_array(struct device *dev,
						const char *con_id,
						enum gpiod_flags flags)
{
	struct gpio_desc *desc;
	struct gpio_descs *descs;
	int count;

	count = gpiod_count(dev, con_id);
	if (count < 0)
		return ERR_PTR(count);

	descs = kzalloc(sizeof(*descs) + sizeof(descs->desc[0]) * count,
			GFP_KERNEL);
	if (!descs)
		return ERR_PTR(-ENOMEM);

	for (descs->ndescs = 0; descs->ndescs < count; ) {
		desc = gpiod_get_index(dev, con_id, descs->ndescs, flags);
		if (IS_ERR(desc)) {
			gpiod_put_array(descs);
			return ERR_CAST(desc);
		}
		descs->desc[descs->ndescs] = desc;
		descs->ndescs++;
	}
	return descs;
}
EXPORT_SYMBOL_GPL(gpiod_get_array);

/**
 * gpiod_get_array_optional - obtain multiple GPIOs from a multi-index GPIO
 *                            function
 * @dev:	GPIO consumer, can be NULL for system-global GPIOs
 * @con_id:	function within the GPIO consumer
 * @flags:	optional GPIO initialization flags
 *
 * This is equivalent to gpiod_get_array(), except that when no GPIO was
 * assigned to the requested function it will return NULL.
 */
struct gpio_descs *__must_check gpiod_get_array_optional(struct device *dev,
							const char *con_id,
							enum gpiod_flags flags)
{
	struct gpio_descs *descs;

	descs = gpiod_get_array(dev, con_id, flags);
	if (IS_ERR(descs) && (PTR_ERR(descs) == -ENOENT))
		return NULL;

	return descs;
}
EXPORT_SYMBOL_GPL(gpiod_get_array_optional);

/**
 * gpiod_put - dispose of a GPIO descriptor
 * @desc:	GPIO descriptor to dispose of
 *
 * No descriptor can be used after gpiod_put() has been called on it.
 */
void gpiod_put(struct gpio_desc *desc)
{
	gpiod_free(desc);
}
EXPORT_SYMBOL_GPL(gpiod_put);

/**
 * gpiod_put_array - dispose of multiple GPIO descriptors
 * @descs:	struct gpio_descs containing an array of descriptors
 */
void gpiod_put_array(struct gpio_descs *descs)
{
	unsigned int i;

	for (i = 0; i < descs->ndescs; i++)
		gpiod_put(descs->desc[i]);

	kfree(descs);
}
EXPORT_SYMBOL_GPL(gpiod_put_array);

static int __init gpiolib_dev_init(void)
{
	int ret;

	/* Register GPIO sysfs bus */
	ret  = bus_register(&gpio_bus_type);
	if (ret < 0) {
		pr_err("gpiolib: could not register GPIO bus type\n");
		return ret;
	}

	ret = alloc_chrdev_region(&gpio_devt, 0, GPIO_DEV_MAX, "gpiochip");
	if (ret < 0) {
		pr_err("gpiolib: failed to allocate char dev region\n");
		bus_unregister(&gpio_bus_type);
	} else {
		gpiolib_initialized = true;
		gpiochip_setup_devs();
	}
	return ret;
}
core_initcall(gpiolib_dev_init);

#ifdef CONFIG_DEBUG_FS

static void gpiolib_dbg_show(struct seq_file *s, struct gpio_device *gdev)
{
	unsigned		i;
	struct gpio_chip	*chip = gdev->chip;
	unsigned		gpio = gdev->base;
	struct gpio_desc	*gdesc = &gdev->descs[0];
	int			is_out;
	int			is_irq;

	for (i = 0; i < gdev->ngpio; i++, gpio++, gdesc++) {
		if (!test_bit(FLAG_REQUESTED, &gdesc->flags)) {
			if (gdesc->name) {
				seq_printf(s, " gpio-%-3d (%-20.20s)\n",
					   gpio, gdesc->name);
			}
			continue;
		}

		gpiod_get_direction(gdesc);
		is_out = test_bit(FLAG_IS_OUT, &gdesc->flags);
		is_irq = test_bit(FLAG_USED_AS_IRQ, &gdesc->flags);
		seq_printf(s, " gpio-%-3d (%-20.20s|%-20.20s) %s %s %s",
			gpio, gdesc->name ? gdesc->name : "", gdesc->label,
			is_out ? "out" : "in ",
			chip->get
				? (chip->get(chip, i) ? "hi" : "lo")
				: "?  ",
			is_irq ? "IRQ" : "   ");
		seq_printf(s, "\n");
	}
}

static void *gpiolib_seq_start(struct seq_file *s, loff_t *pos)
{
	unsigned long flags;
	struct gpio_device *gdev = NULL;
	loff_t index = *pos;

	s->private = "";

	spin_lock_irqsave(&gpio_lock, flags);
	list_for_each_entry(gdev, &gpio_devices, list)
		if (index-- == 0) {
			spin_unlock_irqrestore(&gpio_lock, flags);
			return gdev;
		}
	spin_unlock_irqrestore(&gpio_lock, flags);

	return NULL;
}

static void *gpiolib_seq_next(struct seq_file *s, void *v, loff_t *pos)
{
	unsigned long flags;
	struct gpio_device *gdev = v;
	void *ret = NULL;

	spin_lock_irqsave(&gpio_lock, flags);
	if (list_is_last(&gdev->list, &gpio_devices))
		ret = NULL;
	else
		ret = list_entry(gdev->list.next, struct gpio_device, list);
	spin_unlock_irqrestore(&gpio_lock, flags);

	s->private = "\n";
	++*pos;

	return ret;
}

static void gpiolib_seq_stop(struct seq_file *s, void *v)
{
}

static int gpiolib_seq_show(struct seq_file *s, void *v)
{
	struct gpio_device *gdev = v;
	struct gpio_chip *chip = gdev->chip;
	struct device *parent;

	if (!chip) {
		seq_printf(s, "%s%s: (dangling chip)", (char *)s->private,
			   dev_name(&gdev->dev));
		return 0;
	}

	seq_printf(s, "%s%s: GPIOs %d-%d", (char *)s->private,
		   dev_name(&gdev->dev),
		   gdev->base, gdev->base + gdev->ngpio - 1);
	parent = chip->parent;
	if (parent)
		seq_printf(s, ", parent: %s/%s",
			   parent->bus ? parent->bus->name : "no-bus",
			   dev_name(parent));
	if (chip->label)
		seq_printf(s, ", %s", chip->label);
	if (chip->can_sleep)
		seq_printf(s, ", can sleep");
	seq_printf(s, ":\n");

	if (chip->dbg_show)
		chip->dbg_show(s, chip);
	else
		gpiolib_dbg_show(s, gdev);

	return 0;
}

static const struct seq_operations gpiolib_seq_ops = {
	.start = gpiolib_seq_start,
	.next = gpiolib_seq_next,
	.stop = gpiolib_seq_stop,
	.show = gpiolib_seq_show,
};

static int gpiolib_open(struct inode *inode, struct file *file)
{
	return seq_open(file, &gpiolib_seq_ops);
}

static const struct file_operations gpiolib_operations = {
	.owner		= THIS_MODULE,
	.open		= gpiolib_open,
	.read		= seq_read,
	.llseek		= seq_lseek,
	.release	= seq_release,
};

static int __init gpiolib_debugfs_init(void)
{
	/* /sys/kernel/debug/gpio */
	(void) debugfs_create_file("gpio", S_IFREG | S_IRUGO,
				NULL, NULL, &gpiolib_operations);
	return 0;
}
subsys_initcall(gpiolib_debugfs_init);

#endif	/* DEBUG_FS */<|MERGE_RESOLUTION|>--- conflicted
+++ resolved
@@ -460,8 +460,6 @@
 	if (lflags & ~GPIOHANDLE_REQUEST_VALID_FLAGS)
 		return -EINVAL;
 
-<<<<<<< HEAD
-=======
 	/*
 	 * Do not allow OPEN_SOURCE & OPEN_DRAIN flags in a single request. If
 	 * the hardware actually supports enabling both at the same time the
@@ -471,7 +469,6 @@
 	    (lflags & GPIOHANDLE_REQUEST_OPEN_SOURCE))
 		return -EINVAL;
 
->>>>>>> 661e50bc
 	/* OPEN_DRAIN and OPEN_SOURCE flags only make sense for output mode. */
 	if (!(lflags & GPIOHANDLE_REQUEST_OUTPUT) &&
 	    ((lflags & GPIOHANDLE_REQUEST_OPEN_DRAIN) ||
@@ -2470,11 +2467,7 @@
  */
 int gpiod_direction_output(struct gpio_desc *desc, int value)
 {
-<<<<<<< HEAD
-	struct gpio_chip *gc = desc->gdev->chip;
-=======
 	struct gpio_chip *gc;
->>>>>>> 661e50bc
 	int ret;
 
 	VALIDATE_DESC(desc);
@@ -2491,10 +2484,7 @@
 		return -EIO;
 	}
 
-<<<<<<< HEAD
-=======
 	gc = desc->gdev->chip;
->>>>>>> 661e50bc
 	if (test_bit(FLAG_OPEN_DRAIN, &desc->flags)) {
 		/* First see if we can enable open drain in hardware */
 		ret = gpio_set_drive_single_ended(gc, gpio_chip_hwgpio(desc),
@@ -3195,12 +3185,7 @@
 	if (offset >= chip->ngpio)
 		return false;
 
-<<<<<<< HEAD
-	return !test_bit(FLAG_SLEEP_MAY_LOSE_VALUE,
-			 &chip->gpiodev->descs[offset].flags);
-=======
 	return !test_bit(FLAG_TRANSITORY, &chip->gpiodev->descs[offset].flags);
->>>>>>> 661e50bc
 }
 EXPORT_SYMBOL_GPL(gpiochip_line_is_persistent);
 
@@ -3635,15 +3620,10 @@
 
 	if (lflags & GPIO_OPEN_SOURCE)
 		set_bit(FLAG_OPEN_SOURCE, &desc->flags);
-<<<<<<< HEAD
-	if (lflags & GPIO_SLEEP_MAY_LOSE_VALUE)
-		set_bit(FLAG_SLEEP_MAY_LOSE_VALUE, &desc->flags);
-=======
 
 	status = gpiod_set_transitory(desc, (lflags & GPIO_TRANSITORY));
 	if (status < 0)
 		return status;
->>>>>>> 661e50bc
 
 	/* No particular flag request, return here... */
 	if (!(dflags & GPIOD_FLAGS_BIT_DIR_SET)) {
