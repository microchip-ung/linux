--- conflicted
+++ resolved
@@ -758,10 +758,6 @@
 	em = search_extent_mapping(&BTRFS_I(inode)->extent_tree,
 				   start, num_bytes);
 	if (em) {
-<<<<<<< HEAD
-		alloc_hint = em->block_start;
-		free_extent_map(em);
-=======
 		/*
 		 * if block start isn't an actual block number then find the
 		 * first block in this inode and use that as a hint.  If that
@@ -778,7 +774,6 @@
 			alloc_hint = em->block_start;
 			free_extent_map(em);
 		}
->>>>>>> 22763c5c
 	}
 	read_unlock(&BTRFS_I(inode)->extent_tree.lock);
 	btrfs_drop_extent_cache(inode, start, start + num_bytes - 1, 0);
@@ -2615,13 +2610,10 @@
 	if (inode->i_size > BTRFS_EMPTY_DIR_SIZE ||
 	    inode->i_ino == BTRFS_FIRST_FREE_OBJECTID)
 		return -ENOTEMPTY;
-<<<<<<< HEAD
-=======
 
 	ret = btrfs_reserve_metadata_space(root, 5);
 	if (ret)
 		return ret;
->>>>>>> 22763c5c
 
 	trans = btrfs_start_transaction(root, 1);
 	if (IS_ERR(trans)) {
@@ -3222,7 +3214,6 @@
 						 cur_offset + hole_size,
 						 block_end,
 						 cur_offset, &hint_byte, 1);
-<<<<<<< HEAD
 			if (err)
 				break;
 
@@ -3230,15 +3221,6 @@
 			if (err)
 				break;
 
-=======
-			if (err)
-				break;
-
-			err = btrfs_reserve_metadata_space(root, 1);
-			if (err)
-				break;
-
->>>>>>> 22763c5c
 			err = btrfs_insert_file_extent(trans, root,
 					inode->i_ino, cur_offset, 0,
 					0, hole_size, 0, hole_size,
@@ -3486,7 +3468,6 @@
 		rb_erase(&BTRFS_I(inode)->rb_node, &root->inode_tree);
 		RB_CLEAR_NODE(&BTRFS_I(inode)->rb_node);
 		empty = RB_EMPTY_ROOT(&root->inode_tree);
-<<<<<<< HEAD
 	}
 	spin_unlock(&root->inode_lock);
 
@@ -3560,81 +3541,6 @@
 		node = rb_next(node);
 	}
 	spin_unlock(&root->inode_lock);
-=======
-	}
-	spin_unlock(&root->inode_lock);
-
-	if (empty && btrfs_root_refs(&root->root_item) == 0) {
-		synchronize_srcu(&root->fs_info->subvol_srcu);
-		spin_lock(&root->inode_lock);
-		empty = RB_EMPTY_ROOT(&root->inode_tree);
-		spin_unlock(&root->inode_lock);
-		if (empty)
-			btrfs_add_dead_root(root);
-	}
-}
-
-int btrfs_invalidate_inodes(struct btrfs_root *root)
-{
-	struct rb_node *node;
-	struct rb_node *prev;
-	struct btrfs_inode *entry;
-	struct inode *inode;
-	u64 objectid = 0;
-
-	WARN_ON(btrfs_root_refs(&root->root_item) != 0);
-
-	spin_lock(&root->inode_lock);
-again:
-	node = root->inode_tree.rb_node;
-	prev = NULL;
-	while (node) {
-		prev = node;
-		entry = rb_entry(node, struct btrfs_inode, rb_node);
-
-		if (objectid < entry->vfs_inode.i_ino)
-			node = node->rb_left;
-		else if (objectid > entry->vfs_inode.i_ino)
-			node = node->rb_right;
-		else
-			break;
-	}
-	if (!node) {
-		while (prev) {
-			entry = rb_entry(prev, struct btrfs_inode, rb_node);
-			if (objectid <= entry->vfs_inode.i_ino) {
-				node = prev;
-				break;
-			}
-			prev = rb_next(prev);
-		}
-	}
-	while (node) {
-		entry = rb_entry(node, struct btrfs_inode, rb_node);
-		objectid = entry->vfs_inode.i_ino + 1;
-		inode = igrab(&entry->vfs_inode);
-		if (inode) {
-			spin_unlock(&root->inode_lock);
-			if (atomic_read(&inode->i_count) > 1)
-				d_prune_aliases(inode);
-			/*
-			 * btrfs_drop_inode will remove it from
-			 * the inode cache when its usage count
-			 * hits zero.
-			 */
-			iput(inode);
-			cond_resched();
-			spin_lock(&root->inode_lock);
-			goto again;
-		}
-
-		if (cond_resched_lock(&root->inode_lock))
-			goto again;
-
-		node = rb_next(node);
-	}
-	spin_unlock(&root->inode_lock);
->>>>>>> 22763c5c
 	return 0;
 }
 
@@ -5274,10 +5180,7 @@
 	ei->logged_trans = 0;
 	ei->outstanding_extents = 0;
 	ei->reserved_extents = 0;
-<<<<<<< HEAD
-=======
 	ei->root = NULL;
->>>>>>> 22763c5c
 	spin_lock_init(&ei->accounting_lock);
 	btrfs_ordered_inode_tree_init(&ei->ordered_tree);
 	INIT_LIST_HEAD(&ei->i_orphan);
@@ -5442,13 +5345,6 @@
 		return -ENOTEMPTY;
 
 	/*
-<<<<<<< HEAD
-	 * 2 items for dir items
-	 * 1 item for orphan entry
-	 * 1 item for ref
-	 */
-	ret = btrfs_reserve_metadata_space(root, 4);
-=======
 	 * We want to reserve the absolute worst case amount of items.  So if
 	 * both inodes are subvols and we need to unlink them then that would
 	 * require 4 item modifications, but if they are both normal inodes it
@@ -5457,7 +5353,6 @@
 	 * should cover the worst case number of items we'll modify.
 	 */
 	ret = btrfs_reserve_metadata_space(root, 11);
->>>>>>> 22763c5c
 	if (ret)
 		return ret;
 
@@ -5573,11 +5468,7 @@
 	if (old_inode->i_ino == BTRFS_FIRST_FREE_OBJECTID)
 		up_read(&root->fs_info->subvol_sem);
 
-<<<<<<< HEAD
-	btrfs_unreserve_metadata_space(root, 4);
-=======
 	btrfs_unreserve_metadata_space(root, 11);
->>>>>>> 22763c5c
 	return ret;
 }
 
