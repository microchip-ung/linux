--- conflicted
+++ resolved
@@ -165,56 +165,11 @@
 {
 	kasan_poison((void *)addr, size, tag, false);
 }
-<<<<<<< HEAD
 EXPORT_SYMBOL(__hwasan_tag_memory);
-
-void kasan_set_free_info(struct kmem_cache *cache,
-				void *object, u8 tag)
-{
-	struct kasan_alloc_meta *alloc_meta;
-	u8 idx = 0;
-
-	alloc_meta = kasan_get_alloc_meta(cache, object);
-	if (!alloc_meta)
-		return;
-
-#ifdef CONFIG_KASAN_SW_TAGS_IDENTIFY
-	idx = alloc_meta->free_track_idx;
-	alloc_meta->free_pointer_tag[idx] = tag;
-	alloc_meta->free_track_idx = (idx + 1) % KASAN_NR_FREE_STACKS;
-#endif
-
-	kasan_set_track(&alloc_meta->free_track[idx], GFP_NOWAIT);
-}
-
-struct kasan_track *kasan_get_free_track(struct kmem_cache *cache,
-				void *object, u8 tag)
-{
-	struct kasan_alloc_meta *alloc_meta;
-	int i = 0;
-
-	alloc_meta = kasan_get_alloc_meta(cache, object);
-	if (!alloc_meta)
-		return NULL;
-
-#ifdef CONFIG_KASAN_SW_TAGS_IDENTIFY
-	for (i = 0; i < KASAN_NR_FREE_STACKS; i++) {
-		if (alloc_meta->free_pointer_tag[i] == tag)
-			break;
-	}
-	if (i == KASAN_NR_FREE_STACKS)
-		i = alloc_meta->free_track_idx;
-#endif
-
-	return &alloc_meta->free_track[i];
-}
 
 void kasan_tag_mismatch(unsigned long addr, unsigned long access_info,
 			unsigned long ret_ip)
 {
 	kasan_report(addr, 1 << (access_info & 0xf), access_info & 0x10,
 		     ret_ip);
-}
-=======
-EXPORT_SYMBOL(__hwasan_tag_memory);
->>>>>>> 0ed950d1
+}